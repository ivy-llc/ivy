"""Collection of tests for elementwise functions."""

# global
import math
import numpy as np
from hypothesis import given, assume, strategies as st

# local
import ivy
import ivy_tests.test_ivy.helpers as helpers
from ivy_tests.test_ivy.helpers import handle_cmd_line_args

_zero = np.asarray(0, dtype="uint8")
_one = np.asarray(1, dtype="uint8")


def _not_too_close_to_zero(x):
    f = np.vectorize(lambda item: item + (_one if np.isclose(item, 0) else _zero))
    return f(x)


# abs
@handle_cmd_line_args
@given(
    dtype_and_x=helpers.dtype_and_values(
        available_dtypes=helpers.get_dtypes("numeric")
    ),
    num_positional_args=helpers.num_positional_args(fn_name="abs"),
)
def test_abs(
    *,
    dtype_and_x,
    as_variable,
    with_out,
    num_positional_args,
    native_array,
    container,
    instance_method,
    fw,
):
    input_dtype, x = dtype_and_x
    helpers.test_function(
        input_dtypes=input_dtype,
        as_variable_flags=as_variable,
        with_out=with_out,
        num_positional_args=num_positional_args,
        native_array_flags=native_array,
        container_flags=container,
        instance_method=instance_method,
        fw=fw,
        fn_name="abs",
        x=np.asarray(x, dtype=input_dtype),
    )


# acosh
@handle_cmd_line_args
@given(
    dtype_and_x=helpers.dtype_and_values(available_dtypes=helpers.get_dtypes("float")),
    num_positional_args=helpers.num_positional_args(fn_name="acosh"),
)
def test_acosh(
    *,
    dtype_and_x,
    as_variable,
    with_out,
    num_positional_args,
    native_array,
    container,
    instance_method,
    fw,
):
    input_dtype, x = dtype_and_x
    helpers.test_function(
        input_dtypes=input_dtype,
        as_variable_flags=as_variable,
        with_out=with_out,
        num_positional_args=num_positional_args,
        native_array_flags=native_array,
        container_flags=container,
        instance_method=instance_method,
        fw=fw,
        fn_name="acosh",
        x=np.asarray(x, dtype=input_dtype),
    )


# acos
@handle_cmd_line_args
@given(
    dtype_and_x=helpers.dtype_and_values(
        available_dtypes=helpers.get_dtypes("float"),
        large_value_safety_factor=20,
        small_value_safety_factor=2.5,
    ),
    num_positional_args=helpers.num_positional_args(fn_name="acos"),
)
def test_acos(
    *,
    dtype_and_x,
    as_variable,
    with_out,
    num_positional_args,
    native_array,
    container,
    instance_method,
    fw,
):
    input_dtype, x = dtype_and_x
    helpers.test_function(
        input_dtypes=input_dtype,
        as_variable_flags=as_variable,
        with_out=with_out,
        num_positional_args=num_positional_args,
        native_array_flags=native_array,
        container_flags=container,
        instance_method=instance_method,
        fw=fw,
        fn_name="acos",
        rtol_=1e-2,
        atol_=1e-2,
        x=np.asarray(x, dtype=input_dtype),
    )


# add
@handle_cmd_line_args
@given(
    dtype_and_x=helpers.dtype_and_values(
        available_dtypes=helpers.get_dtypes("numeric"), num_arrays=2
    ),
    num_positional_args=helpers.num_positional_args(fn_name="add"),
)
def test_add(
    *,
    dtype_and_x,
    as_variable,
    with_out,
    num_positional_args,
    native_array,
    container,
    instance_method,
    fw,
):
    input_dtype, x = dtype_and_x

    helpers.test_function(
        input_dtypes=input_dtype,
        as_variable_flags=as_variable,
        with_out=with_out,
        num_positional_args=num_positional_args,
        native_array_flags=native_array,
        container_flags=container,
        instance_method=instance_method,
        fw=fw,
        fn_name="add",
        x1=np.asarray(x[0], dtype=input_dtype[0]),
        x2=np.asarray(x[1], dtype=input_dtype[1]),
    )


# asin
@handle_cmd_line_args
@given(
    dtype_and_x=helpers.dtype_and_values(available_dtypes=helpers.get_dtypes("float")),
    num_positional_args=helpers.num_positional_args(fn_name="asin"),
)
def test_asin(
    *,
    dtype_and_x,
    as_variable,
    with_out,
    num_positional_args,
    native_array,
    container,
    instance_method,
    fw,
):
    input_dtype, x = dtype_and_x
    helpers.test_function(
        input_dtypes=input_dtype,
        as_variable_flags=as_variable,
        with_out=with_out,
        num_positional_args=num_positional_args,
        native_array_flags=native_array,
        container_flags=container,
        instance_method=instance_method,
        fw=fw,
        fn_name="asin",
        x=np.asarray(x, dtype=input_dtype),
    )


# asinh
@handle_cmd_line_args
@given(
    dtype_and_x=helpers.dtype_and_values(available_dtypes=helpers.get_dtypes("float")),
    num_positional_args=helpers.num_positional_args(fn_name="asinh"),
)
def test_asinh(
    *,
    dtype_and_x,
    as_variable,
    with_out,
    num_positional_args,
    native_array,
    container,
    instance_method,
    fw,
):
    input_dtype, x = dtype_and_x
    helpers.test_function(
        input_dtypes=input_dtype,
        as_variable_flags=as_variable,
        with_out=with_out,
        num_positional_args=num_positional_args,
        native_array_flags=native_array,
        container_flags=container,
        instance_method=instance_method,
        fw=fw,
        fn_name="asinh",
        x=np.asarray(x, dtype=input_dtype),
    )


# atan
@handle_cmd_line_args
@given(
    dtype_and_x=helpers.dtype_and_values(available_dtypes=helpers.get_dtypes("float")),
    num_positional_args=helpers.num_positional_args(fn_name="atan"),
)
def test_atan(
    *,
    dtype_and_x,
    as_variable,
    with_out,
    num_positional_args,
    native_array,
    container,
    instance_method,
    fw,
):
    input_dtype, x = dtype_and_x
    helpers.test_function(
        input_dtypes=input_dtype,
        as_variable_flags=as_variable,
        with_out=with_out,
        num_positional_args=num_positional_args,
        native_array_flags=native_array,
        container_flags=container,
        instance_method=instance_method,
        fw=fw,
        fn_name="atan",
        x=np.asarray(x, dtype=input_dtype),
    )


# atan2
@handle_cmd_line_args
@given(
    dtype_and_x=helpers.dtype_and_values(
        available_dtypes=helpers.get_dtypes("float"),
        num_arrays=2,
        min_num_dims=1,
        max_num_dims=5,
        min_dim_size=1,
        max_dim_size=5,
    ),
    num_positional_args=helpers.num_positional_args(fn_name="atan2"),
)
def test_atan2(
    *,
    dtype_and_x,
    as_variable,
    with_out,
    num_positional_args,
    native_array,
    container,
    instance_method,
    fw,
):
    input_dtype, x = dtype_and_x

    x1 = np.asarray(x[0], dtype=input_dtype[0])
    x2 = np.asarray(x[1], dtype=input_dtype[1])

    assume(not (np.any(np.isclose(x1, 0)) or np.any(np.isclose(x2, 0))))

    helpers.test_function(
        input_dtypes=input_dtype,
        as_variable_flags=as_variable,
        with_out=with_out,
        num_positional_args=num_positional_args,
        native_array_flags=native_array,
        container_flags=container,
        instance_method=instance_method,
        fw=fw,
        fn_name="atan2",
        x1=x1,
        x2=x2,
    )


# atanh
@handle_cmd_line_args
@given(
    dtype_and_x=helpers.dtype_and_values(available_dtypes=helpers.get_dtypes("float")),
    num_positional_args=helpers.num_positional_args(fn_name="atanh"),
)
def test_atanh(
    *,
    dtype_and_x,
    as_variable,
    with_out,
    num_positional_args,
    native_array,
    container,
    instance_method,
    fw,
):
    input_dtype, x = dtype_and_x
    helpers.test_function(
        input_dtypes=input_dtype,
        as_variable_flags=as_variable,
        with_out=with_out,
        num_positional_args=num_positional_args,
        native_array_flags=native_array,
        container_flags=container,
        instance_method=instance_method,
        fw=fw,
        fn_name="atanh",
        rtol_=1e-2,
        atol_=1e-2,
        x=np.asarray(x, dtype=input_dtype),
    )


# bitwise_and
@handle_cmd_line_args
@given(
    dtype_and_x=helpers.dtype_and_values(
        available_dtypes=ivy.all_int_dtypes + ("bool",), num_arrays=2
    ),
    num_positional_args=helpers.num_positional_args(fn_name="bitwise_and"),
)
def test_bitwise_and(
    *,
    dtype_and_x,
    as_variable,
    with_out,
    num_positional_args,
    native_array,
    container,
    instance_method,
    fw,
):
    input_dtype, x = dtype_and_x

    helpers.test_function(
        input_dtypes=input_dtype,
        as_variable_flags=as_variable,
        with_out=with_out,
        num_positional_args=num_positional_args,
        native_array_flags=native_array,
        container_flags=container,
        instance_method=instance_method,
        fw=fw,
        fn_name="bitwise_and",
        x1=np.asarray(x[0], dtype=input_dtype[0]),
        x2=np.asarray(x[1], dtype=input_dtype[1]),
    )


# bitwise_left_shift
@handle_cmd_line_args
@given(
    dtype_and_x=helpers.dtype_and_values(
        available_dtypes=ivy.all_int_dtypes,
        num_arrays=2,
        shared_dtype=True,
        large_abs_safety_factor=4,
        small_abs_safety_factor=4,
        safety_factor_scale="linear",
    ),
    num_positional_args=helpers.num_positional_args(fn_name="bitwise_left_shift"),
)
def test_bitwise_left_shift(
    *,
    dtype_and_x,
    as_variable,
    with_out,
    num_positional_args,
    native_array,
    container,
    instance_method,
    fw,
):
    input_dtype, x = dtype_and_x

    # make sure x2 is not negative
    if "int" in input_dtype[0] and "int" in input_dtype[1]:
        x[1] = np.abs(x[1])

    helpers.test_function(
        input_dtypes=input_dtype,
        as_variable_flags=as_variable,
        with_out=with_out,
        num_positional_args=num_positional_args,
        native_array_flags=native_array,
        container_flags=container,
        instance_method=instance_method,
        fw=fw,
        fn_name="bitwise_left_shift",
        x1=np.asarray(x[0], dtype=input_dtype[0]),
        x2=np.asarray(x[1], dtype=input_dtype[1]),
    )


# bitwise_invert
@handle_cmd_line_args
@given(
    dtype_and_x=helpers.dtype_and_values(
        available_dtypes=ivy.all_int_dtypes + ("bool",)
    ),
    num_positional_args=helpers.num_positional_args(fn_name="bitwise_invert"),
)
def test_bitwise_invert(
    *,
    dtype_and_x,
    as_variable,
    with_out,
    num_positional_args,
    native_array,
    container,
    instance_method,
    fw,
):
    input_dtype, x = dtype_and_x
    helpers.test_function(
        input_dtypes=input_dtype,
        as_variable_flags=as_variable,
        with_out=with_out,
        num_positional_args=num_positional_args,
        native_array_flags=native_array,
        container_flags=container,
        instance_method=instance_method,
        fw=fw,
        fn_name="bitwise_invert",
        x=np.asarray(x, dtype=input_dtype),
    )


# bitwise_or
@handle_cmd_line_args
@given(
    dtype_and_x=helpers.dtype_and_values(
        available_dtypes=ivy.all_int_dtypes + ("bool",), num_arrays=2
    ),
    num_positional_args=helpers.num_positional_args(fn_name="bitwise_or"),
)
def test_bitwise_or(
    *,
    dtype_and_x,
    as_variable,
    with_out,
    num_positional_args,
    native_array,
    container,
    instance_method,
    fw,
):
    input_dtype, x = dtype_and_x

    helpers.test_function(
        input_dtypes=input_dtype,
        as_variable_flags=as_variable,
        with_out=with_out,
        num_positional_args=num_positional_args,
        native_array_flags=native_array,
        container_flags=container,
        instance_method=instance_method,
        fw=fw,
        fn_name="bitwise_or",
        x1=np.asarray(x[0], dtype=input_dtype[0]),
        x2=np.asarray(x[1], dtype=input_dtype[1]),
    )


# bitwise_right_shift
@handle_cmd_line_args
@given(
    dtype_and_x=helpers.dtype_and_values(
        available_dtypes=ivy.all_int_dtypes,
        num_arrays=2,
        shared_dtype=True,
        large_abs_safety_factor=4,
        small_abs_safety_factor=4,
        safety_factor_scale="linear",
    ),
    num_positional_args=helpers.num_positional_args(fn_name="bitwise_right_shift"),
)
def test_bitwise_right_shift(
    *,
    dtype_and_x,
    as_variable,
    with_out,
    num_positional_args,
    native_array,
    container,
    instance_method,
    fw,
):
    input_dtype, x = dtype_and_x

    # make sure x2 is not negative
    if "int" in input_dtype[0] and "int" in input_dtype[1]:
        x[1] = np.abs(x[1])

    helpers.test_function(
        input_dtypes=input_dtype,
        as_variable_flags=as_variable,
        with_out=with_out,
        num_positional_args=num_positional_args,
        native_array_flags=native_array,
        container_flags=container,
        instance_method=instance_method,
        fw=fw,
        fn_name="bitwise_right_shift",
        x1=np.asarray(x[0], dtype=input_dtype[0]),
        x2=np.asarray(x[1], dtype=input_dtype[1]),
    )


# bitwise_xor
@handle_cmd_line_args
@given(
    dtype_and_x=helpers.dtype_and_values(
        available_dtypes=ivy.all_int_dtypes + ("bool",), num_arrays=2
    ),
    num_positional_args=helpers.num_positional_args(fn_name="bitwise_xor"),
)
def test_bitwise_xor(
    *,
    dtype_and_x,
    as_variable,
    with_out,
    num_positional_args,
    native_array,
    container,
    instance_method,
    fw,
):
    input_dtype, x = dtype_and_x

    helpers.test_function(
        input_dtypes=input_dtype,
        as_variable_flags=as_variable,
        with_out=with_out,
        num_positional_args=num_positional_args,
        native_array_flags=native_array,
        container_flags=container,
        instance_method=instance_method,
        fw=fw,
        fn_name="bitwise_xor",
        x1=np.asarray(x[0], dtype=input_dtype[0]),
        x2=np.asarray(x[1], dtype=input_dtype[1]),
    )


# ceil
@handle_cmd_line_args
@given(
    dtype_and_x=helpers.dtype_and_values(
        available_dtypes=helpers.get_dtypes("numeric"),
        small_abs_safety_factor=3,
        safety_factor_scale="linear",
    ),
    num_positional_args=helpers.num_positional_args(fn_name="ceil"),
)
def test_ceil(
    *,
    dtype_and_x,
    as_variable,
    with_out,
    num_positional_args,
    native_array,
    container,
    instance_method,
    fw,
):
    input_dtype, x = dtype_and_x
    helpers.test_function(
        input_dtypes=input_dtype,
        as_variable_flags=as_variable,
        with_out=with_out,
        num_positional_args=num_positional_args,
        native_array_flags=native_array,
        container_flags=container,
        instance_method=instance_method,
        fw=fw,
        fn_name="ceil",
        x=np.asarray(x, dtype=input_dtype),
    )


# cos
@handle_cmd_line_args
@given(
    dtype_and_x=helpers.dtype_and_values(available_dtypes=helpers.get_dtypes("float")),
    num_positional_args=helpers.num_positional_args(fn_name="cos"),
)
def test_cos(
    *,
    dtype_and_x,
    as_variable,
    with_out,
    num_positional_args,
    native_array,
    container,
    instance_method,
    fw,
):
    input_dtype, x = dtype_and_x
    helpers.test_function(
        input_dtypes=input_dtype,
        as_variable_flags=as_variable,
        with_out=with_out,
        num_positional_args=num_positional_args,
        native_array_flags=native_array,
        container_flags=container,
        instance_method=instance_method,
        fw=fw,
        fn_name="cos",
        x=np.asarray(x, dtype=input_dtype),
    )


# cosh
@handle_cmd_line_args
@given(
    dtype_and_x=helpers.dtype_and_values(available_dtypes=helpers.get_dtypes("float")),
    num_positional_args=helpers.num_positional_args(fn_name="cosh"),
)
def test_cosh(
    *,
    dtype_and_x,
    as_variable,
    with_out,
    num_positional_args,
    native_array,
    container,
    instance_method,
    fw,
):
    input_dtype, x = dtype_and_x
    helpers.test_function(
        input_dtypes=input_dtype,
        as_variable_flags=as_variable,
        with_out=with_out,
        num_positional_args=num_positional_args,
        native_array_flags=native_array,
        container_flags=container,
        instance_method=instance_method,
        fw=fw,
        fn_name="cosh",
        x=np.asarray(x, dtype=input_dtype),
    )


# divide
@handle_cmd_line_args
@given(
    dtype_and_x=helpers.dtype_and_values(
        available_dtypes=helpers.get_dtypes("numeric"), num_arrays=2
    ),
    num_positional_args=helpers.num_positional_args(fn_name="divide"),
)
def test_divide(
    *,
    dtype_and_x,
    as_variable,
    with_out,
    num_positional_args,
    native_array,
    container,
    instance_method,
    fw,
):
    input_dtype, x = dtype_and_x

    x1 = np.asarray(x[0], dtype=input_dtype[0])
    x2 = np.asarray(x[1], dtype=input_dtype[1])

    # prevent too close to zero
    assume(not np.any(np.isclose(x2, 0)))

    helpers.test_function(
        input_dtypes=input_dtype,
        as_variable_flags=as_variable,
        with_out=with_out,
        num_positional_args=num_positional_args,
        native_array_flags=native_array,
        container_flags=container,
        instance_method=instance_method,
        fw=fw,
        fn_name="divide",
        x1=x1,
        x2=x2,
    )


# equal
@handle_cmd_line_args
@given(
    dtype_and_x=helpers.dtype_and_values(
        available_dtypes=helpers.get_dtypes("valid", full=True), num_arrays=2
    ),
    num_positional_args=helpers.num_positional_args(fn_name="equal"),
)
def test_equal(
    *,
    dtype_and_x,
    as_variable,
    with_out,
    num_positional_args,
    native_array,
    container,
    instance_method,
    fw,
):
    input_dtype, x = dtype_and_x

    helpers.test_function(
        input_dtypes=input_dtype,
        as_variable_flags=as_variable,
        with_out=with_out,
        num_positional_args=num_positional_args,
        native_array_flags=native_array,
        container_flags=container,
        instance_method=instance_method,
        fw=fw,
        fn_name="equal",
        x1=np.asarray(x[0], dtype=input_dtype[0]),
        x2=np.asarray(x[1], dtype=input_dtype[1]),
    )


# exp
@handle_cmd_line_args
@given(
    dtype_and_x=helpers.dtype_and_values(available_dtypes=helpers.get_dtypes("float")),
    num_positional_args=helpers.num_positional_args(fn_name="exp"),
)
def test_exp(
    *,
    dtype_and_x,
    as_variable,
    with_out,
    num_positional_args,
    native_array,
    container,
    instance_method,
    fw,
):
    input_dtype, x = dtype_and_x
    helpers.test_function(
        input_dtypes=input_dtype,
        as_variable_flags=as_variable,
        with_out=with_out,
        num_positional_args=num_positional_args,
        native_array_flags=native_array,
        container_flags=container,
        instance_method=instance_method,
        fw=fw,
        fn_name="exp",
        x=np.asarray(x, dtype=input_dtype),
    )


# expm1
@handle_cmd_line_args
@given(
    dtype_and_x=helpers.dtype_and_values(available_dtypes=helpers.get_dtypes("float")),
    num_positional_args=helpers.num_positional_args(fn_name="expm1"),
)
def test_expm1(
    *,
    dtype_and_x,
    as_variable,
    with_out,
    num_positional_args,
    native_array,
    container,
    instance_method,
    fw,
):
    input_dtype, x = dtype_and_x
    helpers.test_function(
        input_dtypes=input_dtype,
        as_variable_flags=as_variable,
        with_out=with_out,
        num_positional_args=num_positional_args,
        native_array_flags=native_array,
        container_flags=container,
        instance_method=instance_method,
        fw=fw,
        fn_name="expm1",
        x=np.asarray(x, dtype=input_dtype),
    )


# floor
@handle_cmd_line_args
@given(
    dtype_and_x=helpers.dtype_and_values(
        available_dtypes=helpers.get_dtypes("numeric")
    ),
    num_positional_args=helpers.num_positional_args(fn_name="floor"),
)
def test_floor(
    *,
    dtype_and_x,
    as_variable,
    with_out,
    num_positional_args,
    native_array,
    container,
    instance_method,
    fw,
):
    input_dtype, x = dtype_and_x

    x = np.asarray(x, dtype=input_dtype)
    assume(not np.any(np.isclose(x, 0)))

    helpers.test_function(
        input_dtypes=input_dtype,
        as_variable_flags=as_variable,
        with_out=with_out,
        num_positional_args=num_positional_args,
        native_array_flags=native_array,
        container_flags=container,
        instance_method=instance_method,
        fw=fw,
        fn_name="floor",
        x=x,
    )


@handle_cmd_line_args
@given(
    dtype_and_x=helpers.dtype_and_values(
        available_dtypes=helpers.get_dtypes("numeric"),
        num_arrays=2,
<<<<<<< HEAD
        allow_inf=False,
        large_abs_safety_factor=4,
        safety_factor_scale="linear",
=======
        large_value_safety_factor=40,
        small_value_safety_factor=4.5,
>>>>>>> 1a7d777f
        shared_dtype=True,
    ),
    num_positional_args=helpers.num_positional_args(fn_name="floor_divide"),
)
def test_floor_divide(
    *,
    dtype_and_x,
    as_variable,
    with_out,
    num_positional_args,
    native_array,
    container,
    instance_method,
    fw,
):
    input_dtype, x = dtype_and_x

    x1 = np.asarray(x[0], dtype=input_dtype[0])
    x2 = np.asarray(x[1], dtype=input_dtype[1])

    # Make sure it's not dividing value too close to zero
    assume(not np.any(np.isclose(x2, 0)))

    # Absolute tolerance is 1,
    # due to flooring can cause absolute error of 1 due to precision
    helpers.test_function(
        input_dtypes=input_dtype,
        as_variable_flags=as_variable,
        with_out=with_out,
        num_positional_args=num_positional_args,
        native_array_flags=native_array,
        container_flags=container,
        instance_method=instance_method,
        fw=fw,
        fn_name="floor_divide",
        x1=x1,
        x2=x2,
        atol_=1,
    )


# greater
@handle_cmd_line_args
@given(
    dtype_and_x=helpers.dtype_and_values(
        available_dtypes=helpers.get_dtypes("numeric"), num_arrays=2
    ),
    num_positional_args=helpers.num_positional_args(fn_name="greater"),
)
def test_greater(
    *,
    dtype_and_x,
    as_variable,
    with_out,
    num_positional_args,
    native_array,
    container,
    instance_method,
    fw,
):
    input_dtype, x = dtype_and_x

    x1 = np.asarray(x[0], dtype=input_dtype[0])
    x2 = np.asarray(x[1], dtype=input_dtype[1])

    # bfloat16 is not supported
    assume(not ("bfloat16" in input_dtype))

    helpers.test_function(
        input_dtypes=input_dtype,
        as_variable_flags=as_variable,
        with_out=with_out,
        num_positional_args=num_positional_args,
        native_array_flags=native_array,
        container_flags=container,
        instance_method=instance_method,
        fw=fw,
        fn_name="greater",
        x1=x1,
        x2=x2,
    )


# greater_equal
@handle_cmd_line_args
@given(
    dtype_and_x=helpers.dtype_and_values(
        available_dtypes=helpers.get_dtypes("numeric"), num_arrays=2
    ),
    num_positional_args=helpers.num_positional_args(fn_name="greater_equal"),
)
def test_greater_equal(
    *,
    dtype_and_x,
    as_variable,
    with_out,
    num_positional_args,
    native_array,
    container,
    instance_method,
    fw,
):
    input_dtype, x = dtype_and_x

    x1 = np.asarray(x[0], dtype=input_dtype[0])
    x2 = np.asarray(x[1], dtype=input_dtype[1])

    # bfloat16 is not supported by numpy
    assume(not ("bfloat16" in input_dtype))

    # make sure they're not too close together
    assume(not (np.any(np.isclose(x1, x2)) or np.any(np.isclose(x2, x1))))
    helpers.test_function(
        input_dtypes=input_dtype,
        as_variable_flags=as_variable,
        with_out=with_out,
        num_positional_args=num_positional_args,
        native_array_flags=native_array,
        container_flags=container,
        instance_method=instance_method,
        fw=fw,
        fn_name="greater_equal",
        x1=x1,
        x2=x2,
    )


# isfinite
@handle_cmd_line_args
@given(
    dtype_and_x=helpers.dtype_and_values(
        available_dtypes=helpers.get_dtypes("numeric")
    ),
    num_positional_args=helpers.num_positional_args(fn_name="isfinite"),
)
def test_isfinite(
    *,
    dtype_and_x,
    as_variable,
    with_out,
    num_positional_args,
    native_array,
    container,
    instance_method,
    fw,
):
    input_dtype, x = dtype_and_x
    helpers.test_function(
        input_dtypes=input_dtype,
        as_variable_flags=as_variable,
        with_out=with_out,
        num_positional_args=num_positional_args,
        native_array_flags=native_array,
        container_flags=container,
        instance_method=instance_method,
        fw=fw,
        fn_name="isfinite",
        x=np.asarray(x, dtype=input_dtype),
    )


# isinf
@handle_cmd_line_args
@given(
    dtype_and_x=helpers.dtype_and_values(
        available_dtypes=helpers.get_dtypes("numeric")
    ),
    num_positional_args=helpers.num_positional_args(fn_name="isinf"),
)
def test_isinf(
    *,
    dtype_and_x,
    as_variable,
    with_out,
    num_positional_args,
    native_array,
    container,
    instance_method,
    fw,
):
    input_dtype, x = dtype_and_x
    helpers.test_function(
        input_dtypes=input_dtype,
        as_variable_flags=as_variable,
        with_out=with_out,
        num_positional_args=num_positional_args,
        native_array_flags=native_array,
        container_flags=container,
        instance_method=instance_method,
        fw=fw,
        fn_name="isinf",
        x=np.asarray(x, dtype=input_dtype),
    )


# isnan
@handle_cmd_line_args
@given(
    dtype_and_x=helpers.dtype_and_values(
        available_dtypes=helpers.get_dtypes("numeric")
    ),
    num_positional_args=helpers.num_positional_args(fn_name="isnan"),
)
def test_isnan(
    *,
    dtype_and_x,
    as_variable,
    with_out,
    num_positional_args,
    native_array,
    container,
    instance_method,
    fw,
):
    input_dtype, x = dtype_and_x
    helpers.test_function(
        input_dtypes=input_dtype,
        as_variable_flags=as_variable,
        with_out=with_out,
        num_positional_args=num_positional_args,
        native_array_flags=native_array,
        container_flags=container,
        instance_method=instance_method,
        fw=fw,
        fn_name="isnan",
        x=np.asarray(x, dtype=input_dtype),
    )


# less
@handle_cmd_line_args
@given(
    dtype_and_x=helpers.dtype_and_values(
        available_dtypes=helpers.get_dtypes("numeric"),
        num_arrays=2,
        min_num_dims=1,
    ),
    num_positional_args=helpers.num_positional_args(fn_name="less"),
)
def test_less(
    *,
    dtype_and_x,
    as_variable,
    with_out,
    num_positional_args,
    native_array,
    container,
    instance_method,
    fw,
):
    input_dtype, x = dtype_and_x

    x1 = np.asarray(x[0], dtype=input_dtype[0])
    x2 = np.asarray(x[1], dtype=input_dtype[1])

    # bfloat16 is not supported by numpy
    assume(not ("bfloat16" in input_dtype))
    # make sure they're not too close together
    assume(not (np.any(np.isclose(x1, x2)) or np.any(np.isclose(x2, x1))))

    helpers.test_function(
        input_dtypes=input_dtype,
        as_variable_flags=as_variable,
        with_out=with_out,
        num_positional_args=num_positional_args,
        native_array_flags=native_array,
        container_flags=container,
        instance_method=instance_method,
        fw=fw,
        fn_name="less",
        x1=x1,
        x2=x2,
    )


# less_equal
@handle_cmd_line_args
@given(
    dtype_and_x=helpers.dtype_and_values(
        available_dtypes=helpers.get_dtypes("numeric"), num_arrays=2
    ),
    num_positional_args=helpers.num_positional_args(fn_name="less_equal"),
)
def test_less_equal(
    *,
    dtype_and_x,
    as_variable,
    with_out,
    num_positional_args,
    native_array,
    container,
    instance_method,
    fw,
):
    input_dtype, x = dtype_and_x

    x1 = np.asarray(x[0], dtype=input_dtype[0])
    x2 = np.asarray(x[1], dtype=input_dtype[1])

    # bfloat16 is not supported by numpy
    assume(not ("bfloat16" in input_dtype))
    # make sure they're not too close together
    assume(not (np.any(np.isclose(x1, x2)) or np.any(np.isclose(x2, x1))))

    helpers.test_function(
        input_dtypes=input_dtype,
        as_variable_flags=as_variable,
        with_out=with_out,
        num_positional_args=num_positional_args,
        native_array_flags=native_array,
        container_flags=container,
        instance_method=instance_method,
        fw=fw,
        fn_name="less_equal",
        x1=x1,
        x2=x2,
    )


# log
@handle_cmd_line_args
@given(
    dtype_and_x=helpers.dtype_and_values(available_dtypes=helpers.get_dtypes("float")),
    num_positional_args=helpers.num_positional_args(fn_name="log"),
)
def test_log(
    *,
    dtype_and_x,
    as_variable,
    with_out,
    num_positional_args,
    native_array,
    container,
    instance_method,
    fw,
):
    input_dtype, x = dtype_and_x

    # avoid logging values too close to zero
    assume(not np.any(np.isclose(x, 0)))

    helpers.test_function(
        input_dtypes=input_dtype,
        as_variable_flags=as_variable,
        with_out=with_out,
        num_positional_args=num_positional_args,
        native_array_flags=native_array,
        container_flags=container,
        instance_method=instance_method,
        fw=fw,
        fn_name="log",
        x=np.asarray(x, dtype=input_dtype),
    )


# log1p
@handle_cmd_line_args
@given(
    dtype_and_x=helpers.dtype_and_values(available_dtypes=helpers.get_dtypes("float")),
    num_positional_args=helpers.num_positional_args(fn_name="log1p"),
)
def test_log1p(
    *,
    dtype_and_x,
    as_variable,
    with_out,
    num_positional_args,
    native_array,
    container,
    instance_method,
    fw,
):
    input_dtype, x = dtype_and_x

    # avoid logging values too close to zero
    assume(not np.any(np.isclose(x, 0)))

    helpers.test_function(
        input_dtypes=input_dtype,
        as_variable_flags=as_variable,
        with_out=with_out,
        num_positional_args=num_positional_args,
        native_array_flags=native_array,
        container_flags=container,
        instance_method=instance_method,
        fw=fw,
        fn_name="log1p",
        x=np.asarray(x, dtype=input_dtype),
    )


# log2
@handle_cmd_line_args
@given(
    dtype_and_x=helpers.dtype_and_values(available_dtypes=helpers.get_dtypes("float")),
    num_positional_args=helpers.num_positional_args(fn_name="log2"),
)
def test_log2(
    *,
    dtype_and_x,
    as_variable,
    with_out,
    num_positional_args,
    native_array,
    container,
    instance_method,
    fw,
):
    input_dtype, x = dtype_and_x

    # avoid logging values too close to zero
    assume(not np.any(np.isclose(x, 0)))

    helpers.test_function(
        input_dtypes=input_dtype,
        as_variable_flags=as_variable,
        with_out=with_out,
        num_positional_args=num_positional_args,
        native_array_flags=native_array,
        container_flags=container,
        instance_method=instance_method,
        fw=fw,
        fn_name="log2",
        rtol_=1e-2,
        x=np.asarray(x, dtype=input_dtype),
    )


# log10
@handle_cmd_line_args
@given(
    dtype_and_x=helpers.dtype_and_values(available_dtypes=helpers.get_dtypes("float")),
    num_positional_args=helpers.num_positional_args(fn_name="log10"),
)
def test_log10(
    *,
    dtype_and_x,
    as_variable,
    with_out,
    num_positional_args,
    native_array,
    container,
    instance_method,
    fw,
):
    input_dtype, x = dtype_and_x

    # avoid logging values too close to zero
    assume(not np.any(np.isclose(x, 0)))

    helpers.test_function(
        input_dtypes=input_dtype,
        as_variable_flags=as_variable,
        with_out=with_out,
        num_positional_args=num_positional_args,
        native_array_flags=native_array,
        container_flags=container,
        instance_method=instance_method,
        fw=fw,
        fn_name="log10",
        rtol_=1e-2,
        x=np.asarray(x, dtype=input_dtype),
    )


# logaddexp
@handle_cmd_line_args
@given(
    dtype_and_x=helpers.dtype_and_values(
        available_dtypes=helpers.get_dtypes("float"), num_arrays=2
    ),
    num_positional_args=helpers.num_positional_args(fn_name="logaddexp"),
)
def test_logaddexp(
    *,
    dtype_and_x,
    as_variable,
    with_out,
    num_positional_args,
    native_array,
    container,
    instance_method,
    fw,
):
    input_dtype, x = dtype_and_x

    helpers.test_function(
        input_dtypes=input_dtype,
        as_variable_flags=as_variable,
        with_out=with_out,
        num_positional_args=num_positional_args,
        native_array_flags=native_array,
        container_flags=container,
        instance_method=instance_method,
        fw=fw,
        fn_name="logaddexp",
        rtol_=1e-2,
        x1=np.asarray(x[0], dtype=input_dtype[0]),
        x2=np.asarray(x[1], dtype=input_dtype[1]),
    )


# logical_and
@handle_cmd_line_args
@given(
    dtype_and_x=helpers.dtype_and_values(available_dtypes=("bool",), num_arrays=2),
    num_positional_args=helpers.num_positional_args(fn_name="logical_and"),
)
def test_logical_and(
    *,
    dtype_and_x,
    as_variable,
    with_out,
    num_positional_args,
    native_array,
    container,
    instance_method,
    fw,
):
    input_dtype, x = dtype_and_x

    helpers.test_function(
        input_dtypes=input_dtype,
        as_variable_flags=as_variable,
        with_out=with_out,
        num_positional_args=num_positional_args,
        native_array_flags=native_array,
        container_flags=container,
        instance_method=instance_method,
        fw=fw,
        fn_name="logical_and",
        x1=np.asarray(x[0], dtype=input_dtype[0]),
        x2=np.asarray(x[1], dtype=input_dtype[1]),
    )


# logical_not
@handle_cmd_line_args
@given(
    dtype_and_x=helpers.dtype_and_values(available_dtypes=("bool",)),
    num_positional_args=helpers.num_positional_args(fn_name="logical_not"),
)
def test_logical_not(
    *,
    dtype_and_x,
    as_variable,
    with_out,
    num_positional_args,
    native_array,
    container,
    instance_method,
    fw,
):
    input_dtype, x = dtype_and_x
    helpers.test_function(
        input_dtypes=input_dtype,
        as_variable_flags=as_variable,
        with_out=with_out,
        num_positional_args=num_positional_args,
        native_array_flags=native_array,
        container_flags=container,
        instance_method=instance_method,
        fw=fw,
        fn_name="logical_not",
        x=np.asarray(x, dtype=input_dtype),
    )


# logical_or
@handle_cmd_line_args
@given(
    dtype_and_x=helpers.dtype_and_values(available_dtypes=("bool",), num_arrays=2),
    num_positional_args=helpers.num_positional_args(fn_name="logical_or"),
)
def test_logical_or(
    *,
    dtype_and_x,
    as_variable,
    with_out,
    num_positional_args,
    native_array,
    container,
    instance_method,
    fw,
):
    input_dtype, x = dtype_and_x

    helpers.test_function(
        input_dtypes=input_dtype,
        as_variable_flags=as_variable,
        with_out=with_out,
        num_positional_args=num_positional_args,
        native_array_flags=native_array,
        container_flags=container,
        instance_method=instance_method,
        fw=fw,
        fn_name="logical_or",
        x1=np.asarray(x[0], dtype=input_dtype[0]),
        x2=np.asarray(x[1], dtype=input_dtype[1]),
    )


# logical_xor
@handle_cmd_line_args
@given(
    dtype_and_x=helpers.dtype_and_values(available_dtypes=("bool",), num_arrays=2),
    num_positional_args=helpers.num_positional_args(fn_name="logical_xor"),
)
def test_logical_xor(
    *,
    dtype_and_x,
    as_variable,
    with_out,
    num_positional_args,
    native_array,
    container,
    instance_method,
    fw,
):
    input_dtype, x = dtype_and_x

    helpers.test_function(
        input_dtypes=input_dtype,
        as_variable_flags=as_variable,
        with_out=with_out,
        num_positional_args=num_positional_args,
        native_array_flags=native_array,
        container_flags=container,
        instance_method=instance_method,
        fw=fw,
        fn_name="logical_xor",
        x1=np.asarray(x[0], dtype=input_dtype[0]),
        x2=np.asarray(x[1], dtype=input_dtype[1]),
    )


# multiply
@handle_cmd_line_args
@given(
    dtype_and_x=helpers.dtype_and_values(
        available_dtypes=helpers.get_dtypes("numeric"), num_arrays=2
    ),
    num_positional_args=helpers.num_positional_args(fn_name="multiply"),
)
def test_multiply(
    *,
    dtype_and_x,
    as_variable,
    with_out,
    num_positional_args,
    native_array,
    container,
    instance_method,
    fw,
):
    input_dtype, x = dtype_and_x

    helpers.test_function(
        input_dtypes=input_dtype,
        as_variable_flags=as_variable,
        with_out=with_out,
        num_positional_args=num_positional_args,
        native_array_flags=native_array,
        container_flags=container,
        instance_method=instance_method,
        fw=fw,
        fn_name="multiply",
        x1=np.asarray(x[0], dtype=input_dtype[0]),
        x2=np.asarray(x[1], dtype=input_dtype[1]),
    )


# negative
@handle_cmd_line_args
@given(
    dtype_and_x=helpers.dtype_and_values(
        available_dtypes=helpers.get_dtypes("numeric")
    ),
    num_positional_args=helpers.num_positional_args(fn_name="negative"),
)
def test_negative(
    *,
    dtype_and_x,
    as_variable,
    with_out,
    num_positional_args,
    native_array,
    container,
    instance_method,
    fw,
):
    input_dtype, x = dtype_and_x
    helpers.test_function(
        input_dtypes=input_dtype,
        as_variable_flags=as_variable,
        with_out=with_out,
        num_positional_args=num_positional_args,
        native_array_flags=native_array,
        container_flags=container,
        instance_method=instance_method,
        fw=fw,
        fn_name="negative",
        x=np.asarray(x, dtype=input_dtype),
    )


# not_equal
@handle_cmd_line_args
@given(
    dtype_and_x=helpers.dtype_and_values(
        available_dtypes=helpers.get_dtypes("valid", full=True), num_arrays=2
    ),
    num_positional_args=helpers.num_positional_args(fn_name="not_equal"),
)
def test_not_equal(
    *,
    dtype_and_x,
    as_variable,
    with_out,
    num_positional_args,
    native_array,
    container,
    instance_method,
    fw,
):
    input_dtype, x = dtype_and_x

    helpers.test_function(
        input_dtypes=input_dtype,
        as_variable_flags=as_variable,
        with_out=with_out,
        num_positional_args=num_positional_args,
        native_array_flags=native_array,
        container_flags=container,
        instance_method=instance_method,
        fw=fw,
        fn_name="not_equal",
        x1=np.asarray(x[0], dtype=input_dtype[0]),
        x2=np.asarray(x[1], dtype=input_dtype[1]),
    )


# positive
@handle_cmd_line_args
@given(
    dtype_and_x=helpers.dtype_and_values(
        available_dtypes=helpers.get_dtypes("numeric")
    ),
    num_positional_args=helpers.num_positional_args(fn_name="positive"),
)
def test_positive(
    *,
    dtype_and_x,
    as_variable,
    with_out,
    num_positional_args,
    native_array,
    container,
    instance_method,
    fw,
):
    input_dtype, x = dtype_and_x
    helpers.test_function(
        input_dtypes=input_dtype,
        as_variable_flags=as_variable,
        with_out=with_out,
        num_positional_args=num_positional_args,
        native_array_flags=native_array,
        container_flags=container,
        instance_method=instance_method,
        fw=fw,
        fn_name="positive",
        x=np.asarray(x, dtype=input_dtype),
    )


@st.composite
def _pow_helper(draw):
    dtype1, x1 = draw(
        helpers.dtype_and_values(
            available_dtypes=helpers.get_dtypes("numeric"),
            small_value_safety_factor=2.5,
            large_value_safety_factor=40,
        )
    )

    def cast_filter(dtype1_x1_dtype2):
        dtype1, _, dtype2 = dtype1_x1_dtype2
        if (ivy.as_ivy_dtype(dtype1), ivy.as_ivy_dtype(dtype2)) in ivy.promotion_table:
            return True
        return False

    dtype1, x1, dtype2 = draw(
        helpers.get_castable_dtype(
            draw(helpers.get_dtypes("numeric")), dtype1, x1
        ).filter(cast_filter)
    )
    if ivy.is_int_dtype(dtype2):
        max_val = ivy.iinfo(dtype2).max
    else:
        max_val = ivy.finfo(dtype2).max
    max_x1 = np.max(np.abs(np.asarray(x1))) if isinstance(x1, list) else abs(x1)
    if max_x1 in [0, 1]:
        max_value = None
    else:
        max_value = int(math.log(max_val) / math.log(max_x1))
        if abs(max_value) > abs(max_val) / 40 or max_value < 0:
            max_value = None
    dtype2, x2 = draw(
        helpers.dtype_and_values(
            small_value_safety_factor=2.5,
            large_value_safety_factor=40,
            max_op="log",
            max_value=max_value,
            dtype=[dtype2],
        )
    )
    if "int" in dtype2:
        x2 = ivy.nested_map(x2, lambda x: abs(x), include_derived={list: True})
    return [dtype1, dtype2], [x1, x2]


# pow
@handle_cmd_line_args
@given(
    dtype_and_x=_pow_helper(),
    num_positional_args=helpers.num_positional_args(fn_name="pow"),
)
def test_pow(
    *,
    dtype_and_x,
    as_variable,
    with_out,
    num_positional_args,
    native_array,
    container,
    instance_method,
    fw,
):
    input_dtype, x = dtype_and_x

    # bfloat16 is not supported by numpy
    assume(not ("bfloat16" in input_dtype))

    # Make sure x2 isn't a float when x1 is integer
    assume(
        not (ivy.is_int_dtype(input_dtype[0] and ivy.is_float_dtype(input_dtype[1])))
    )

    # Make sure x2 is non-negative when both is integer
    if ivy.is_int_dtype(input_dtype[1]) and ivy.is_int_dtype(input_dtype[0]):
        x[1] = np.abs(x[1])

    x[0] = _not_too_close_to_zero(x[0])
    x[1] = _not_too_close_to_zero(x[1])

    x1 = np.asarray(x[0], dtype=input_dtype[0])
    x2 = np.asarray(x[1], dtype=input_dtype[1])

    helpers.test_function(
        input_dtypes=input_dtype,
        as_variable_flags=as_variable,
        with_out=with_out,
        num_positional_args=num_positional_args,
        native_array_flags=native_array,
        container_flags=container,
        instance_method=instance_method,
        fw=fw,
        fn_name="pow",
        x1=x1,
        x2=x2,
    )


# remainder
@handle_cmd_line_args
@given(
    dtype_and_x=helpers.dtype_and_values(
        available_dtypes=helpers.get_dtypes("numeric"),
        num_arrays=2,
        allow_inf=False,
    ),
    modulus=st.booleans(),
    num_positional_args=helpers.num_positional_args(fn_name="remainder"),
)
def test_remainder(
    *,
    dtype_and_x,
    modulus,
    as_variable,
    with_out,
    num_positional_args,
    native_array,
    container,
    instance_method,
    fw,
):
    input_dtype, x = dtype_and_x
    x1 = np.asarray(x[0], dtype=input_dtype[0])
    x2 = np.asarray(x[1], dtype=input_dtype[1])

    # Make sure values is not too close to zero
    assume(not np.any(np.isclose(x1, 0)))
    assume(not np.any(np.isclose(x2, 0)))

    native_array = [native_array, native_array]
    container = [container, container]

    helpers.test_function(
        input_dtypes=input_dtype,
        as_variable_flags=[as_variable, False],
        with_out=with_out,
        num_positional_args=num_positional_args,
        native_array_flags=native_array,
        container_flags=container,
        instance_method=instance_method,
        fw=fw,
        fn_name="remainder",
        x1=x1,
        x2=x2,
        modulus=modulus,
    )


# round
@handle_cmd_line_args
@given(
    dtype_and_x=helpers.dtype_and_values(
        available_dtypes=helpers.get_dtypes("numeric")
    ),
    num_positional_args=helpers.num_positional_args(fn_name="round"),
)
def test_round(
    *,
    dtype_and_x,
    as_variable,
    with_out,
    num_positional_args,
    native_array,
    container,
    instance_method,
    fw,
):
    input_dtype, x = dtype_and_x
    helpers.test_function(
        input_dtypes=input_dtype,
        as_variable_flags=as_variable,
        with_out=with_out,
        num_positional_args=num_positional_args,
        native_array_flags=native_array,
        container_flags=container,
        instance_method=instance_method,
        fw=fw,
        fn_name="round",
        x=np.asarray(x, dtype=input_dtype),
    )


# sign
@handle_cmd_line_args
@given(
    dtype_and_x=helpers.dtype_and_values(
        available_dtypes=helpers.get_dtypes("numeric")
    ),
    num_positional_args=helpers.num_positional_args(fn_name="sign"),
)
def test_sign(
    *,
    dtype_and_x,
    as_variable,
    with_out,
    num_positional_args,
    native_array,
    container,
    instance_method,
    fw,
):
    input_dtype, x = dtype_and_x

    x = np.asarray(x, dtype=input_dtype)
    assume(not np.any(np.isclose(x, 0)))

    helpers.test_function(
        input_dtypes=input_dtype,
        as_variable_flags=as_variable,
        with_out=with_out,
        num_positional_args=num_positional_args,
        native_array_flags=native_array,
        container_flags=container,
        instance_method=instance_method,
        fw=fw,
        fn_name="sign",
        x=np.asarray(x, dtype=input_dtype),
    )


# sin
@handle_cmd_line_args
@given(
    dtype_and_x=helpers.dtype_and_values(available_dtypes=helpers.get_dtypes("float")),
    num_positional_args=helpers.num_positional_args(fn_name="sin"),
)
def test_sin(
    *,
    dtype_and_x,
    as_variable,
    with_out,
    num_positional_args,
    native_array,
    container,
    instance_method,
    fw,
):
    input_dtype, x = dtype_and_x
    helpers.test_function(
        input_dtypes=input_dtype,
        as_variable_flags=as_variable,
        with_out=with_out,
        num_positional_args=num_positional_args,
        native_array_flags=native_array,
        container_flags=container,
        instance_method=instance_method,
        fw=fw,
        fn_name="sin",
        x=np.asarray(x, dtype=input_dtype),
    )


# sinh
@handle_cmd_line_args
@given(
    dtype_and_x=helpers.dtype_and_values(available_dtypes=helpers.get_dtypes("float")),
    num_positional_args=helpers.num_positional_args(fn_name="sinh"),
)
def test_sinh(
    *,
    dtype_and_x,
    as_variable,
    with_out,
    num_positional_args,
    native_array,
    container,
    instance_method,
    fw,
):
    input_dtype, x = dtype_and_x
    helpers.test_function(
        input_dtypes=input_dtype,
        as_variable_flags=as_variable,
        with_out=with_out,
        num_positional_args=num_positional_args,
        native_array_flags=native_array,
        container_flags=container,
        instance_method=instance_method,
        fw=fw,
        fn_name="sinh",
        x=np.asarray(x, dtype=input_dtype),
    )


# square
@handle_cmd_line_args
@given(
    dtype_and_x=helpers.dtype_and_values(
        available_dtypes=helpers.get_dtypes("numeric")
    ),
    num_positional_args=helpers.num_positional_args(fn_name="square"),
)
def test_square(
    *,
    dtype_and_x,
    as_variable,
    with_out,
    num_positional_args,
    native_array,
    container,
    instance_method,
    fw,
):
    input_dtype, x = dtype_and_x
    helpers.test_function(
        input_dtypes=input_dtype,
        as_variable_flags=as_variable,
        with_out=with_out,
        num_positional_args=num_positional_args,
        native_array_flags=native_array,
        container_flags=container,
        instance_method=instance_method,
        fw=fw,
        fn_name="square",
        x=np.asarray(x, dtype=input_dtype),
    )


# sqrt
@handle_cmd_line_args
@given(
    dtype_and_x=helpers.dtype_and_values(
        available_dtypes=helpers.get_dtypes("float"), allow_inf=False
    ),
    num_positional_args=helpers.num_positional_args(fn_name="sqrt"),
)
def test_sqrt(
    *,
    dtype_and_x,
    as_variable,
    with_out,
    num_positional_args,
    native_array,
    container,
    instance_method,
    fw,
):
    input_dtype, x = dtype_and_x
    helpers.test_function(
        input_dtypes=input_dtype,
        as_variable_flags=as_variable,
        with_out=with_out,
        num_positional_args=num_positional_args,
        native_array_flags=native_array,
        container_flags=container,
        instance_method=instance_method,
        fw=fw,
        fn_name="sqrt",
        x=np.asarray(x, dtype=input_dtype),
    )


# subtract
@handle_cmd_line_args
@given(
    dtype_and_x=helpers.dtype_and_values(
        available_dtypes=helpers.get_dtypes("numeric"), num_arrays=2
    ),
    num_positional_args=helpers.num_positional_args(fn_name="subtract"),
)
def test_subtract(
    *,
    dtype_and_x,
    as_variable,
    with_out,
    num_positional_args,
    native_array,
    container,
    instance_method,
    fw,
):
    input_dtype, x = dtype_and_x

    helpers.test_function(
        input_dtypes=input_dtype,
        as_variable_flags=as_variable,
        with_out=with_out,
        num_positional_args=num_positional_args,
        native_array_flags=native_array,
        container_flags=container,
        instance_method=instance_method,
        fw=fw,
        fn_name="subtract",
        x1=np.asarray(x[0], dtype=input_dtype[0]),
        x2=np.asarray(x[1], dtype=input_dtype[1]),
    )


# tan
@handle_cmd_line_args
@given(
    dtype_and_x=helpers.dtype_and_values(available_dtypes=helpers.get_dtypes("float")),
    num_positional_args=helpers.num_positional_args(fn_name="tan"),
)
def test_tan(
    *,
    dtype_and_x,
    as_variable,
    with_out,
    num_positional_args,
    native_array,
    container,
    instance_method,
    fw,
):
    input_dtype, x = dtype_and_x
    helpers.test_function(
        input_dtypes=input_dtype,
        as_variable_flags=as_variable,
        with_out=with_out,
        num_positional_args=num_positional_args,
        native_array_flags=native_array,
        container_flags=container,
        instance_method=instance_method,
        fw=fw,
        fn_name="tan",
        x=np.asarray(x, dtype=input_dtype),
    )


# tanh
@handle_cmd_line_args
@given(
    dtype_and_x=helpers.dtype_and_values(available_dtypes=helpers.get_dtypes("float")),
    num_positional_args=helpers.num_positional_args(fn_name="tanh"),
)
def test_tanh(
    *,
    dtype_and_x,
    as_variable,
    with_out,
    num_positional_args,
    native_array,
    container,
    instance_method,
    fw,
):
    input_dtype, x = dtype_and_x
    helpers.test_function(
        input_dtypes=input_dtype,
        as_variable_flags=as_variable,
        with_out=with_out,
        num_positional_args=num_positional_args,
        native_array_flags=native_array,
        container_flags=container,
        instance_method=instance_method,
        fw=fw,
        fn_name="tanh",
        x=np.asarray(x, dtype=input_dtype),
    )


# trunc
@handle_cmd_line_args
@given(
    dtype_and_x=helpers.dtype_and_values(
        available_dtypes=helpers.get_dtypes("numeric")
    ),
    num_positional_args=helpers.num_positional_args(fn_name="trunc"),
)
def test_trunc(
    *,
    dtype_and_x,
    as_variable,
    with_out,
    num_positional_args,
    native_array,
    container,
    instance_method,
    fw,
):
    input_dtype, x = dtype_and_x
    helpers.test_function(
        input_dtypes=input_dtype,
        as_variable_flags=as_variable,
        with_out=with_out,
        num_positional_args=num_positional_args,
        native_array_flags=native_array,
        container_flags=container,
        instance_method=instance_method,
        fw=fw,
        fn_name="trunc",
        x=np.asarray(x, dtype=input_dtype),
    )


# Extra #
# ------#


# erf
@handle_cmd_line_args
@given(
    dtype_and_x=helpers.dtype_and_values(available_dtypes=helpers.get_dtypes("float")),
    num_positional_args=helpers.num_positional_args(fn_name="erf"),
)
def test_erf(
    *,
    dtype_and_x,
    as_variable,
    with_out,
    num_positional_args,
    native_array,
    container,
    instance_method,
    fw,
):
    input_dtype, x = dtype_and_x
    helpers.test_function(
        input_dtypes=input_dtype,
        as_variable_flags=as_variable,
        with_out=with_out,
        num_positional_args=num_positional_args,
        native_array_flags=native_array,
        container_flags=container,
        instance_method=instance_method,
        fw=fw,
        fn_name="erf",
        x=np.asarray(x, dtype=input_dtype),
    )


# minimum
@handle_cmd_line_args
@given(
    dtype_and_x=helpers.dtype_and_values(
        available_dtypes=helpers.get_dtypes("numeric"), num_arrays=2
    ),
    num_positional_args=helpers.num_positional_args(fn_name="minimum"),
)
def test_minimum(
    *,
    dtype_and_x,
    as_variable,
    with_out,
    num_positional_args,
    native_array,
    container,
    instance_method,
    fw,
):
    input_dtype, x = dtype_and_x
    helpers.test_function(
        input_dtypes=input_dtype,
        as_variable_flags=as_variable,
        with_out=with_out,
        num_positional_args=num_positional_args,
        native_array_flags=native_array,
        container_flags=container,
        instance_method=instance_method,
        fw=fw,
        fn_name="minimum",
        x1=np.asarray(x[0], dtype=input_dtype[0]),
        x2=np.asarray(x[1], dtype=input_dtype[1]),
    )


# maximum
@handle_cmd_line_args
@given(
    dtype_and_x=helpers.dtype_and_values(
        available_dtypes=helpers.get_dtypes("numeric"), num_arrays=2
    ),
    num_positional_args=helpers.num_positional_args(fn_name="maximum"),
)
def test_maximum(
    *,
    dtype_and_x,
    as_variable,
    with_out,
    num_positional_args,
    native_array,
    container,
    instance_method,
    fw,
):
    input_dtype, x = dtype_and_x
    helpers.test_function(
        input_dtypes=input_dtype,
        as_variable_flags=as_variable,
        with_out=with_out,
        num_positional_args=num_positional_args,
        native_array_flags=native_array,
        container_flags=container,
        instance_method=instance_method,
        fw=fw,
        fn_name="maximum",
        x1=np.asarray(x[0], dtype=input_dtype[0]),
        x2=np.asarray(x[1], dtype=input_dtype[1]),
    )


# reciprocal
@handle_cmd_line_args
@given(
    dtype_and_x=helpers.dtype_and_values(
        available_dtypes=helpers.get_dtypes("numeric"),
        num_arrays=1,
        allow_inf=True,
    ),
    num_positional_args=helpers.num_positional_args(fn_name="reciprocal"),
)
def test_reciprocal(
    *,
    dtype_and_x,
    as_variable,
    with_out,
    num_positional_args,
    native_array,
    container,
    instance_method,
    fw,
):
    input_dtype, x = dtype_and_x
    helpers.test_function(
        input_dtypes=input_dtype,
        as_variable_flags=as_variable,
        with_out=with_out,
        num_positional_args=num_positional_args,
        native_array_flags=native_array,
        container_flags=container,
        instance_method=instance_method,
        fw=fw,
        fn_name="reciprocal",
        x=np.asarray(x, dtype=input_dtype),
    )


@handle_cmd_line_args
@given(
    dtype_and_x=helpers.dtype_and_values(
        available_dtypes=helpers.get_dtypes("numeric")
    ),
    num_positional_args=helpers.num_positional_args(fn_name="deg2rad"),
)
def test_deg2rad(
    *,
    dtype_and_x,
    as_variable,
    with_out,
    num_positional_args,
    native_array,
    container,
    instance_method,
    fw,
):
    input_dtype, x = dtype_and_x
    helpers.test_function(
        input_dtypes=input_dtype,
        as_variable_flags=as_variable,
        with_out=with_out,
        num_positional_args=num_positional_args,
        native_array_flags=native_array,
        container_flags=container,
        instance_method=instance_method,
        fw=fw,
        fn_name="deg2rad",
        x=np.asarray(x, dtype=input_dtype),
    )


@handle_cmd_line_args
@given(
    dtype_and_x=helpers.dtype_and_values(
        available_dtypes=helpers.get_dtypes("numeric")
    ),
    num_positional_args=helpers.num_positional_args(fn_name="rad2deg"),
)
def test_rad2deg(
    *,
    dtype_and_x,
    as_variable,
    with_out,
    num_positional_args,
    native_array,
    container,
    instance_method,
    fw,
):
    input_dtype, x = dtype_and_x
    helpers.test_function(
        input_dtypes=input_dtype,
        as_variable_flags=as_variable,
        with_out=with_out,
        num_positional_args=num_positional_args,
        native_array_flags=native_array,
        container_flags=container,
        instance_method=instance_method,
        fw=fw,
        fn_name="rad2deg",
        x=np.asarray(x, dtype=input_dtype),
    )<|MERGE_RESOLUTION|>--- conflicted
+++ resolved
@@ -852,14 +852,9 @@
     dtype_and_x=helpers.dtype_and_values(
         available_dtypes=helpers.get_dtypes("numeric"),
         num_arrays=2,
-<<<<<<< HEAD
         allow_inf=False,
         large_abs_safety_factor=4,
         safety_factor_scale="linear",
-=======
-        large_value_safety_factor=40,
-        small_value_safety_factor=4.5,
->>>>>>> 1a7d777f
         shared_dtype=True,
     ),
     num_positional_args=helpers.num_positional_args(fn_name="floor_divide"),
