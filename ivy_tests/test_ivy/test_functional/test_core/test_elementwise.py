--- conflicted
+++ resolved
@@ -1580,17 +1580,9 @@
 
     def cast_filter(dtype1_x1_dtype2):
         dtype1, _, dtype2 = dtype1_x1_dtype2
-<<<<<<< HEAD
         with update_backend(test_globals.CURRENT_BACKEND) as ivy_backend:
-            if (
-                ivy_backend.as_ivy_dtype(dtype1),
-                ivy_backend.as_ivy_dtype(dtype2),
-            ) in ivy_backend.promotion_table:
+            if ivy_backend.can_cast(dtype1, dtype2):
                 return True
-=======
-        if ivy.can_cast(dtype1, dtype2):
-            return True
->>>>>>> 81194b50
         return False
 
     dtype1, x1, dtype2 = draw(
