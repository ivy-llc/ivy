--- conflicted
+++ resolved
@@ -271,7 +271,6 @@
     )
 
 
-<<<<<<< HEAD
 """
     roll
     
@@ -290,12 +289,7 @@
     shift and axis must have the same length as per the array API standard for the roll
     function. 
 """
-
-
-=======
-# roll
-@handle_cmd_line_args
->>>>>>> 4d247cff
+@handle_cmd_line_args
 @given(
     dtype_value=helpers.dtype_and_values(
         available_dtypes=ivy_np.valid_dtypes,
@@ -617,10 +611,7 @@
 
 
 # repeat
-<<<<<<< HEAD
-=======
-@handle_cmd_line_args
->>>>>>> 4d247cff
+@handle_cmd_line_args
 @given(
     dtype_value=helpers.dtype_and_values(
         available_dtypes=ivy_np.valid_dtypes,
@@ -695,61 +686,9 @@
             lambda x: x == 1
         )
     )
-<<<<<<< HEAD
     shape = draw(st.shared(helpers.get_shape(min_num_dims=1), key="value_shape"))
     axis = draw(
         st.shared(helpers.get_axis(shape=shape, force_int=True), key="target_axis")
-=======
-    return (dtype, value), reps
-
-
-# tile
-@handle_cmd_line_args
-@given(
-    dtype_value_repeat=_tile_helper(),
-    as_variable=helpers.array_bools(num_arrays=2),
-    with_out=st.booleans(),
-    num_positional_args=helpers.num_positional_args(fn_name="tile"),
-    native_array=helpers.array_bools(num_arrays=2),
-    container=helpers.array_bools(num_arrays=2),
-    instance_method=st.booleans(),
-    data=st.data(),
-)
-def test_tile(
-    *,
-    data,
-    dtype_value_repeat,
-    as_variable,
-    with_out,
-    num_positional_args,
-    native_array,
-    container,
-    instance_method,
-    fw,
-):
-
-    dtype_value, repeat = dtype_value_repeat
-
-    dtype, value = dtype_value
-    value = np.asarray(value, dtype=dtype)
-
-    repeat_dtype, repeat_list = repeat
-    repeat = np.asarray(repeat_list, dtype=repeat_dtype)
-    dtype = [dtype, repeat_dtype]
-
-    helpers.test_function(
-        input_dtypes=dtype,
-        as_variable_flags=as_variable,
-        with_out=with_out,
-        num_positional_args=num_positional_args,
-        native_array_flags=native_array,
-        container_flags=container,
-        instance_method=instance_method,
-        fw=fw,
-        fn_name="tile",
-        x=value,
-        reps=repeat,
->>>>>>> 4d247cff
     )
 
     """
@@ -784,56 +723,8 @@
 
     return tuple(num_or_size_splits)
 
-<<<<<<< HEAD
-
-=======
-# constant_pad
-
-
-@handle_cmd_line_args
-@given(
-    dtype_value_pad_width_constant=_pad_helper(),
-    as_variable=st.booleans(),
-    with_out=st.booleans(),
-    num_positional_args=helpers.num_positional_args(fn_name="constant_pad"),
-    data=st.data(),
-)
-def test_constant_pad(
-    *,
-    data,
-    dtype_value_pad_width_constant,
-    as_variable,
-    with_out,
-    num_positional_args,
-    native_array,
-    container,
-    instance_method,
-    fw,
-):
-
-    dtype, value, pad_width, constant = dtype_value_pad_width_constant
-
-    helpers.test_function(
-        input_dtypes=dtype,
-        as_variable_flags=as_variable,
-        with_out=with_out,
-        num_positional_args=num_positional_args,
-        native_array_flags=native_array,
-        container_flags=container,
-        instance_method=instance_method,
-        fw=fw,
-        fn_name="constant_pad",
-        x=np.asarray(value, dtype=dtype),
-        pad_width=pad_width,
-        value=constant,
-    )
-
-
-# zero_pad
-
-
-@handle_cmd_line_args
->>>>>>> 4d247cff
+
+@handle_cmd_line_args
 @given(
     noss_type=st.shared(helpers.ints(min_value=1, max_value=2), key="noss_type"),
     dtype_value=helpers.dtype_and_values(
@@ -852,12 +743,7 @@
     num_positional_args=helpers.num_positional_args(fn_name="split"),
     data=st.data(),
 )
-<<<<<<< HEAD
-@handle_cmd_line_args
 def test_split(
-=======
-def test_zero_pad(
->>>>>>> 4d247cff
     *,
     data,
     noss_type,
@@ -941,7 +827,6 @@
     )
 
 
-<<<<<<< HEAD
 """
     tile
     
@@ -953,12 +838,7 @@
         key of value_shape. Each integer is between 0 and 10, and represents how many
         time each dimension needs to be tiled 
 """
-
-
-=======
-# clip
-@handle_cmd_line_args
->>>>>>> 4d247cff
+@handle_cmd_line_args
 @given(
     dtype_value=helpers.dtype_and_values(
         available_dtypes=ivy_np.valid_dtypes,
@@ -975,12 +855,7 @@
     num_positional_args=helpers.num_positional_args(fn_name="tile"),
     data=st.data(),
 )
-<<<<<<< HEAD
-@handle_cmd_line_args
 def test_tile(
-=======
-def test_clip(
->>>>>>> 4d247cff
     *,
     data,
     dtype_value,
@@ -1018,22 +893,14 @@
     )
 
 
-<<<<<<< HEAD
 # zero_pad
-=======
-@handle_cmd_line_args
->>>>>>> 4d247cff
+@handle_cmd_line_args
 @given(
     dtype_value_pad_width=_pad_helper(),
     num_positional_args=helpers.num_positional_args(fn_name="zero_pad"),
     data=st.data(),
 )
-<<<<<<< HEAD
-@handle_cmd_line_args
 def test_zero_pad(
-=======
-def test_split(
->>>>>>> 4d247cff
     *,
     data,
     dtype_value_pad_width,
