--- conflicted
+++ resolved
@@ -4,10 +4,6 @@
 
 import numpy as np
 from hypothesis import given, strategies as st
-<<<<<<< HEAD
-from hypothesis import settings
-=======
->>>>>>> 43107dfb
 
 # local
 import ivy
@@ -58,16 +54,16 @@
     data=st.data(),
 )
 def test_concat(
-        *,
-        data,
-        xs_n_input_dtypes_n_unique_idx,
-        as_variable,
-        with_out,
-        num_positional_args,
-        native_array,
-        container,
-        instance_method,
-        fw,
+    *,
+    data,
+    xs_n_input_dtypes_n_unique_idx,
+    as_variable,
+    with_out,
+    num_positional_args,
+    native_array,
+    container,
+    instance_method,
+    fw,
 ):
     xs, input_dtypes, unique_idx = xs_n_input_dtypes_n_unique_idx
     xs = [np.asarray(x, dtype=dt) for x, dt in zip(xs, input_dtypes)]
@@ -91,25 +87,10 @@
 @given(
     dtype_value=helpers.dtype_and_values(
         available_dtypes=ivy_np.valid_dtypes,
-<<<<<<< HEAD
-        shape=st.shared(
-            helpers.get_shape(),
-            key='value_shape'
-        )
-    ),
-    axis=helpers.get_axis(
-        shape=st.shared(
-            helpers.get_shape(),
-            key='value_shape'
-        ),
-        min_size=1,
-        max_size=1
-=======
         shape=st.shared(helpers.get_shape(), key="value_shape"),
     ),
     axis=helpers.get_axis(
         shape=st.shared(helpers.get_shape(), key="value_shape"), min_size=1, max_size=1
->>>>>>> 43107dfb
     ),
     as_variable=st.booleans(),
     with_out=st.booleans(),
@@ -120,19 +101,6 @@
     data=st.data(),
 )
 def test_expand_dims(
-<<<<<<< HEAD
-        *,
-        data,
-        dtype_value,
-        axis,
-        as_variable,
-        with_out,
-        num_positional_args,
-        native_array,
-        container,
-        instance_method,
-        fw,
-=======
     *,
     data,
     dtype_value,
@@ -144,7 +112,6 @@
     container,
     instance_method,
     fw,
->>>>>>> 43107dfb
 ):
     dtype, value = dtype_value
     if not isinstance(axis, int):
@@ -170,31 +137,12 @@
 @given(
     dtype_value=helpers.dtype_and_values(
         available_dtypes=ivy_np.valid_dtypes,
-<<<<<<< HEAD
-        shape=st.shared(
-            helpers.get_shape(
-                min_num_dims=1
-            ),
-            key='value_shape'
-        )
-    ),
-    axis=helpers.get_axis(
-        shape=st.shared(
-            helpers.get_shape(
-                min_num_dims=1
-            ),
-            key='value_shape'
-        ),
-        min_size=1,
-        max_size=1
-=======
         shape=st.shared(helpers.get_shape(min_num_dims=1), key="value_shape"),
     ),
     axis=helpers.get_axis(
         shape=st.shared(helpers.get_shape(min_num_dims=1), key="value_shape"),
         min_size=1,
         max_size=1,
->>>>>>> 43107dfb
     ),
     as_variable=st.booleans(),
     with_out=st.booleans(),
@@ -205,19 +153,6 @@
     data=st.data(),
 )
 def test_flip(
-<<<<<<< HEAD
-        *,
-        data,
-        dtype_value,
-        axis,
-        as_variable,
-        with_out,
-        num_positional_args,
-        native_array,
-        container,
-        instance_method,
-        fw,
-=======
     *,
     data,
     dtype_value,
@@ -229,7 +164,6 @@
     container,
     instance_method,
     fw,
->>>>>>> 43107dfb
 ):
     dtype, value = dtype_value
     if not isinstance(axis, int):
@@ -252,14 +186,7 @@
 
 @st.composite
 def _permute_dims_helper(draw):
-<<<<<<< HEAD
-    shape = draw(st.shared(
-        helpers.get_shape(min_num_dims=1),
-        key='value_shape'
-    ))
-=======
     shape = draw(st.shared(helpers.get_shape(min_num_dims=1), key="value_shape"))
->>>>>>> 43107dfb
     dims = [x for x in range(len(shape))]
     permutation = draw(st.permutations(dims))
     return permutation
@@ -270,15 +197,8 @@
 @given(
     dtype_value=helpers.dtype_and_values(
         available_dtypes=ivy_np.valid_dtypes,
-<<<<<<< HEAD
-        shape=st.shared(
-            helpers.get_shape(min_num_dims=1),
-            key='value_shape'
-        )),
-=======
         shape=st.shared(helpers.get_shape(min_num_dims=1), key="value_shape"),
     ),
->>>>>>> 43107dfb
     permutation=_permute_dims_helper(),
     as_variable=st.booleans(),
     with_out=st.booleans(),
@@ -289,19 +209,6 @@
     data=st.data(),
 )
 def test_permute_dims(
-<<<<<<< HEAD
-        *,
-        data,
-        dtype_value,
-        permutation,
-        as_variable,
-        with_out,
-        num_positional_args,
-        native_array,
-        container,
-        instance_method,
-        fw,
-=======
     *,
     data,
     dtype_value,
@@ -313,7 +220,6 @@
     container,
     instance_method,
     fw,
->>>>>>> 43107dfb
 ):
     dtype, value = dtype_value
 
@@ -336,23 +242,10 @@
 @given(
     dtype_value=helpers.dtype_and_values(
         available_dtypes=ivy_np.valid_dtypes,
-<<<<<<< HEAD
-        shape=st.shared(
-            helpers.get_shape(),
-            key='value_shape'
-        )
-    ),
-    reshape=helpers.reshape_shapes(
-        shape=st.shared(
-            helpers.get_shape(),
-            key='value_shape'
-        )
-=======
         shape=st.shared(helpers.get_shape(), key="value_shape"),
     ),
     reshape=helpers.reshape_shapes(
         shape=st.shared(helpers.get_shape(), key="value_shape")
->>>>>>> 43107dfb
     ),
     as_variable=st.booleans(),
     with_out=st.booleans(),
@@ -363,19 +256,6 @@
     data=st.data(),
 )
 def test_reshape(
-<<<<<<< HEAD
-        *,
-        data,
-        dtype_value,
-        reshape,
-        as_variable,
-        with_out,
-        num_positional_args,
-        native_array,
-        container,
-        instance_method,
-        fw,
-=======
     *,
     data,
     dtype_value,
@@ -387,7 +267,6 @@
     container,
     instance_method,
     fw,
->>>>>>> 43107dfb
 ):
     dtype, value = dtype_value
 
@@ -402,22 +281,12 @@
         fw=fw,
         fn_name="reshape",
         x=np.asarray(value, dtype),
-<<<<<<< HEAD
-        shape=reshape
-=======
         shape=reshape,
->>>>>>> 43107dfb
     )
 
 
 # roll
-<<<<<<< HEAD
-@settings(
-    deadline=750,
-)
-=======
-@handle_cmd_line_args
->>>>>>> 43107dfb
+@handle_cmd_line_args
 @given(
     dtype_value=helpers.dtype_and_values(
         available_dtypes=ivy_np.valid_dtypes,
@@ -452,18 +321,18 @@
     data=st.data(),
 )
 def test_roll(
-        *,
-        data,
-        dtype_value,
-        shift,
-        axis,
-        as_variable,
-        with_out,
-        num_positional_args,
-        native_array,
-        container,
-        instance_method,
-        fw,
+    *,
+    data,
+    dtype_value,
+    shift,
+    axis,
+    as_variable,
+    with_out,
+    num_positional_args,
+    native_array,
+    container,
+    instance_method,
+    fw,
 ):
 
     value_dtype, value = dtype_value
@@ -488,14 +357,7 @@
 # squeeze
 @st.composite
 def _squeeze_helper(draw):
-<<<<<<< HEAD
-    shape = draw(st.shared(
-        helpers.get_shape(),
-        key='value_shape'
-    ))
-=======
     shape = draw(st.shared(helpers.get_shape(), key="value_shape"))
->>>>>>> 43107dfb
     valid_axes = []
     for index, axis in enumerate(shape):
         if axis == 1:
@@ -508,14 +370,7 @@
 @given(
     dtype_value=helpers.dtype_and_values(
         available_dtypes=ivy_np.valid_dtypes,
-<<<<<<< HEAD
-        shape=st.shared(
-            helpers.get_shape(),
-            key='value_shape'
-        )
-=======
         shape=st.shared(helpers.get_shape(), key="value_shape"),
->>>>>>> 43107dfb
     ),
     axis=_squeeze_helper(),
     as_variable=st.booleans(),
@@ -527,19 +382,6 @@
     data=st.data(),
 )
 def test_squeeze(
-<<<<<<< HEAD
-        *,
-        data,
-        dtype_value,
-        axis,
-        as_variable,
-        with_out,
-        num_positional_args,
-        native_array,
-        container,
-        instance_method,
-        fw,
-=======
     *,
     data,
     dtype_value,
@@ -551,7 +393,6 @@
     container,
     instance_method,
     fw,
->>>>>>> 43107dfb
 ):
     dtype, value = dtype_value
 
@@ -609,16 +450,16 @@
     data=st.data(),
 )
 def test_stack(
-        *,
-        data,
-        dtypes_arrays_axis,
-        as_variable,
-        with_out,
-        num_positional_args,
-        native_array,
-        container,
-        instance_method,
-        fw,
+    *,
+    data,
+    dtypes_arrays_axis,
+    as_variable,
+    with_out,
+    num_positional_args,
+    native_array,
+    container,
+    instance_method,
+    fw,
 ):
     dtypes = []
     arrays = []
@@ -648,39 +489,21 @@
 
 @st.composite
 def _repeat_helper(draw):
-<<<<<<< HEAD
-    shape = draw(st.shared(helpers.get_shape(min_num_dims=1), key='value_shape'))
-    axis = draw(st.shared(
-        st.one_of(
-            st.none(),
-            helpers.get_axis(
-                shape=shape,
-                max_size=1)),
-        key='axis'))
-=======
     shape = draw(st.shared(helpers.get_shape(min_num_dims=1), key="value_shape"))
     axis = draw(
         st.shared(
             st.one_of(st.none(), helpers.get_axis(shape=shape, max_size=1)), key="axis"
         )
     )
->>>>>>> 43107dfb
 
     if not isinstance(axis, int) and axis is not None:
         axis = axis[0]
 
-<<<<<<< HEAD
-    repeat_shape = (draw(st.one_of(
-        st.just(1),
-        st.just(shape[axis]))),) \
-        if axis is not None else (1,)
-=======
     repeat_shape = (
         (draw(st.one_of(st.just(1), st.just(shape[axis]))),)
         if axis is not None
         else (1,)
     )
->>>>>>> 43107dfb
     repeat = draw(
         helpers.dtype_and_values(
             available_dtypes=(ivy_np.int8, ivy_np.int16, ivy_np.int32, ivy_np.int64),
@@ -693,13 +516,7 @@
 
 
 # repeat
-<<<<<<< HEAD
-@settings(
-    deadline=750
-)
-=======
-@handle_cmd_line_args
->>>>>>> 43107dfb
+@handle_cmd_line_args
 @given(
     dtype_value=helpers.dtype_and_values(
         available_dtypes=ivy_np.valid_dtypes,
@@ -709,12 +526,6 @@
         st.one_of(
             st.none(),
             helpers.get_axis(
-<<<<<<< HEAD
-                shape=st.shared(helpers.get_shape(min_num_dims=1), key='value_shape'),
-                max_size=1)),
-        key='axis'),
-    repeat=st.one_of(st.integers(1, 100), _repeat_helper()),
-=======
                 shape=st.shared(helpers.get_shape(min_num_dims=1), key="value_shape"),
                 max_size=1,
             ),
@@ -722,7 +533,6 @@
         key="axis",
     ),
     repeat=st.one_of(helpers.ints(min_value=1, max_value=100), _repeat_helper()),
->>>>>>> 43107dfb
     as_variable=helpers.array_bools(num_arrays=2),
     with_out=st.booleans(),
     num_positional_args=helpers.num_positional_args(fn_name="repeat"),
@@ -732,18 +542,18 @@
     data=st.data(),
 )
 def test_repeat(
-        *,
-        data,
-        dtype_value,
-        axis,
-        repeat,
-        as_variable,
-        with_out,
-        num_positional_args,
-        native_array,
-        container,
-        instance_method,
-        fw,
+    *,
+    data,
+    dtype_value,
+    axis,
+    repeat,
+    as_variable,
+    with_out,
+    num_positional_args,
+    native_array,
+    container,
+    instance_method,
+    fw,
 ):
 
     value_dtype, value = dtype_value
@@ -775,19 +585,6 @@
 
 @st.composite
 def _tile_helper(draw):
-<<<<<<< HEAD
-    dtype, value, shape = draw(helpers.dtype_and_values(
-        available_dtypes=ivy_np.valid_dtypes,
-        ret_shape=True,
-        min_num_dims=1
-    ))
-    reps = draw(helpers.dtype_and_values(
-        available_dtypes=(ivy_np.int8, ivy_np.int16, ivy_np.int32, ivy_np.int64),
-        shape=(len(shape),),
-        min_value=0,
-        max_value=10
-    ))
-=======
     dtype, value, shape = draw(
         helpers.dtype_and_values(
             available_dtypes=ivy_np.valid_dtypes, ret_shape=True, min_num_dims=1
@@ -801,7 +598,6 @@
             max_value=10,
         )
     )
->>>>>>> 43107dfb
     return (dtype, value), reps
 
 
@@ -818,16 +614,16 @@
     data=st.data(),
 )
 def test_tile(
-        *,
-        data,
-        dtype_value_repeat,
-        as_variable,
-        with_out,
-        num_positional_args,
-        native_array,
-        container,
-        instance_method,
-        fw,
+    *,
+    data,
+    dtype_value_repeat,
+    as_variable,
+    with_out,
+    num_positional_args,
+    native_array,
+    container,
+    instance_method,
+    fw,
 ):
 
     dtype_value, repeat = dtype_value_repeat
@@ -856,22 +652,6 @@
 
 @st.composite
 def _pad_helper(draw):
-<<<<<<< HEAD
-    dtype, value, shape = draw(helpers.dtype_and_values(
-        available_dtypes=ivy_np.valid_dtypes,
-        ret_shape=True,
-        min_num_dims=1
-    ))
-    pad_width = tuple(
-        draw(st.lists(
-            st.tuples(st.integers(0, 100), st.integers(0, 100)),
-            min_size=len(shape),
-            max_size=len(shape))))
-    _, constant = draw(helpers.dtype_and_values(
-        available_dtypes=[dtype],
-        shape=(1,)
-    ))
-=======
     dtype, value, shape = draw(
         helpers.dtype_and_values(
             available_dtypes=ivy_np.valid_dtypes, ret_shape=True, min_num_dims=1
@@ -890,20 +670,13 @@
         )
     )
     _, constant = draw(helpers.dtype_and_values(available_dtypes=[dtype], shape=(1,)))
->>>>>>> 43107dfb
     return dtype, value, pad_width, constant[0]
 
 
 # constant_pad
-<<<<<<< HEAD
-@settings(
-    deadline=500
-)
-=======
-
-
-@handle_cmd_line_args
->>>>>>> 43107dfb
+
+
+@handle_cmd_line_args
 @given(
     dtype_value_pad_width_constant=_pad_helper(),
     as_variable=st.booleans(),
@@ -912,16 +685,16 @@
     data=st.data(),
 )
 def test_constant_pad(
-        *,
-        data,
-        dtype_value_pad_width_constant,
-        as_variable,
-        with_out,
-        num_positional_args,
-        native_array,
-        container,
-        instance_method,
-        fw,
+    *,
+    data,
+    dtype_value_pad_width_constant,
+    as_variable,
+    with_out,
+    num_positional_args,
+    native_array,
+    container,
+    instance_method,
+    fw,
 ):
 
     dtype, value, pad_width, constant = dtype_value_pad_width_constant
@@ -943,15 +716,9 @@
 
 
 # zero_pad
-<<<<<<< HEAD
-@settings(
-    deadline=500
-)
-=======
-
-
-@handle_cmd_line_args
->>>>>>> 43107dfb
+
+
+@handle_cmd_line_args
 @given(
     dtype_value_pad_width=_pad_helper(),
     as_variable=st.booleans(),
@@ -963,16 +730,16 @@
     data=st.data(),
 )
 def test_zero_pad(
-        *,
-        data,
-        dtype_value_pad_width,
-        as_variable,
-        with_out,
-        num_positional_args,
-        native_array,
-        container,
-        instance_method,
-        fw,
+    *,
+    data,
+    dtype_value_pad_width,
+    as_variable,
+    with_out,
+    num_positional_args,
+    native_array,
+    container,
+    instance_method,
+    fw,
 ):
 
     # Drop the generated constant as only 0 is used
@@ -998,21 +765,6 @@
 @given(
     dtype_value=helpers.dtype_and_values(
         available_dtypes=ivy_np.valid_dtypes,
-<<<<<<< HEAD
-        shape=st.shared(
-            helpers.get_shape(min_num_dims=2),
-            key='shape')
-    ),
-    axis0=helpers.get_axis(
-        shape=st.shared(
-            helpers.get_shape(min_num_dims=2),
-            key='shape')
-    ).filter(lambda axis: isinstance(axis, int)),
-    axis1=helpers.get_axis(
-        shape=st.shared(
-            helpers.get_shape(min_num_dims=2),
-            key='shape')
-=======
         shape=st.shared(helpers.get_shape(min_num_dims=2), key="shape"),
     ),
     axis0=helpers.get_axis(
@@ -1020,7 +772,6 @@
     ).filter(lambda axis: isinstance(axis, int)),
     axis1=helpers.get_axis(
         shape=st.shared(helpers.get_shape(min_num_dims=2), key="shape")
->>>>>>> 43107dfb
     ).filter(lambda axis: isinstance(axis, int)),
     as_variable=st.booleans(),
     with_out=st.booleans(),
@@ -1031,18 +782,18 @@
     data=st.data(),
 )
 def test_swapaxes(
-        *,
-        data,
-        dtype_value,
-        axis0,
-        axis1,
-        as_variable,
-        with_out,
-        num_positional_args,
-        native_array,
-        container,
-        instance_method,
-        fw,
+    *,
+    data,
+    dtype_value,
+    axis0,
+    axis1,
+    as_variable,
+    with_out,
+    num_positional_args,
+    native_array,
+    container,
+    instance_method,
+    fw,
 ):
 
     dtype, value = dtype_value
@@ -1064,13 +815,7 @@
 
 
 # clip
-<<<<<<< HEAD
-@settings(
-    deadline=500
-)
-=======
-@handle_cmd_line_args
->>>>>>> 43107dfb
+@handle_cmd_line_args
 @given(
     x_min_n_max=helpers.dtype_and_values(
         available_dtypes=ivy_np.valid_numeric_dtypes, num_arrays=3, shared_dtype=True
@@ -1084,17 +829,17 @@
     data=st.data(),
 )
 def test_clip(
-        *,
-        data,
-        x_min_n_max,
-        as_variable,
-        with_out,
-        num_positional_args,
-        native_array,
-        container,
-        instance_method,
-        device,
-        fw,
+    *,
+    data,
+    x_min_n_max,
+    as_variable,
+    with_out,
+    num_positional_args,
+    native_array,
+    container,
+    instance_method,
+    device,
+    fw,
 ):
     (x_dtype, min_dtype, max_dtype), (x_list, min_val_list, max_val_list) = x_min_n_max
     min_val_raw = np.array(min_val_list, dtype=min_dtype)
@@ -1120,18 +865,11 @@
 
 @st.composite
 def _split_helper(draw):
-<<<<<<< HEAD
-    noss_is_int = draw(st.shared(
-        st.integers(1, 2),
-        key="noss_type"
-    ).map(lambda x: x == 1))
-=======
     noss_is_int = draw(
         st.shared(helpers.ints(min_value=1, max_value=2), key="noss_type").map(
             lambda x: x == 1
         )
     )
->>>>>>> 43107dfb
 
     shape = draw(st.shared(helpers.get_shape(min_num_dims=1), key="value_shape"))
 
@@ -1165,32 +903,19 @@
     return noss_dtype, num_or_size_splits
 
 
-<<<<<<< HEAD
-@given(
-    noss_type=st.shared(st.integers(1, 2), key="noss_type"),
-=======
 @handle_cmd_line_args
 @given(
     noss_type=st.shared(helpers.ints(min_value=1, max_value=2), key="noss_type"),
->>>>>>> 43107dfb
     dtype_value=helpers.dtype_and_values(
         available_dtypes=ivy_np.valid_dtypes,
         shape=st.shared(helpers.get_shape(min_num_dims=1), key="value_shape"),
     ),
     axis=st.shared(
         helpers.get_axis(
-<<<<<<< HEAD
-            shape=st.shared(
-                helpers.get_shape(min_num_dims=1),
-                key='value_shape')
-        ),
-        key='target_axis'),
-=======
             shape=st.shared(helpers.get_shape(min_num_dims=1), key="value_shape")
         ),
         key="target_axis",
     ),
->>>>>>> 43107dfb
     num_or_size_splits=_split_helper(),
     with_remainder=st.booleans(),
     as_variable=st.booleans(),
@@ -1201,21 +926,6 @@
     data=st.data(),
 )
 def test_split(
-<<<<<<< HEAD
-        *,
-        data,
-        noss_type,
-        dtype_value,
-        num_or_size_splits,
-        axis,
-        with_remainder,
-        as_variable,
-        num_positional_args,
-        native_array,
-        container,
-        instance_method,
-        fw, ):
-=======
     *,
     data,
     noss_type,
@@ -1230,7 +940,6 @@
     instance_method,
     fw,
 ):
->>>>>>> 43107dfb
     dtype, value = dtype_value
     x = np.asarray(value, dtype=dtype)
 
