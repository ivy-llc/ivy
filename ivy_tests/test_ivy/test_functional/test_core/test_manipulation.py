"""Collection of tests for manipulation functions."""

# global

import numpy as np
from hypothesis import strategies as st, assume

# local
import ivy
import ivy_tests.test_ivy.helpers as helpers
from ivy_tests.test_ivy.helpers import handle_test


# --- Helpers --- #
# --------------- #


@st.composite
def _arrays_idx_n_dtypes(draw):
    num_dims = draw(st.shared(helpers.ints(min_value=1, max_value=4), key="num_dims"))
    num_arrays = draw(
        st.shared(helpers.ints(min_value=2, max_value=4), key="num_arrays")
    )
    common_shape = draw(
        helpers.list_of_size(
            x=helpers.ints(min_value=2, max_value=3),
            size=num_dims - 1,
        )
    )
    unique_idx = draw(helpers.ints(min_value=0, max_value=num_dims - 1))
    unique_dims = draw(
        helpers.list_of_size(
            x=helpers.ints(min_value=2, max_value=3),
            size=num_arrays,
        )
    )
    xs = list()
    input_dtypes = draw(
        helpers.array_dtypes(available_dtypes=draw(helpers.get_dtypes("float")))
    )
    for ud, dt in zip(unique_dims, input_dtypes):
        x = draw(
            helpers.array_values(
                shape=common_shape[:unique_idx] + [ud] + common_shape[unique_idx:],
                dtype=dt,
            )
        )
        xs.append(x)
    return xs, input_dtypes, unique_idx


# Extra #
# ------#


@st.composite
def _basic_min_x_max(draw):
    dtype, value = draw(
        helpers.dtype_and_values(
            available_dtypes=helpers.get_dtypes("numeric"),
        )
    )
    min_val = draw(helpers.array_values(dtype=dtype[0], shape=()))
    max_val = draw(
        helpers.array_values(dtype=dtype[0], shape=()).filter(lambda x: x > min_val)
    )
    return [dtype], (value[0], min_val, max_val)


@st.composite
def _constant_pad_helper(draw):
    dtype, value, shape = draw(
        helpers.dtype_and_values(
            available_dtypes=helpers.get_dtypes("float"), ret_shape=True, min_num_dims=1
        )
    )
    pad_width = tuple(
        draw(
            st.lists(
                st.tuples(
                    helpers.ints(min_value=0, max_value=5),
                    helpers.ints(min_value=0, max_value=5),
                ),
                min_size=len(shape),
                max_size=len(shape),
            )
        )
    )
    return dtype, value, pad_width


@st.composite
def _get_splits(
    draw,
    allow_none=True,
    min_num_dims=1,
    axis=None,
    allow_array_indices=True,
    is_mod_split=False,
):
    """Generate valid splits, either by generating an integer that evenly divides the
    axis or a list of splits that sum to the length of the axis being split."""
    shape = draw(
        st.shared(helpers.get_shape(min_num_dims=min_num_dims), key="value_shape")
    )
    if axis is None:
        axis = draw(
            st.shared(helpers.get_axis(shape=shape, force_int=True), key="target_axis")
        )

    @st.composite
    def _get_int_split(draw):
        if shape[axis] == 0:
            return 0
        factors = []
        for i in range(1, shape[axis] + 1):
            if shape[axis] % i == 0:
                factors.append(i)
        return draw(st.sampled_from(factors))

    @st.composite
    def _get_list_split(draw, allow_arr_indices=True, is_other_split=False):
        num_or_size_splits = []
        while sum(num_or_size_splits) < shape[axis]:
            split_value = draw(
                helpers.ints(
                    min_value=1,
                    max_value=shape[axis] - sum(num_or_size_splits),
                )
            )
            num_or_size_splits.append(split_value)
        if is_other_split:
            num_or_size_splits = list(set(num_or_size_splits))
        if allow_arr_indices:
            gen_random_native = draw(st.booleans())
            if gen_random_native:
                return np.asarray(num_or_size_splits, dtype=np.int32)
        return num_or_size_splits

    if allow_none:
        return draw(
            _get_list_split(
                allow_arr_indices=allow_array_indices, is_other_split=is_mod_split
            )
            | _get_int_split()
            | st.none()
        )
    else:
        return draw(
            _get_list_split(
                allow_arr_indices=allow_array_indices, is_other_split=is_mod_split
            )
            | _get_int_split()
        )


@st.composite
def _permute_dims_helper(draw):
    shape = draw(st.shared(helpers.get_shape(min_num_dims=1), key="value_shape"))
    dims = [x for x in range(len(shape))]
    permutation = draw(st.permutations(dims))
    return permutation


@st.composite
def _repeat_helper(draw):
    shape = draw(st.shared(helpers.get_shape(min_num_dims=1), key="value_shape"))
    axis = draw(
        st.shared(
            st.one_of(st.none(), helpers.get_axis(shape=shape, max_size=1)), key="axis"
        )
    )

    if not isinstance(axis, int) and axis is not None:
        axis = axis[0]

    repeat_shape = (
        (draw(st.one_of(st.just(1), st.just(shape[axis]))),)
        if axis is not None
        else (1,)
    )
    repeat = draw(
        helpers.dtype_and_values(
            available_dtypes=helpers.get_dtypes("integer"),
            shape=repeat_shape,
            min_value=0,
            max_value=10,
        )
    )
    return repeat


@st.composite
def _squeeze_helper(draw):
    shape = draw(st.shared(helpers.get_shape(), key="value_shape"))
    valid_axes = []
    for index, axis in enumerate(shape):
        if axis == 1:
            valid_axes.append(index)
    valid_axes.insert(0, None)
    return draw(st.sampled_from(valid_axes))


@st.composite
def _stack_helper(draw):
    shape = draw(st.shared(helpers.get_shape(min_num_dims=1), key="values_shape"))
    num_arrays = draw(
        st.shared(helpers.ints(min_value=1, max_value=3), key="num_arrays")
    )
    dtype = draw(st.sampled_from(draw(helpers.get_dtypes("valid"))))
    arrays = []
    dtypes = [dtype for _ in range(num_arrays)]

    for _ in range(num_arrays):
        array = draw(helpers.array_values(dtype=dtype, shape=shape))
        arrays.append(np.asarray(array, dtype=dtype))
    return dtypes, arrays


<<<<<<< HEAD
# stack
@handle_test(
    fn_tree="functional.ivy.stack",
    dtypes_arrays=_stack_helper(),
    axis=helpers.get_axis(
        shape=st.shared(helpers.get_shape(min_num_dims=1), key="values_shape"),
        force_int=True,
    ),
)
def test_stack(*, dtypes_arrays, axis, test_flags, backend_fw, fn_name, on_device):
    dtypes, arrays = dtypes_arrays

    helpers.test_function(
        input_dtypes=dtypes,
        test_flags=test_flags,
        backend_to_test=backend_fw,
        fn_name=fn_name,
        on_device=on_device,
        arrays=arrays,
        axis=axis,
    )


# Extra #
# ------#


@st.composite
def _broadcastable_arrays(draw):
    shapes = draw(helpers.mutually_broadcastable_shapes(num_shapes=3))
    dtypes, values = draw(
        helpers.dtype_and_values(
            available_dtypes=helpers.get_dtypes("valid"), shape=shapes[0]
        )
    )
    min_val = draw(
        st.one_of(
            st.floats(-5, 5),
            st.just(None),
            helpers.dtype_and_values(
                available_dtypes=helpers.get_dtypes("valid"), shape=shapes[1]
            ),
        )
    )
    max_val = draw(
        st.one_of(
            st.floats(-5, 5),
            st.just(None),
            helpers.dtype_and_values(
                available_dtypes=helpers.get_dtypes("valid"), shape=shapes[2]
            ),
        )
    )
    if min_val is None and max_val is None:
        generate_max = draw(st.booleans())
        if generate_max:
            max_val = draw(
                helpers.dtype_and_values(
                    available_dtypes=helpers.get_dtypes("valid"), shape=shapes[0]
                )
            )
        else:
            min_val = draw(
                helpers.dtype_and_values(
                    available_dtypes=helpers.get_dtypes("valid"), shape=shapes[0]
                )
            )
    if min_val is not None:
        if not isinstance(min_val, float):
            dtypes.append(min_val[0][0])
            min_val = min_val[1][0]
        else:
            dtypes.append(ivy.float64)
    if max_val is not None:
        if not isinstance(max_val, float):
            dtypes.append(max_val[0][0])
            max_val = max_val[1][0]
        else:
            dtypes.append(ivy.float64)
    return dtypes, values[0], min_val, max_val
=======
# --- Main --- #
# ------------ #
>>>>>>> babaf983


# clip
@handle_test(
    fn_tree="functional.ivy.clip",
    dtype_x_min_max=_broadcastable_arrays(),
)
def test_clip(*, dtype_x_min_max, test_flags, backend_fw, fn_name, on_device):
    dtypes, x_list, min_val, max_val = dtype_x_min_max
    helpers.test_function(
        input_dtypes=dtypes,
        test_flags=test_flags,
        backend_to_test=backend_fw,
        fn_name=fn_name,
        on_device=on_device,
        x=x_list,
        x_min=min_val,
        x_max=max_val,
    )


<<<<<<< HEAD
# (tf.constant([0], dtype=tf.uint8), 0.0, None)


@st.composite
def _constant_pad_helper(draw):
    dtype, value, shape = draw(
        helpers.dtype_and_values(
            available_dtypes=helpers.get_dtypes("float"), ret_shape=True, min_num_dims=1
        )
    )
    pad_width = tuple(
        draw(
            st.lists(
                st.tuples(
                    helpers.ints(min_value=0, max_value=5),
                    helpers.ints(min_value=0, max_value=5),
                ),
                min_size=len(shape),
                max_size=len(shape),
            )
        )
=======
# concat
@handle_test(
    fn_tree="functional.ivy.concat",
    xs_n_input_dtypes_n_unique_idx=_arrays_idx_n_dtypes(),
)
def test_concat(
    *, xs_n_input_dtypes_n_unique_idx, test_flags, backend_fw, fn_name, on_device
):
    xs, input_dtypes, unique_idx = xs_n_input_dtypes_n_unique_idx
    helpers.test_function(
        input_dtypes=input_dtypes,
        test_flags=test_flags,
        backend_to_test=backend_fw,
        fn_name=fn_name,
        on_device=on_device,
        xs=xs,
        axis=unique_idx,
>>>>>>> babaf983
    )


# constant_pad
@handle_test(
    fn_tree="functional.ivy.constant_pad",
    dtype_value_pad_width_constant=_constant_pad_helper(),
)
def test_constant_pad(
    *, dtype_value_pad_width_constant, test_flags, backend_fw, fn_name, on_device
):
    dtype, value, pad_width = dtype_value_pad_width_constant
    constant = float(value[0].flat[0])  # just use the first value as fill value
    helpers.test_function(
        input_dtypes=dtype,
        test_flags=test_flags,
        backend_to_test=backend_fw,
        fn_name=fn_name,
        on_device=on_device,
        x=value[0],
        pad_width=pad_width,
        value=constant,
    )


# expand_dims
@handle_test(
    fn_tree="functional.ivy.expand_dims",
    dtype_value=helpers.dtype_and_values(
        available_dtypes=helpers.get_dtypes("valid"),
        shape=st.shared(helpers.get_shape(), key="value_shape"),
    ),
    axis=helpers.get_axis(
        shape=st.shared(helpers.get_shape(), key="value_shape"),
    ),
)
def test_expand_dims(*, dtype_value, axis, test_flags, backend_fw, fn_name, on_device):
    dtype, value = dtype_value
    try:
        helpers.test_function(
            input_dtypes=dtype,
            test_flags=test_flags,
            backend_to_test=backend_fw,
            fn_name=fn_name,
            on_device=on_device,
            x=value[0],
            axis=axis,
        )
    # ToDo: fix `get_axis`; `unique=True` does not always work
    except (ValueError, Exception) as e:
        if "repeated axis" in str(e):
            assume(False)
        raise e


# flip
@handle_test(
    fn_tree="functional.ivy.flip",
    dtype_value=helpers.dtype_and_values(
        available_dtypes=helpers.get_dtypes("valid", full=True),
        shape=st.shared(helpers.get_shape(min_num_dims=1), key="value_shape"),
    ),
    axis=helpers.get_axis(
        shape=st.shared(helpers.get_shape(min_num_dims=1), key="value_shape"),
        min_size=1,
        max_size=1,
        force_int=True,
    ),
)
def test_flip(*, dtype_value, axis, test_flags, backend_fw, fn_name, on_device):
    dtype, value = dtype_value

    helpers.test_function(
        input_dtypes=dtype,
        test_flags=test_flags,
        backend_to_test=backend_fw,
        fn_name=fn_name,
        on_device=on_device,
        x=value[0],
        axis=axis,
    )


# permute_dims
@handle_test(
    fn_tree="functional.ivy.permute_dims",
    dtype_value=helpers.dtype_and_values(
        available_dtypes=helpers.get_dtypes("valid", full=True),
        shape=st.shared(helpers.get_shape(min_num_dims=1), key="value_shape"),
    ),
    permutation=_permute_dims_helper(),
)
def test_permute_dims(
    *, dtype_value, permutation, test_flags, backend_fw, fn_name, on_device
):
    dtype, value = dtype_value

    helpers.test_function(
        input_dtypes=dtype,
        test_flags=test_flags,
        backend_to_test=backend_fw,
        fn_name=fn_name,
        on_device=on_device,
        x=value[0],
        axes=permutation,
    )


# repeat
@handle_test(
    fn_tree="functional.ivy.repeat",
    dtype_value=helpers.dtype_and_values(
        available_dtypes=helpers.get_dtypes("valid", full=True),
        shape=st.shared(helpers.get_shape(min_num_dims=1), key="value_shape"),
    ),
    axis=st.shared(
        st.one_of(
            st.none(),
            helpers.get_axis(
                shape=st.shared(helpers.get_shape(min_num_dims=1), key="value_shape"),
                max_size=1,
            ),
        ),
        key="axis",
    ),
    repeat=st.one_of(st.integers(1, 10), _repeat_helper()),
)
def test_repeat(
    *, dtype_value, axis, repeat, test_flags, backend_fw, fn_name, on_device
):
    value_dtype, value = dtype_value

    if not isinstance(repeat, int):
        repeat_dtype, repeat_list = repeat
        repeat = repeat_list[0]
        value_dtype += repeat_dtype

    if not isinstance(axis, int) and axis is not None:
        axis = axis[0]

    helpers.test_function(
        input_dtypes=value_dtype,
        test_flags=test_flags,
        backend_to_test=backend_fw,
        fn_name=fn_name,
        on_device=on_device,
        x=value[0],
        repeats=repeat,
        axis=axis,
        xs_grad_idxs=[[0, 0]],
    )


@handle_test(
    fn_tree="functional.ivy.reshape",
    dtype_value=helpers.dtype_and_values(
        available_dtypes=helpers.get_dtypes("valid", full=True),
        shape=st.shared(helpers.get_shape(), key="value_shape"),
    ),
    reshape=helpers.reshape_shapes(
        shape=st.shared(helpers.get_shape(), key="value_shape")
    ),
    order=st.sampled_from(["C", "F"]),
    allowzero=st.booleans(),
)
def test_reshape(
    *,
    dtype_value,
    reshape,
    order,
    allowzero,
    test_flags,
    backend_fw,
    fn_name,
    on_device
):
    dtype, value = dtype_value

    helpers.test_function(
        input_dtypes=dtype,
        test_flags=test_flags,
        backend_to_test=backend_fw,
        fn_name=fn_name,
        on_device=on_device,
        x=value[0],
        shape=reshape,
        order=order,
        allowzero=allowzero,
    )


# roll
@handle_test(
    fn_tree="functional.ivy.roll",
    dtype_value=helpers.dtype_and_values(
        available_dtypes=helpers.get_dtypes("valid"),
        shape=st.shared(helpers.get_shape(min_num_dims=1), key="value_shape"),
        large_abs_safety_factor=8,
        small_abs_safety_factor=8,
        safety_factor_scale="log",
    ),
    shift=helpers.dtype_and_values(
        available_dtypes=[ivy.int32],
        max_num_dims=1,
        min_dim_size=st.shared(
            helpers.ints(min_value=1, max_value=10),
            key="shift_len",
        ),
        max_dim_size=st.shared(
            helpers.ints(min_value=1, max_value=10),
            key="shift_len",
        ),
    ),
    axis=helpers.get_axis(
        shape=st.shared(helpers.get_shape(min_num_dims=1), key="value_shape"),
        force_tuple=True,
        unique=False,
        min_size=st.shared(
            helpers.ints(min_value=1, max_value=10),
            key="shift_len",
        ),
        max_size=st.shared(
            helpers.ints(min_value=1, max_value=10),
            key="shift_len",
        ),
    ),
    # test_gradients=st.just(False),
)
def test_roll(*, dtype_value, shift, axis, test_flags, backend_fw, fn_name, on_device):
    value_dtype, value = dtype_value
    shift_dtype, shift_val = shift

    if shift_val[0].ndim == 0:  # If shift is an int
        shift_val = shift_val[0]  # Drop shift's dtype (always int32)
        axis = axis[0]  # Extract an axis value from the tuple
    else:
        # Drop shift's dtype (always int32) and convert list to tuple
        shift_val = tuple(shift_val[0].tolist())

    helpers.test_function(
        input_dtypes=value_dtype + shift_dtype,
        test_flags=test_flags,
        backend_to_test=backend_fw,
        fn_name=fn_name,
        on_device=on_device,
        x=value[0],
        shift=shift_val,
        axis=axis,
        xs_grad_idxs=[[0, 0]],
    )


# TODO: there is a failure with paddle (dtype('int32')) caused by the `_get_splits`
#  method which returns a numpy array with a numpy dtype
@handle_test(
    fn_tree="functional.ivy.split",
    dtype_value=helpers.dtype_and_values(
        available_dtypes=helpers.get_dtypes("valid"),
        shape=st.shared(helpers.get_shape(min_num_dims=1), key="value_shape"),
    ),
    axis=st.shared(
        helpers.get_axis(
            shape=st.shared(helpers.get_shape(min_num_dims=1), key="value_shape"),
            force_int=True,
        ),
        key="target_axis",
    ),
    with_remainder=st.booleans(),
    num_or_size_splits=_get_splits(),
    test_with_out=st.just(False),
)
def test_split(
    *,
    dtype_value,
    num_or_size_splits,
    axis,
    with_remainder,
    test_flags,
    backend_fw,
    fn_name,
    on_device
):
    dtype, value = dtype_value
    if (
        not isinstance(num_or_size_splits, int)
        and not isinstance(num_or_size_splits, list)
        and num_or_size_splits is not None
    ):
        dtype = [*dtype, num_or_size_splits.dtype]
    helpers.test_function(
        input_dtypes=dtype,
        test_flags=test_flags,
        backend_to_test=backend_fw,
        fn_name=fn_name,
        on_device=on_device,
        x=value[0],
        num_or_size_splits=num_or_size_splits,
        axis=axis,
        with_remainder=with_remainder,
    )


# squeeze
@handle_test(
    fn_tree="functional.ivy.squeeze",
    dtype_value=helpers.dtype_and_values(
        available_dtypes=helpers.get_dtypes("valid", full=True),
        shape=st.shared(helpers.get_shape(), key="value_shape"),
    ),
    axis=_squeeze_helper(),
)
def test_squeeze(*, dtype_value, axis, test_flags, backend_fw, fn_name, on_device):
    dtype, value = dtype_value

    helpers.test_function(
        input_dtypes=dtype,
        test_flags=test_flags,
        backend_to_test=backend_fw,
        fn_name=fn_name,
        on_device=on_device,
        x=value[0],
        axis=axis,
    )


# stack
@handle_test(
    fn_tree="functional.ivy.stack",
    dtypes_arrays=_stack_helper(),
    axis=helpers.get_axis(
        shape=st.shared(helpers.get_shape(min_num_dims=1), key="values_shape"),
        force_int=True,
    ),
)
def test_stack(*, dtypes_arrays, axis, test_flags, backend_fw, fn_name, on_device):
    dtypes, arrays = dtypes_arrays

    helpers.test_function(
        input_dtypes=dtypes,
        test_flags=test_flags,
        backend_to_test=backend_fw,
        fn_name=fn_name,
        on_device=on_device,
        arrays=arrays,
        axis=axis,
    )


# swapaxes
@handle_test(
    fn_tree="functional.ivy.swapaxes",
    dtype_value=helpers.dtype_and_values(
        available_dtypes=helpers.get_dtypes("valid", full=True),
        shape=st.shared(helpers.get_shape(min_num_dims=2), key="shape"),
    ),
    axis0=helpers.get_axis(
        shape=st.shared(helpers.get_shape(min_num_dims=2), key="shape"), force_int=True
    ),
    axis1=helpers.get_axis(
        shape=st.shared(helpers.get_shape(min_num_dims=2), key="shape"), force_int=True
    ),
)
def test_swapaxes(
    *, dtype_value, axis0, axis1, test_flags, backend_fw, fn_name, on_device
):
    dtype, value = dtype_value

    helpers.test_function(
        input_dtypes=dtype,
        test_flags=test_flags,
        backend_to_test=backend_fw,
        fn_name=fn_name,
        on_device=on_device,
        x=value[0],
        axis0=axis0,
        axis1=axis1,
    )


@handle_test(
    fn_tree="functional.ivy.tile",
    dtype_value=helpers.dtype_and_values(
        available_dtypes=helpers.get_dtypes("valid", full=True),
        shape=st.shared(helpers.get_shape(min_num_dims=1), key="value_shape"),
    ),
    repeat=helpers.dtype_and_values(
        available_dtypes=helpers.get_dtypes("signed_integer"),
        shape=st.shared(helpers.get_shape(min_num_dims=1), key="value_shape").map(
            lambda rep: (len(rep),)
        ),
        min_value=0,
        max_value=10,
    ),
)
def test_tile(*, dtype_value, repeat, test_flags, backend_fw, fn_name, on_device):
    dtype, value = dtype_value
    repeat_dtype, repeat_list = repeat
    helpers.test_function(
        input_dtypes=dtype + repeat_dtype,
        test_flags=test_flags,
        backend_to_test=backend_fw,
        fn_name=fn_name,
        on_device=on_device,
        x=value[0],
        repeats=repeat_list[0],
        rtol_=1e-2,
        atol_=1e-2,
        xs_grad_idxs=[[0, 0]],
    )


# unstack
@handle_test(
    fn_tree="functional.ivy.unstack",
    x_n_dtype_axis=helpers.dtype_values_axis(
        available_dtypes=helpers.get_dtypes("valid"),
        min_num_dims=5,
        min_axis=1,
        max_axis=4,
    ),
    keepdims=st.booleans(),
    test_with_out=st.just(False),
)
def test_unstack(
    *, x_n_dtype_axis, keepdims, test_flags, backend_fw, fn_name, on_device
):
    # smoke test
    dtype, x, axis = x_n_dtype_axis
    if axis >= len(x[0].shape):
        axis = len(x[0].shape) - 1
    helpers.test_function(
        input_dtypes=dtype,
        test_flags=test_flags,
        backend_to_test=backend_fw,
        fn_name=fn_name,
        on_device=on_device,
        x=x[0],
        axis=axis,
        keepdims=keepdims,
    )


<<<<<<< HEAD
# tf.constant([0], dtype=tf.int8), tf.constant([0], dtype=tf.int8), tf.constant([False])
=======
# zero_pad
@handle_test(
    fn_tree="functional.ivy.zero_pad",
    dtype_value_pad_width=_constant_pad_helper(),
)
def test_zero_pad(*, dtype_value_pad_width, test_flags, backend_fw, fn_name, on_device):
    dtype, value, pad_width = dtype_value_pad_width
    helpers.test_function(
        input_dtypes=dtype,
        test_flags=test_flags,
        backend_to_test=backend_fw,
        fn_name=fn_name,
        on_device=on_device,
        x=value[0],
        pad_width=pad_width,
    )
>>>>>>> babaf983
<|MERGE_RESOLUTION|>--- conflicted
+++ resolved
@@ -1,3 +1,4 @@
+# For Review
 """Collection of tests for manipulation functions."""
 
 # global
@@ -9,10 +10,6 @@
 import ivy
 import ivy_tests.test_ivy.helpers as helpers
 from ivy_tests.test_ivy.helpers import handle_test
-
-
-# --- Helpers --- #
-# --------------- #
 
 
 @st.composite
@@ -49,109 +46,82 @@
     return xs, input_dtypes, unique_idx
 
 
-# Extra #
-# ------#
-
-
-@st.composite
-def _basic_min_x_max(draw):
-    dtype, value = draw(
-        helpers.dtype_and_values(
-            available_dtypes=helpers.get_dtypes("numeric"),
-        )
-    )
-    min_val = draw(helpers.array_values(dtype=dtype[0], shape=()))
-    max_val = draw(
-        helpers.array_values(dtype=dtype[0], shape=()).filter(lambda x: x > min_val)
-    )
-    return [dtype], (value[0], min_val, max_val)
-
-
-@st.composite
-def _constant_pad_helper(draw):
-    dtype, value, shape = draw(
-        helpers.dtype_and_values(
-            available_dtypes=helpers.get_dtypes("float"), ret_shape=True, min_num_dims=1
-        )
-    )
-    pad_width = tuple(
-        draw(
-            st.lists(
-                st.tuples(
-                    helpers.ints(min_value=0, max_value=5),
-                    helpers.ints(min_value=0, max_value=5),
-                ),
-                min_size=len(shape),
-                max_size=len(shape),
-            )
-        )
-    )
-    return dtype, value, pad_width
-
-
-@st.composite
-def _get_splits(
-    draw,
-    allow_none=True,
-    min_num_dims=1,
-    axis=None,
-    allow_array_indices=True,
-    is_mod_split=False,
-):
-    """Generate valid splits, either by generating an integer that evenly divides the
-    axis or a list of splits that sum to the length of the axis being split."""
-    shape = draw(
-        st.shared(helpers.get_shape(min_num_dims=min_num_dims), key="value_shape")
-    )
-    if axis is None:
-        axis = draw(
-            st.shared(helpers.get_axis(shape=shape, force_int=True), key="target_axis")
-        )
-
-    @st.composite
-    def _get_int_split(draw):
-        if shape[axis] == 0:
-            return 0
-        factors = []
-        for i in range(1, shape[axis] + 1):
-            if shape[axis] % i == 0:
-                factors.append(i)
-        return draw(st.sampled_from(factors))
-
-    @st.composite
-    def _get_list_split(draw, allow_arr_indices=True, is_other_split=False):
-        num_or_size_splits = []
-        while sum(num_or_size_splits) < shape[axis]:
-            split_value = draw(
-                helpers.ints(
-                    min_value=1,
-                    max_value=shape[axis] - sum(num_or_size_splits),
-                )
-            )
-            num_or_size_splits.append(split_value)
-        if is_other_split:
-            num_or_size_splits = list(set(num_or_size_splits))
-        if allow_arr_indices:
-            gen_random_native = draw(st.booleans())
-            if gen_random_native:
-                return np.asarray(num_or_size_splits, dtype=np.int32)
-        return num_or_size_splits
-
-    if allow_none:
-        return draw(
-            _get_list_split(
-                allow_arr_indices=allow_array_indices, is_other_split=is_mod_split
-            )
-            | _get_int_split()
-            | st.none()
-        )
-    else:
-        return draw(
-            _get_list_split(
-                allow_arr_indices=allow_array_indices, is_other_split=is_mod_split
-            )
-            | _get_int_split()
-        )
+# concat
+@handle_test(
+    fn_tree="functional.ivy.concat",
+    xs_n_input_dtypes_n_unique_idx=_arrays_idx_n_dtypes(),
+)
+def test_concat(
+    *, xs_n_input_dtypes_n_unique_idx, test_flags, backend_fw, fn_name, on_device
+):
+    xs, input_dtypes, unique_idx = xs_n_input_dtypes_n_unique_idx
+    helpers.test_function(
+        input_dtypes=input_dtypes,
+        test_flags=test_flags,
+        backend_to_test=backend_fw,
+        fn_name=fn_name,
+        on_device=on_device,
+        xs=xs,
+        axis=unique_idx,
+    )
+
+
+# expand_dims
+@handle_test(
+    fn_tree="functional.ivy.expand_dims",
+    dtype_value=helpers.dtype_and_values(
+        available_dtypes=helpers.get_dtypes("valid"),
+        shape=st.shared(helpers.get_shape(), key="value_shape"),
+    ),
+    axis=helpers.get_axis(
+        shape=st.shared(helpers.get_shape(), key="value_shape"),
+    ),
+)
+def test_expand_dims(*, dtype_value, axis, test_flags, backend_fw, fn_name, on_device):
+    dtype, value = dtype_value
+    try:
+        helpers.test_function(
+            input_dtypes=dtype,
+            test_flags=test_flags,
+            backend_to_test=backend_fw,
+            fn_name=fn_name,
+            on_device=on_device,
+            x=value[0],
+            axis=axis,
+        )
+    # ToDo: fix `get_axis`; `unique=True` does not always work
+    except (ValueError, Exception) as e:
+        if "repeated axis" in str(e):
+            assume(False)
+        raise e
+
+
+# flip
+@handle_test(
+    fn_tree="functional.ivy.flip",
+    dtype_value=helpers.dtype_and_values(
+        available_dtypes=helpers.get_dtypes("valid", full=True),
+        shape=st.shared(helpers.get_shape(min_num_dims=1), key="value_shape"),
+    ),
+    axis=helpers.get_axis(
+        shape=st.shared(helpers.get_shape(min_num_dims=1), key="value_shape"),
+        min_size=1,
+        max_size=1,
+        force_int=True,
+    ),
+)
+def test_flip(*, dtype_value, axis, test_flags, backend_fw, fn_name, on_device):
+    dtype, value = dtype_value
+
+    helpers.test_function(
+        input_dtypes=dtype,
+        test_flags=test_flags,
+        backend_to_test=backend_fw,
+        fn_name=fn_name,
+        on_device=on_device,
+        x=value[0],
+        axis=axis,
+    )
 
 
 @st.composite
@@ -162,32 +132,128 @@
     return permutation
 
 
-@st.composite
-def _repeat_helper(draw):
-    shape = draw(st.shared(helpers.get_shape(min_num_dims=1), key="value_shape"))
-    axis = draw(
-        st.shared(
-            st.one_of(st.none(), helpers.get_axis(shape=shape, max_size=1)), key="axis"
-        )
-    )
-
-    if not isinstance(axis, int) and axis is not None:
-        axis = axis[0]
-
-    repeat_shape = (
-        (draw(st.one_of(st.just(1), st.just(shape[axis]))),)
-        if axis is not None
-        else (1,)
-    )
-    repeat = draw(
-        helpers.dtype_and_values(
-            available_dtypes=helpers.get_dtypes("integer"),
-            shape=repeat_shape,
-            min_value=0,
-            max_value=10,
-        )
-    )
-    return repeat
+# permute_dims
+@handle_test(
+    fn_tree="functional.ivy.permute_dims",
+    dtype_value=helpers.dtype_and_values(
+        available_dtypes=helpers.get_dtypes("valid", full=True),
+        shape=st.shared(helpers.get_shape(min_num_dims=1), key="value_shape"),
+    ),
+    permutation=_permute_dims_helper(),
+)
+def test_permute_dims(
+    *, dtype_value, permutation, test_flags, backend_fw, fn_name, on_device
+):
+    dtype, value = dtype_value
+
+    helpers.test_function(
+        input_dtypes=dtype,
+        test_flags=test_flags,
+        backend_to_test=backend_fw,
+        fn_name=fn_name,
+        on_device=on_device,
+        x=value[0],
+        axes=permutation,
+    )
+
+
+@handle_test(
+    fn_tree="functional.ivy.reshape",
+    dtype_value=helpers.dtype_and_values(
+        available_dtypes=helpers.get_dtypes("valid", full=True),
+        shape=st.shared(helpers.get_shape(), key="value_shape"),
+    ),
+    reshape=helpers.reshape_shapes(
+        shape=st.shared(helpers.get_shape(), key="value_shape")
+    ),
+    order=st.sampled_from(["C", "F"]),
+    allowzero=st.booleans(),
+)
+def test_reshape(
+    *,
+    dtype_value,
+    reshape,
+    order,
+    allowzero,
+    test_flags,
+    backend_fw,
+    fn_name,
+    on_device
+):
+    dtype, value = dtype_value
+
+    helpers.test_function(
+        input_dtypes=dtype,
+        test_flags=test_flags,
+        backend_to_test=backend_fw,
+        fn_name=fn_name,
+        on_device=on_device,
+        x=value[0],
+        shape=reshape,
+        order=order,
+        allowzero=allowzero,
+    )
+
+
+# roll
+@handle_test(
+    fn_tree="functional.ivy.roll",
+    dtype_value=helpers.dtype_and_values(
+        available_dtypes=helpers.get_dtypes("valid"),
+        shape=st.shared(helpers.get_shape(min_num_dims=1), key="value_shape"),
+        large_abs_safety_factor=8,
+        small_abs_safety_factor=8,
+        safety_factor_scale="log",
+    ),
+    shift=helpers.dtype_and_values(
+        available_dtypes=[ivy.int32],
+        max_num_dims=1,
+        min_dim_size=st.shared(
+            helpers.ints(min_value=1, max_value=10),
+            key="shift_len",
+        ),
+        max_dim_size=st.shared(
+            helpers.ints(min_value=1, max_value=10),
+            key="shift_len",
+        ),
+    ),
+    axis=helpers.get_axis(
+        shape=st.shared(helpers.get_shape(min_num_dims=1), key="value_shape"),
+        force_tuple=True,
+        unique=False,
+        min_size=st.shared(
+            helpers.ints(min_value=1, max_value=10),
+            key="shift_len",
+        ),
+        max_size=st.shared(
+            helpers.ints(min_value=1, max_value=10),
+            key="shift_len",
+        ),
+    ),
+    # test_gradients=st.just(False),
+)
+def test_roll(*, dtype_value, shift, axis, test_flags, backend_fw, fn_name, on_device):
+    value_dtype, value = dtype_value
+    shift_dtype, shift_val = shift
+
+    if shift_val[0].ndim == 0:  # If shift is an int
+        shift_val = shift_val[0]  # Drop shift's dtype (always int32)
+        axis = axis[0]  # Extract an axis value from the tuple
+    else:
+        # Drop shift's dtype (always int32) and convert list to tuple
+        shift_val = tuple(shift_val[0].tolist())
+
+    helpers.test_function(
+        input_dtypes=value_dtype + shift_dtype,
+        test_flags=test_flags,
+        backend_to_test=backend_fw,
+        fn_name=fn_name,
+        on_device=on_device,
+        x=value[0],
+        shift=shift_val,
+        axis=axis,
+        xs_grad_idxs=[[0, 0]],
+    )
 
 
 @st.composite
@@ -201,6 +267,29 @@
     return draw(st.sampled_from(valid_axes))
 
 
+# squeeze
+@handle_test(
+    fn_tree="functional.ivy.squeeze",
+    dtype_value=helpers.dtype_and_values(
+        available_dtypes=helpers.get_dtypes("valid", full=True),
+        shape=st.shared(helpers.get_shape(), key="value_shape"),
+    ),
+    axis=_squeeze_helper(),
+)
+def test_squeeze(*, dtype_value, axis, test_flags, backend_fw, fn_name, on_device):
+    dtype, value = dtype_value
+
+    helpers.test_function(
+        input_dtypes=dtype,
+        test_flags=test_flags,
+        backend_to_test=backend_fw,
+        fn_name=fn_name,
+        on_device=on_device,
+        x=value[0],
+        axis=axis,
+    )
+
+
 @st.composite
 def _stack_helper(draw):
     shape = draw(st.shared(helpers.get_shape(min_num_dims=1), key="values_shape"))
@@ -217,7 +306,6 @@
     return dtypes, arrays
 
 
-<<<<<<< HEAD
 # stack
 @handle_test(
     fn_tree="functional.ivy.stack",
@@ -298,10 +386,6 @@
         else:
             dtypes.append(ivy.float64)
     return dtypes, values[0], min_val, max_val
-=======
-# --- Main --- #
-# ------------ #
->>>>>>> babaf983
 
 
 # clip
@@ -321,10 +405,6 @@
         x_min=min_val,
         x_max=max_val,
     )
-
-
-<<<<<<< HEAD
-# (tf.constant([0], dtype=tf.uint8), 0.0, None)
 
 
 @st.composite
@@ -345,26 +425,8 @@
                 max_size=len(shape),
             )
         )
-=======
-# concat
-@handle_test(
-    fn_tree="functional.ivy.concat",
-    xs_n_input_dtypes_n_unique_idx=_arrays_idx_n_dtypes(),
-)
-def test_concat(
-    *, xs_n_input_dtypes_n_unique_idx, test_flags, backend_fw, fn_name, on_device
-):
-    xs, input_dtypes, unique_idx = xs_n_input_dtypes_n_unique_idx
-    helpers.test_function(
-        input_dtypes=input_dtypes,
-        test_flags=test_flags,
-        backend_to_test=backend_fw,
-        fn_name=fn_name,
-        on_device=on_device,
-        xs=xs,
-        axis=unique_idx,
->>>>>>> babaf983
-    )
+    )
+    return dtype, value, pad_width
 
 
 # constant_pad
@@ -389,87 +451,32 @@
     )
 
 
-# expand_dims
-@handle_test(
-    fn_tree="functional.ivy.expand_dims",
-    dtype_value=helpers.dtype_and_values(
-        available_dtypes=helpers.get_dtypes("valid"),
-        shape=st.shared(helpers.get_shape(), key="value_shape"),
-    ),
-    axis=helpers.get_axis(
-        shape=st.shared(helpers.get_shape(), key="value_shape"),
-    ),
-)
-def test_expand_dims(*, dtype_value, axis, test_flags, backend_fw, fn_name, on_device):
-    dtype, value = dtype_value
-    try:
-        helpers.test_function(
-            input_dtypes=dtype,
-            test_flags=test_flags,
-            backend_to_test=backend_fw,
-            fn_name=fn_name,
-            on_device=on_device,
-            x=value[0],
-            axis=axis,
-        )
-    # ToDo: fix `get_axis`; `unique=True` does not always work
-    except (ValueError, Exception) as e:
-        if "repeated axis" in str(e):
-            assume(False)
-        raise e
-
-
-# flip
-@handle_test(
-    fn_tree="functional.ivy.flip",
-    dtype_value=helpers.dtype_and_values(
-        available_dtypes=helpers.get_dtypes("valid", full=True),
-        shape=st.shared(helpers.get_shape(min_num_dims=1), key="value_shape"),
-    ),
-    axis=helpers.get_axis(
-        shape=st.shared(helpers.get_shape(min_num_dims=1), key="value_shape"),
-        min_size=1,
-        max_size=1,
-        force_int=True,
-    ),
-)
-def test_flip(*, dtype_value, axis, test_flags, backend_fw, fn_name, on_device):
-    dtype, value = dtype_value
-
-    helpers.test_function(
-        input_dtypes=dtype,
-        test_flags=test_flags,
-        backend_to_test=backend_fw,
-        fn_name=fn_name,
-        on_device=on_device,
-        x=value[0],
-        axis=axis,
-    )
-
-
-# permute_dims
-@handle_test(
-    fn_tree="functional.ivy.permute_dims",
-    dtype_value=helpers.dtype_and_values(
-        available_dtypes=helpers.get_dtypes("valid", full=True),
-        shape=st.shared(helpers.get_shape(min_num_dims=1), key="value_shape"),
-    ),
-    permutation=_permute_dims_helper(),
-)
-def test_permute_dims(
-    *, dtype_value, permutation, test_flags, backend_fw, fn_name, on_device
-):
-    dtype, value = dtype_value
-
-    helpers.test_function(
-        input_dtypes=dtype,
-        test_flags=test_flags,
-        backend_to_test=backend_fw,
-        fn_name=fn_name,
-        on_device=on_device,
-        x=value[0],
-        axes=permutation,
-    )
+@st.composite
+def _repeat_helper(draw):
+    shape = draw(st.shared(helpers.get_shape(min_num_dims=1), key="value_shape"))
+    axis = draw(
+        st.shared(
+            st.one_of(st.none(), helpers.get_axis(shape=shape, max_size=1)), key="axis"
+        )
+    )
+
+    if not isinstance(axis, int) and axis is not None:
+        axis = axis[0]
+
+    repeat_shape = (
+        (draw(st.one_of(st.just(1), st.just(shape[axis]))),)
+        if axis is not None
+        else (1,)
+    )
+    repeat = draw(
+        helpers.dtype_and_values(
+            available_dtypes=helpers.get_dtypes("integer"),
+            shape=repeat_shape,
+            min_value=0,
+            max_value=10,
+        )
+    )
+    return repeat
 
 
 # repeat
@@ -517,103 +524,69 @@
     )
 
 
-@handle_test(
-    fn_tree="functional.ivy.reshape",
-    dtype_value=helpers.dtype_and_values(
-        available_dtypes=helpers.get_dtypes("valid", full=True),
-        shape=st.shared(helpers.get_shape(), key="value_shape"),
-    ),
-    reshape=helpers.reshape_shapes(
-        shape=st.shared(helpers.get_shape(), key="value_shape")
-    ),
-    order=st.sampled_from(["C", "F"]),
-    allowzero=st.booleans(),
-)
-def test_reshape(
-    *,
-    dtype_value,
-    reshape,
-    order,
-    allowzero,
-    test_flags,
-    backend_fw,
-    fn_name,
-    on_device
-):
-    dtype, value = dtype_value
-
-    helpers.test_function(
-        input_dtypes=dtype,
-        test_flags=test_flags,
-        backend_to_test=backend_fw,
-        fn_name=fn_name,
-        on_device=on_device,
-        x=value[0],
-        shape=reshape,
-        order=order,
-        allowzero=allowzero,
-    )
-
-
-# roll
-@handle_test(
-    fn_tree="functional.ivy.roll",
-    dtype_value=helpers.dtype_and_values(
-        available_dtypes=helpers.get_dtypes("valid"),
-        shape=st.shared(helpers.get_shape(min_num_dims=1), key="value_shape"),
-        large_abs_safety_factor=8,
-        small_abs_safety_factor=8,
-        safety_factor_scale="log",
-    ),
-    shift=helpers.dtype_and_values(
-        available_dtypes=[ivy.int32],
-        max_num_dims=1,
-        min_dim_size=st.shared(
-            helpers.ints(min_value=1, max_value=10),
-            key="shift_len",
-        ),
-        max_dim_size=st.shared(
-            helpers.ints(min_value=1, max_value=10),
-            key="shift_len",
-        ),
-    ),
-    axis=helpers.get_axis(
-        shape=st.shared(helpers.get_shape(min_num_dims=1), key="value_shape"),
-        force_tuple=True,
-        unique=False,
-        min_size=st.shared(
-            helpers.ints(min_value=1, max_value=10),
-            key="shift_len",
-        ),
-        max_size=st.shared(
-            helpers.ints(min_value=1, max_value=10),
-            key="shift_len",
-        ),
-    ),
-    # test_gradients=st.just(False),
-)
-def test_roll(*, dtype_value, shift, axis, test_flags, backend_fw, fn_name, on_device):
-    value_dtype, value = dtype_value
-    shift_dtype, shift_val = shift
-
-    if shift_val[0].ndim == 0:  # If shift is an int
-        shift_val = shift_val[0]  # Drop shift's dtype (always int32)
-        axis = axis[0]  # Extract an axis value from the tuple
+@st.composite
+def _get_splits(
+    draw,
+    allow_none=True,
+    min_num_dims=1,
+    axis=None,
+    allow_array_indices=True,
+    is_mod_split=False,
+):
+    """Generate valid splits, either by generating an integer that evenly divides the
+    axis or a list of splits that sum to the length of the axis being split."""
+    shape = draw(
+        st.shared(helpers.get_shape(min_num_dims=min_num_dims), key="value_shape")
+    )
+    if axis is None:
+        axis = draw(
+            st.shared(helpers.get_axis(shape=shape, force_int=True), key="target_axis")
+        )
+
+    @st.composite
+    def _get_int_split(draw):
+        if shape[axis] == 0:
+            return 0
+        factors = []
+        for i in range(1, shape[axis] + 1):
+            if shape[axis] % i == 0:
+                factors.append(i)
+        return draw(st.sampled_from(factors))
+
+    @st.composite
+    def _get_list_split(draw, allow_arr_indices=True, is_other_split=False):
+        num_or_size_splits = []
+        while sum(num_or_size_splits) < shape[axis]:
+            split_value = draw(
+                helpers.ints(
+                    min_value=1,
+                    max_value=shape[axis] - sum(num_or_size_splits),
+                )
+            )
+            num_or_size_splits.append(split_value)
+        if is_other_split:
+            num_or_size_splits = list(set(num_or_size_splits))
+        if allow_arr_indices:
+            gen_random_native = draw(st.booleans())
+            if gen_random_native:
+                return np.asarray(num_or_size_splits, dtype=np.int32)
+        return num_or_size_splits
+
+    if allow_none:
+        return draw(
+            _get_list_split(
+                allow_arr_indices=allow_array_indices, is_other_split=is_mod_split
+            )
+            | _get_int_split()
+            | st.none()
+        )
     else:
-        # Drop shift's dtype (always int32) and convert list to tuple
-        shift_val = tuple(shift_val[0].tolist())
-
-    helpers.test_function(
-        input_dtypes=value_dtype + shift_dtype,
-        test_flags=test_flags,
-        backend_to_test=backend_fw,
-        fn_name=fn_name,
-        on_device=on_device,
-        x=value[0],
-        shift=shift_val,
-        axis=axis,
-        xs_grad_idxs=[[0, 0]],
-    )
+        return draw(
+            _get_list_split(
+                allow_arr_indices=allow_array_indices, is_other_split=is_mod_split
+            )
+            | _get_int_split()
+        )
 
 
 # TODO: there is a failure with paddle (dtype('int32')) caused by the `_get_splits`
@@ -666,52 +639,6 @@
     )
 
 
-# squeeze
-@handle_test(
-    fn_tree="functional.ivy.squeeze",
-    dtype_value=helpers.dtype_and_values(
-        available_dtypes=helpers.get_dtypes("valid", full=True),
-        shape=st.shared(helpers.get_shape(), key="value_shape"),
-    ),
-    axis=_squeeze_helper(),
-)
-def test_squeeze(*, dtype_value, axis, test_flags, backend_fw, fn_name, on_device):
-    dtype, value = dtype_value
-
-    helpers.test_function(
-        input_dtypes=dtype,
-        test_flags=test_flags,
-        backend_to_test=backend_fw,
-        fn_name=fn_name,
-        on_device=on_device,
-        x=value[0],
-        axis=axis,
-    )
-
-
-# stack
-@handle_test(
-    fn_tree="functional.ivy.stack",
-    dtypes_arrays=_stack_helper(),
-    axis=helpers.get_axis(
-        shape=st.shared(helpers.get_shape(min_num_dims=1), key="values_shape"),
-        force_int=True,
-    ),
-)
-def test_stack(*, dtypes_arrays, axis, test_flags, backend_fw, fn_name, on_device):
-    dtypes, arrays = dtypes_arrays
-
-    helpers.test_function(
-        input_dtypes=dtypes,
-        test_flags=test_flags,
-        backend_to_test=backend_fw,
-        fn_name=fn_name,
-        on_device=on_device,
-        arrays=arrays,
-        axis=axis,
-    )
-
-
 # swapaxes
 @handle_test(
     fn_tree="functional.ivy.swapaxes",
@@ -775,6 +702,24 @@
     )
 
 
+# zero_pad
+@handle_test(
+    fn_tree="functional.ivy.zero_pad",
+    dtype_value_pad_width=_constant_pad_helper(),
+)
+def test_zero_pad(*, dtype_value_pad_width, test_flags, backend_fw, fn_name, on_device):
+    dtype, value, pad_width = dtype_value_pad_width
+    helpers.test_function(
+        input_dtypes=dtype,
+        test_flags=test_flags,
+        backend_to_test=backend_fw,
+        fn_name=fn_name,
+        on_device=on_device,
+        x=value[0],
+        pad_width=pad_width,
+    )
+
+
 # unstack
 @handle_test(
     fn_tree="functional.ivy.unstack",
@@ -804,25 +749,3 @@
         axis=axis,
         keepdims=keepdims,
     )
-
-
-<<<<<<< HEAD
-# tf.constant([0], dtype=tf.int8), tf.constant([0], dtype=tf.int8), tf.constant([False])
-=======
-# zero_pad
-@handle_test(
-    fn_tree="functional.ivy.zero_pad",
-    dtype_value_pad_width=_constant_pad_helper(),
-)
-def test_zero_pad(*, dtype_value_pad_width, test_flags, backend_fw, fn_name, on_device):
-    dtype, value, pad_width = dtype_value_pad_width
-    helpers.test_function(
-        input_dtypes=dtype,
-        test_flags=test_flags,
-        backend_to_test=backend_fw,
-        fn_name=fn_name,
-        on_device=on_device,
-        x=value[0],
-        pad_width=pad_width,
-    )
->>>>>>> babaf983
