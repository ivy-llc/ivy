--- conflicted
+++ resolved
@@ -1,8 +1,7 @@
 """Collection of tests for unified device functions."""
+
 # global
 import io
-import math
-<<<<<<< HEAD
 import multiprocessing
 import os
 import re
@@ -11,9 +10,6 @@
 from numbers import Number
 
 import numpy as np
-=======
-import psutil
->>>>>>> f427a54f
 import nvidia_smi
 import psutil
 import pytest
@@ -195,6 +191,7 @@
 def test_to_device(array_shape, dtype, as_variable, with_out, fw, device, call, stream):
     if fw == "torch" and "int" in dtype:
         return
+
     x = np.random.uniform(size=tuple(array_shape)).astype(dtype)
     x = ivy.asarray(x)
     if as_variable:
@@ -349,274 +346,6 @@
     assert np.allclose(ivy.to_numpy(c.cont_key), ivy.to_numpy(c_true.cont_key))
 
 
-@given(
-    array_shape=helpers.lists(
-        arg=st.integers(2, 3),
-        min_size="num_dims",
-        max_size="num_dims",
-        size_bounds=[2, 3],
-    ),
-    dtype=st.sampled_from(ivy_np.valid_numeric_dtypes),
-    as_variable=st.booleans(),
-    axis=st.integers(0, 1),
-    devs_as_dict=st.booleans(),
-)
-def test_dist_array(
-    array_shape, dtype, as_variable, axis, devs_as_dict, fw, device, call
-):
-    if fw == "torch" and "int" in dtype:
-        return
-    # inputs
-    x = np.random.uniform(size=tuple(array_shape)).astype(dtype)
-    x = ivy.asarray(x)
-    if as_variable:
-        x = ivy.variable(x)
-
-    # devices
-    devices = list()
-    dev0 = device
-    devices.append(dev0)
-
-    if "gpu" in device and ivy.num_gpus() > 1:
-        idx = ivy.num_gpus() - 1
-        dev1 = device[:-1] + str(idx)
-        devices.append(dev1)
-    if devs_as_dict:
-        devices = dict(
-            zip(devices, [int((1 / len(devices)) * x.shape[axis])] * len(devices))
-        )
-
-    # return
-    x_split = ivy.dev_dist_array(x, devices, axis)
-
-    # shape test
-    assert x_split[dev0].shape[axis] == math.floor(x.shape[axis] / len(devices))
-
-    # value test
-    assert min([ivy.dev(x_sub) == ds for ds, x_sub in x_split.items()])
-
-
-@given(
-    array_shape=helpers.lists(
-        arg=st.integers(2, 3),
-        min_size="num_dims",
-        max_size="num_dims",
-        size_bounds=[2, 3],
-    ),
-    dtype=st.sampled_from(ivy_np.valid_numeric_dtypes),
-    as_variable=st.booleans(),
-    axis=st.integers(0, 1),
-)
-def test_clone_array(array_shape, dtype, as_variable, axis, fw, device, call):
-    if fw == "torch" and "int" in dtype:
-        return
-    # inputs
-    x = np.random.uniform(size=tuple(array_shape)).astype(dtype)
-    x = ivy.asarray(x)
-    if as_variable:
-        x = ivy.variable(x)
-
-    # devices
-    devices = list()
-    dev0 = device
-    devices.append(dev0)
-    if "gpu" in device and ivy.num_gpus() > 1:
-        idx = ivy.num_gpus() - 1
-        dev1 = device[:-1] + str(idx)
-        devices.append(dev1)
-
-    # return
-    x_split = ivy.dev_clone_array(x, devices)
-
-    # shape test
-    assert x_split[dev0].shape[axis] == math.floor(x.shape[axis] / len(devices))
-
-    # value test
-    assert min([ivy.dev(x_sub) == ds for ds, x_sub in x_split.items()])
-
-
-@given(
-    array_shape=helpers.lists(
-        arg=st.integers(2, 3),
-        min_size="num_dims",
-        max_size="num_dims",
-        size_bounds=[2, 3],
-    ),
-    dtype=st.sampled_from(ivy_np.valid_numeric_dtypes),
-    as_variable=st.booleans(),
-)
-def test_unify_array(array_shape, dtype, as_variable, fw, device, call):
-    axis = 0
-    # TODO: generalise axis
-    if fw == "torch" and "int" in dtype:
-        return
-    # inputs
-    xs = np.random.uniform(size=tuple(array_shape)).astype(dtype)
-
-    # devices and inputs
-    devices = list()
-    dev0 = device
-    if as_variable:
-        x = {dev0: ivy.variable(ivy.asarray(xs[0], device=dev0))}
-    else:
-        x = {dev0: ivy.asarray(xs[0], device=dev0)}
-    devices.append(dev0)
-    if "gpu" in device and ivy.num_gpus() > 1:
-        idx = ivy.num_gpus() - 1
-        dev1 = device[:-1] + str(idx)
-        if as_variable:
-            x[dev1] = {dev0: ivy.variable(ivy.asarray(xs[1], device=dev0))}
-        else:
-            x[dev1] = {dev0: ivy.asarray(xs[1], device=dev0)}
-        devices.append(dev1)
-
-    # output
-    x_unified = ivy.dev_unify_array(
-        ivy.DevDistItem(x), device=dev0, mode="concat", axis=axis
-    )
-
-    # shape test
-    expected_size = 0
-    for ds in devices:
-        expected_size += x[ds].shape[axis]
-    assert x_unified.shape[axis] == expected_size
-
-    # value test
-    assert ivy.dev(x_unified) == dev0
-
-
-@pytest.mark.parametrize("args", [[[0, 1, 2, 3, 4], "some_str", ([1, 2])]])
-@pytest.mark.parametrize("kwargs", [{"a": [0, 1, 2, 3, 4], "b": "another_str"}])
-@pytest.mark.parametrize("axis", [0])
-@pytest.mark.parametrize("tensor_fn", [ivy.array, helpers.var_fn])
-def test_dist_nest(args, kwargs, axis, tensor_fn, device, call):
-    # inputs
-    args = [tensor_fn(args[0], dtype="float32", device=device)] + args[1:]
-    kwargs = {
-        "a": tensor_fn(kwargs["a"], dtype="float32", device=device),
-        "b": kwargs["b"],
-    }
-
-    # devices
-    devices = list()
-    dev0 = device
-    devices.append(dev0)
-    if "gpu" in device and ivy.num_gpus() > 1:
-        idx = ivy.num_gpus() - 1
-        dev1 = device[:-1] + str(idx)
-        devices.append(dev1)
-
-    # returns
-    dist_args, dist_kwargs = ivy.dev_dist_nest(args, kwargs, devices, axis=axis)
-
-    # device specific args
-    for ds in devices:
-        assert dist_args.at_dev(ds)
-        assert dist_kwargs.at_dev(ds)
-
-    # value test
-    assert min(
-        [
-            ivy.dev(dist_args_ds[0]) == ds
-            for ds, dist_args_ds in dist_args.at_devs().items()
-        ]
-    )
-    assert min(
-        [
-            ivy.dev(dist_kwargs_ds["a"]) == ds
-            for ds, dist_kwargs_ds in dist_kwargs.at_devs().items()
-        ]
-    )
-
-
-# @pytest.mark.parametrize("args", [[[0, 1, 2, 3, 4], "some_str", ([1, 2])]])
-# @pytest.mark.parametrize("kwargs", [{"a": [0, 1, 2, 3, 4], "b": "another_str"}])
-# @pytest.mark.parametrize("axis", [0])
-# @pytest.mark.parametrize("tensor_fn", [ivy.array, helpers.var_fn])
-@given(
-    arr1=st.lists(st.integers(1, 4), min_size=1, max_size=5),
-    arr2=st.lists(st.integers(1, 4), min_size=1, max_size=5),
-)
-def test_clone_nest(arr1, arr2):
-    # Test the function by passing the parameter to sum
-
-    # Custom sum function to test the inputs on
-    def my_sum(a1, a2):
-        return sum(a1) + sum(a2)
-
-    # create an array from shape
-    arr1 = ivy.array(arr1)
-    arr2 = ivy.array(arr2)
-
-    # inputs
-    args = [arr1, arr2]
-    kwargs = {"a1": arr1, "a2": arr2}
-
-    # devices
-    devices = ["cpu"]
-    if ivy.gpu_is_available():
-        devices.append(ivy.Device("gpu:0"))
-
-    # returns
-    cloned_args, cloned_kwargs = ivy.dev_clone_nest(args, kwargs, devices)
-
-    # device specific args
-    for ds in devices:
-        assert cloned_args.at_dev(ds)
-        assert cloned_kwargs.at_dev(ds)
-
-    # value test
-    for ds, dist_args_ds in cloned_args.at_devs().items():
-        assert list(map(list, dist_args_ds)) == list(map(list, args))
-        assert my_sum(*dist_args_ds) == my_sum(*args)
-    for ds, dist_kwargs_ds in cloned_kwargs.at_devs().items():
-        assert list(map(list, dist_kwargs_ds)) == list(map(list, kwargs))
-        assert my_sum(**dist_kwargs_ds) == my_sum(**kwargs)
-
-
-@pytest.mark.parametrize("args", [[[[0, 1, 2], [3, 4]], "some_str", ([1, 2])]])
-@pytest.mark.parametrize("kwargs", [{"a": [[0, 1, 2], [3, 4]], "b": "another_str"}])
-@pytest.mark.parametrize("axis", [0])
-@pytest.mark.parametrize("tensor_fn", [ivy.array, helpers.var_fn])
-def test_unify_nest(args, kwargs, axis, tensor_fn, device, call):
-    # devices
-    devices = list()
-    dev0 = device
-    devices.append(dev0)
-    args_dict = dict()
-    args_dict[dev0] = tensor_fn(args[0][0], dtype="float32", device=dev0)
-    kwargs_dict = dict()
-    kwargs_dict[dev0] = tensor_fn(kwargs["a"][0], dtype="float32", device=dev0)
-    if "gpu" in device and ivy.num_gpus() > 1:
-        idx = ivy.num_gpus() - 1
-        dev1 = device[:-1] + str(idx)
-        devices.append(dev1)
-        args_dict[dev1] = tensor_fn(args[0][1], "float32", dev1)
-        kwargs_dict[dev1] = tensor_fn(kwargs["a"][1], "float32", dev1)
-
-        # inputs
-    args = ivy.DevDistNest([ivy.DevDistItem(args_dict)] + args[1:], devices)
-    kwargs = ivy.DevDistNest(
-        {"a": ivy.DevDistItem(kwargs_dict), "b": kwargs["b"]}, devices
-    )
-
-    # outputs
-    args_uni, kwargs_uni = ivy.dev_unify_nest(args, kwargs, dev0, "concat", axis=axis)
-
-    # shape test
-    expected_size_arg = 0
-    expected_size_kwarg = 0
-    for ds in devices:
-        expected_size_arg += args._data[0][ds].shape[axis]
-        expected_size_kwarg += kwargs._data["a"][ds].shape[axis]
-    assert args_uni[0].shape[axis] == expected_size_arg
-    assert kwargs_uni["a"].shape[axis] == expected_size_kwarg
-
-    # value test
-    assert ivy.dev(args_uni[0]) == dev0
-    assert ivy.dev(kwargs_uni["a"]) == dev0
-
-
 # profiler
 def test_profiler(device, call):
     # ToDo: find way to prevent this test from hanging when run
@@ -651,7 +380,8 @@
         ivy.array(np.random.uniform(size=2).tolist(), device=device) for _ in range(num)
     ]
     assert ivy.num_ivy_arrays_on_dev(device) == num
-    arrays.clear()
+    for item in arrays:
+        del item
 
 
 @given(num=st.integers(0, 5))
@@ -726,137 +456,6 @@
     assert ivy.num_cpu_cores() == m_cpu_cores
 
 
-def test_num_gpus():
-    # If there is a gpu then use nvidia_smi to check how many
-    if ivy.gpu_is_available():
-        # Initialise nvidia_smi
-        nvidia_smi.nvmlInit()
-        gpu_cores = nvidia_smi.nvmlDeviceGetCount()
-
-        # Type check
-        assert type(ivy.num_gpus()) == int
-        # Value check
-        assert ivy.num_gpus() == gpu_cores
-    else:
-        # Otherwise there must be no gpus
-        assert ivy.num_gpus() == 0
-
-
-@given(arr=st.lists(st.integers(0, 10), min_size=1, max_size=5))
-def test_set_unset_default_device(arr):
-    has_gpu = ivy.gpu_is_available()
-
-    # If using cpu, try changing to gpu, and vise versa
-    if ivy.default_device() == "cpu":
-        # Arrays must use the default device if not specified
-        assert ivy.array(arr).dev().startswith("cpu")
-
-        # If it has gpu try setting it to gpu, otherwise try setting it to cpu
-        ivy.set_default_device(ivy.Device("gpu:0" if has_gpu else "cpu"))
-        assert ivy.array(arr).dev().startswith("gpu" if has_gpu else "cpu")
-
-        # unsetting will revert to what it was before
-        ivy.unset_default_device()
-        assert ivy.array(arr).dev().startswith("cpu")
-
-    else:
-        # Arrays must use the default device if not specified
-        assert ivy.array(arr).dev().startswith("gpu")
-
-        # Try setting to gpu, and default device should change
-        ivy.set_default_device(ivy.Device("cpu"))
-        assert ivy.array(arr).dev().startswith("cpu")
-
-        # unsetting will revert to what it was before
-        ivy.unset_default_device()
-        assert ivy.array(arr).dev().startswith("gpu")
-
-
-@given(facs=st.lists(st.floats(0, 1), min_size=2, max_size=2).map(tuple))
-def test_split_factor(facs):
-    (fac1, fac2) = facs
-    has_gpu = ivy.gpu_is_available()
-    default_device = ivy.default_device()
-
-    # If not configured then default is 0
-    assert ivy.split_factor() == 0
-
-    # Setting the split factor should change the value
-    ivy.set_split_factor(fac1)
-    assert ivy.split_factor() == fac1
-
-    # Setting the split factor with without a device sets the default device
-    assert ivy.split_factor(default_device) == fac1
-
-    # Unsetting the split factor for tests
-    ivy.set_split_factor(0)
-
-    # Additional test if gpu is available
-    if has_gpu:
-        other_device = ivy.Device("gpu:0" if default_device == "cpu" else "cpu")
-
-        # The other device defaults to 0 too
-        assert ivy.split_factor(other_device) == 0
-
-        # Setting the split factor
-        ivy.set_split_factor(fac2, other_device)
-        assert ivy.split_factor(other_device) == fac2
-
-        # unsetting the split factor for tests
-        ivy.set_split_factor(0, other_device)
-
-
-@given(arr=st.lists(st.integers(0, 10), min_size=1, max_size=5))
-def test_dev_clone_array(arr):
-    has_gpu = ivy.gpu_is_available()
-    default_device = ivy.default_device()
-
-    ivy_arr = ivy.array(arr)
-
-    # Clone the array
-    cloned = ivy.dev_clone_array(ivy_arr, [default_device])
-
-    # Check it did get cloned
-    assert default_device in cloned.keys()
-
-    # Check the array is in the correct device
-    assert cloned[default_device].dev() == default_device
-
-    # Check the value is the same
-    assert list(cloned[default_device]) == list(arr)
-
-    # Check the array instance method
-    instance_cloned = ivy_arr.dev_clone_array([default_device])
-    assert list(instance_cloned[default_device]) == list(arr)
-
-    # Check the container instance method
-    container = ivy.Container({"arr": ivy_arr})
-    instance_cloned = container.dev_clone_array([default_device])
-    assert list(instance_cloned["arr"][default_device]) == list(arr)
-
-    # Check the container static method
-    instance_cloned = ivy.Container.static_dev_clone_array(container, [default_device])
-    assert list(instance_cloned["arr"][default_device]) == list(arr)
-
-    # Extra test if gpu is available
-    if has_gpu:
-        other_device = ivy.Device("gpu:0" if default_device == "cpu" else "cpu")
-        multi_cloned = ivy.dev_clone_array(ivy_arr, [default_device, other_device])
-
-        # Check there is 2 arrays that was cloned
-        assert len(multi_cloned) == 2
-
-        # Check both array have the right device
-        assert multi_cloned[default_device].dev() == default_device
-        assert multi_cloned[other_device].dev() == other_device
-
-        # Check both array have the right values
-        assert list(multi_cloned[default_device]) == arr
-        assert list(multi_cloned[other_device]) == arr
-
-    pass
-
-
 # Still to Add #
 # ---------------#
 
@@ -867,32 +466,4 @@
 # dev_util # working fine for cpu
 # tpu_is_available
 # _assert_dev_correct_formatting
-<<<<<<< HEAD
-# Class MultiDev
-# class MultiDevItem
-# class MultiDevIter
-# class MultiDevNest
-# class DevDistItem
-# class DevDistIter
-# class DevDistNest
-# class DevClonedItem
-# class DevClonedIter
-# class DevClonedNest
-# dev_clone
-# dev_clone_iter
-# _concat_unify_array
-# _sum_unify_array
-# _mean_unify_array
-# dev_unify_array
-# dev_unify
-# dev_unify_iter
-# class DevMapper
-# class DevMapperMultiProc
-# class DevManager
-=======
-# set_default_device
-# unset_default_device
-# split_factor
-# set_split_factor
->>>>>>> f427a54f
 # class Profiler