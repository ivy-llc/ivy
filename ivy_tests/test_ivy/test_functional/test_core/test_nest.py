--- conflicted
+++ resolved
@@ -6,11 +6,6 @@
 import pytest
 
 # local
-<<<<<<< HEAD
-import numpy as np
-from hypothesis import given
-=======
->>>>>>> 6dddb0bb
 import ivy
 
 # Helpers #
@@ -257,11 +252,6 @@
     assert nest["b"]["c"][1] is nest_copy["b"]["c"][1]
 
 
-<<<<<<< HEAD
-@given(
-    x0_n_x1_n_res=helpers.dtype_and_values(ivy_np.valid_numeric_dtypes, num_arrays=2),
-    num_positional_args=helpers.num_positional_args(fn_name="nested_multi_map"),
-=======
 # nested_multi_map
 @pytest.mark.parametrize("func", [lambda x, _: x[0] - x[1]])
 @pytest.mark.parametrize(
@@ -272,32 +262,10 @@
             ivy.array([-3.98, -3.86, 7.94, 2.08, 9.3, 2.35, 9.37, 1.7]),
         ]
     ],
->>>>>>> 6dddb0bb
 )
 def test_nested_multi_map(func, nests, device, call, fw):
     # without key_chains specification
-<<<<<<< HEAD
-    dtype = x0_n_x1_n_res[0]
-    nest0 = np.asarray(x0_n_x1_n_res[1][0], dtype=dtype[0])
-    nest1 = np.asarray(x0_n_x1_n_res[1][1], dtype=dtype[1])
-    if nest0.shape == ():
-        return
-    helpers.test_function(
-        [dtype[0], dtype[1]],
-        [False, False],
-        False,
-        num_positional_args,
-        False,
-        False,
-        False,
-        fw,
-        "nested_multi_map",
-        func=lambda x, _: x[0] + x[1],
-        nests=[nest0, nest1],
-    )
-=======
     nested_multi_map_res = ivy.nested_multi_map(func, nests)
->>>>>>> 6dddb0bb
 
     # modify this to test for other functions
     nests_without_multi_map_res = nests[0] - nests[1]
