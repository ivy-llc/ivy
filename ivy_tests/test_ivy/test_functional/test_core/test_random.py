"""Collection of tests for unified reduction functions."""

# global
import numpy as np
from hypothesis import given, strategies as st

# local
import ivy
import ivy.functional.backends.numpy as ivy_np
import ivy_tests.test_ivy.helpers as helpers
from ivy_tests.test_ivy.helpers import handle_cmd_line_args


# random_uniform
@given(
<<<<<<< HEAD
    data=st.data(),
    shape=helpers.get_shape(),
    dtype=st.sampled_from(ivy_np.valid_float_dtypes),
)
@handle_cmd_line_args
def test_random_uniform(*, data, shape, dtype, as_variable, device, call):
    low, high = data.draw(helpers.get_bounds(dtype=dtype))
    # smoke test
    if as_variable and call is helpers.mx_call:
        # mxnet does not support 0-dimensional variables
        return
    low_tnsr = ivy.array(low, dtype=dtype, device=device) if low is not None else None
    high_tnsr = (
        ivy.array(high, dtype=dtype, device=device) if high is not None else None
    )
    if as_variable and (low is not None):
        low_tnsr = ivy.variable(low_tnsr)
    if as_variable and (high is not None):
        high_tnsr = ivy.variable(high_tnsr)
    kwargs = {
        k: v for k, v in zip(["low", "high"], [low_tnsr, high_tnsr]) if v is not None
    }
    if shape is not None:
        kwargs["shape"] = shape
    ret = ivy.random_uniform(**kwargs, device=device)
    # type test
    assert ivy.is_ivy_array(ret)
    # cardinality test
    if shape is None:
        assert ret.shape == ()
    else:
        assert ret.shape == shape
    # value test
    ret_np = call(ivy.random_uniform, **kwargs, device=device)
    assert (
        np.min((ret_np <= (high + abs(high) * 0.01 if high else 1.01)).astype(np.int32))
        == 1
    )
    assert (
        np.min((ret_np >= (low - abs(low) * 0.01 if low else -0.01)).astype(np.int32))
        == 1
=======
    dtypes_and_values=helpers.dtype_and_values(
        available_dtypes=ivy_np.valid_float_dtypes,
        num_arrays=2,
        min_value=-1000,
        max_value=1000,
    ),
    dtype=st.sampled_from(ivy_np.valid_float_dtypes + (None,)),
    as_variable=helpers.list_of_length(x=st.booleans(), length=2),
    with_out=st.booleans(),
    num_positional_args=helpers.num_positional_args(fn_name="random_uniform"),
    native_array=helpers.list_of_length(x=st.booleans(), length=2),
    container=helpers.list_of_length(x=st.booleans(), length=2),
    instance_method=st.booleans(),
)
def test_random_uniform(
    dtypes_and_values,
    dtype,
    as_variable,
    with_out,
    num_positional_args,
    native_array,
    container,
    instance_method,
    fw,
    device,
):
    dtypes, values = dtypes_and_values
    helpers.test_function(
        input_dtypes=dtypes,
        as_variable_flags=as_variable,
        with_out=with_out,
        num_positional_args=num_positional_args,
        native_array_flags=native_array,
        container_flags=container,
        instance_method=instance_method,
        fw=fw,
        fn_name="random_uniform",
        low=np.asarray(values[0], dtype=dtypes[0]),
        high=np.asarray(values[1], dtype=dtypes[1]),
        shape=None,
        dtype=dtype,
        device=device,
>>>>>>> 67e9c9bc
    )


# random_normal
@given(
    data=st.data(),
    dtype=st.sampled_from(ivy_np.valid_float_dtypes),
)
@handle_cmd_line_args
def test_random_normal(*, data, dtype, as_variable, device, call):
    mean, std = data.draw(helpers.get_mean_std(dtype=dtype))
    ivy.seed(0)
    # smoke test
    if as_variable and call is helpers.mx_call:
        # mxnet does not support 0-dimensional variables
        return
    mean_tnsr = (
        ivy.array(mean, dtype=dtype, device=device) if mean is not None else None
    )
    std_tnsr = ivy.array(std, dtype=dtype, device=device) if std is not None else None
    if as_variable and (mean is not None):
        mean_tnsr = ivy.variable(mean_tnsr)
    if as_variable and (std is not None):
        std_tnsr = ivy.variable(std_tnsr)
    kwargs = {
        k: v for k, v in zip(["mean", "std"], [mean_tnsr, std_tnsr]) if v is not None
    }
    ret = ivy.random_normal(**kwargs, device=device)
    # type test
    assert ivy.is_ivy_array(ret)


@st.composite
def _pop_size_num_samples_replace_n_probs(draw):
    prob_dtype = draw(st.sampled_from(ivy_np.valid_float_dtypes))
    batch_size = draw(st.integers(1, 5))
    population_size = draw(st.integers(1, 20))
    replace = draw(st.booleans())
    if replace:
        num_samples = draw(st.integers(1, 20))
    else:
        num_samples = draw(st.integers(1, population_size))
    probs = draw(
        helpers.array_values(
            dtype=prob_dtype,
            shape=[batch_size, num_samples],
            min_value=0.0,
            max_value=1.0,
        )
        | st.just(None)
    )
    return prob_dtype, batch_size, population_size, num_samples, replace, probs


# multinomial
@given(everything=_pop_size_num_samples_replace_n_probs())
def test_multinomial(everything, device, call):
    prob_dtype, batch_size, population_size, num_samples, replace, probs = everything
    if call is helpers.tf_call and not replace or prob_dtype == "float64":
        # tenosorflow does not support multinomial without replacement
        return
    # smoke test
    probs = (
        ivy.array(probs, dtype=prob_dtype, device=device)
        if probs is not None
        else probs
    )
    ret = ivy.multinomial(population_size, num_samples, batch_size, probs, replace)
    # type test
    assert ivy.is_ivy_array(ret)
    # cardinality test
    assert ret.shape == tuple([batch_size, num_samples])


# randint
@given(
    data=st.data(),
    shape=helpers.get_shape(allow_none=False),
)
@handle_cmd_line_args
def test_randint(*, data, shape, as_variable, device, call):
    dtype = ivy.default_int_dtype()
    # smoke test
    low, high = data.draw(helpers.get_bounds(dtype=dtype))
    if (
        call in [helpers.mx_call, helpers.torch_call]
        and as_variable
        or dtype == "uint64"
        or call == helpers.torch_call
        and dtype[0] == "u"
    ):
        # PyTorch and MXNet do not support non-float variables
        return
    low_tnsr = ivy.array(low, dtype=dtype, device=device)
    high_tnsr = ivy.array(high, dtype=dtype, device=device)
    if as_variable:
        low_tnsr, high_tnsr = ivy.variable(low_tnsr), ivy.variable(high_tnsr)
    kwargs = {
        k: v for k, v in zip(["low", "high"], [low_tnsr, high_tnsr]) if v is not None
    }
    kwargs["shape"] = shape
    ret = ivy.randint(**kwargs, device=device)
    # type test
    assert ivy.is_ivy_array(ret)
    # cardinality test
    assert ret.shape == shape
    # value test
    ret_np = call(ivy.randint, **kwargs, device=device)
    assert np.min((ret_np < high).astype(np.int64)) == 1
    assert np.min((ret_np >= low).astype(np.int64)) == 1


# seed
@given(
    seed_val=st.integers(min_value=0, max_value=2147483647),
)
def test_seed(seed_val):
    # smoke test
    ivy.seed(seed_val)


# shuffle
@given(
    dtype_and_x=helpers.dtype_and_values(
        available_dtypes=ivy_np.valid_float_dtypes, min_num_dims=1
    ),
    data=st.data(),
)
@handle_cmd_line_args
def test_shuffle(*, data, dtype_and_x, as_variable, device, call):
    # smoke test
    dtype, x = dtype_and_x
    x = ivy.array(x, dtype=dtype, device=device)
    if as_variable:
        x = ivy.variable(x)
    ret = ivy.shuffle(x)
    # type test
    assert ivy.is_ivy_array(ret)
    # cardinality test
    assert ret.shape == x.shape
    # value test
    ivy.seed(0)
    first_shuffle = call(ivy.shuffle, x)
    ivy.seed(0)
    second_shuffle = call(ivy.shuffle, x)
    assert np.array_equal(first_shuffle, second_shuffle)<|MERGE_RESOLUTION|>--- conflicted
+++ resolved
@@ -13,49 +13,6 @@
 
 # random_uniform
 @given(
-<<<<<<< HEAD
-    data=st.data(),
-    shape=helpers.get_shape(),
-    dtype=st.sampled_from(ivy_np.valid_float_dtypes),
-)
-@handle_cmd_line_args
-def test_random_uniform(*, data, shape, dtype, as_variable, device, call):
-    low, high = data.draw(helpers.get_bounds(dtype=dtype))
-    # smoke test
-    if as_variable and call is helpers.mx_call:
-        # mxnet does not support 0-dimensional variables
-        return
-    low_tnsr = ivy.array(low, dtype=dtype, device=device) if low is not None else None
-    high_tnsr = (
-        ivy.array(high, dtype=dtype, device=device) if high is not None else None
-    )
-    if as_variable and (low is not None):
-        low_tnsr = ivy.variable(low_tnsr)
-    if as_variable and (high is not None):
-        high_tnsr = ivy.variable(high_tnsr)
-    kwargs = {
-        k: v for k, v in zip(["low", "high"], [low_tnsr, high_tnsr]) if v is not None
-    }
-    if shape is not None:
-        kwargs["shape"] = shape
-    ret = ivy.random_uniform(**kwargs, device=device)
-    # type test
-    assert ivy.is_ivy_array(ret)
-    # cardinality test
-    if shape is None:
-        assert ret.shape == ()
-    else:
-        assert ret.shape == shape
-    # value test
-    ret_np = call(ivy.random_uniform, **kwargs, device=device)
-    assert (
-        np.min((ret_np <= (high + abs(high) * 0.01 if high else 1.01)).astype(np.int32))
-        == 1
-    )
-    assert (
-        np.min((ret_np >= (low - abs(low) * 0.01 if low else -0.01)).astype(np.int32))
-        == 1
-=======
     dtypes_and_values=helpers.dtype_and_values(
         available_dtypes=ivy_np.valid_float_dtypes,
         num_arrays=2,
@@ -64,13 +21,15 @@
     ),
     dtype=st.sampled_from(ivy_np.valid_float_dtypes + (None,)),
     as_variable=helpers.list_of_length(x=st.booleans(), length=2),
-    with_out=st.booleans(),
     num_positional_args=helpers.num_positional_args(fn_name="random_uniform"),
     native_array=helpers.list_of_length(x=st.booleans(), length=2),
     container=helpers.list_of_length(x=st.booleans(), length=2),
-    instance_method=st.booleans(),
-)
+    data = st.data()
+)
+@handle_cmd_line_args
 def test_random_uniform(
+    *,
+    data,
     dtypes_and_values,
     dtype,
     as_variable,
@@ -98,7 +57,6 @@
         shape=None,
         dtype=dtype,
         device=device,
->>>>>>> 67e9c9bc
     )
 
 
