--- conflicted
+++ resolved
@@ -2,7 +2,7 @@
 
 # global
 import numpy as np
-from hypothesis import given, assume, strategies as st
+from hypothesis import given, strategies as st
 
 # local
 import ivy
@@ -27,44 +27,6 @@
     num_positional_args=helpers.num_positional_args(fn_name="random_uniform"),
     data=st.data(),
 )
-<<<<<<< HEAD
-def test_random_uniform(data, shape, dtype, as_variable, device, call):
-    low, high = data.draw(helpers.get_bounds(dtype=dtype))
-
-    # mxnet does not support 0-dimensional variables
-    assume(not (as_variable and call is helpers.mx_call))
-
-    low_tnsr = ivy.array(low, dtype=dtype, device=device) if low is not None else None
-    high_tnsr = (
-        ivy.array(high, dtype=dtype, device=device) if high is not None else None
-    )
-    if as_variable and (low is not None):
-        low_tnsr = ivy.variable(low_tnsr)
-    if as_variable and (high is not None):
-        high_tnsr = ivy.variable(high_tnsr)
-    kwargs = {
-        k: v for k, v in zip(["low", "high"], [low_tnsr, high_tnsr]) if v is not None
-    }
-    if shape is not None:
-        kwargs["shape"] = shape
-    ret = ivy.random_uniform(**kwargs, device=device)
-    # type test
-    assert ivy.is_ivy_array(ret)
-    # cardinality test
-    if shape is None:
-        assert ret.shape == ()
-    else:
-        assert ret.shape == shape
-    # value test
-    ret_np = call(ivy.random_uniform, **kwargs, device=device)
-    assert (
-        np.min((ret_np <= (high + abs(high) * 0.01 if high else 1.01)).astype(np.int32))
-        == 1
-    )
-    assert (
-        np.min((ret_np >= (low - abs(low) * 0.01 if low else -0.01)).astype(np.int32))
-        == 1
-=======
 @handle_cmd_line_args
 def test_random_uniform(
     *,
@@ -98,7 +60,6 @@
         shape=None,
         dtype=dtype,
         device=device,
->>>>>>> fb0a54a7
     )
     ret = helpers.flatten(ret=ret)
     ret_gt = helpers.flatten(ret=ret_gt)
@@ -123,16 +84,6 @@
     num_positional_args=helpers.num_positional_args(fn_name="random_normal"),
     data=st.data(),
 )
-<<<<<<< HEAD
-def test_random_normal(data, dtype, as_variable, device, call):
-    mean, std = data.draw(helpers.get_mean_std(dtype=dtype))
-    ivy.seed(0)
-    # smoke test
-    assume(not (as_variable and call is helpers.mx_call))
-
-    mean_tnsr = (
-        ivy.array(mean, dtype=dtype, device=device) if mean is not None else None
-=======
 @handle_cmd_line_args
 def test_random_normal(
     *,
@@ -166,7 +117,6 @@
         shape=None,
         dtype=dtype,
         device=device,
->>>>>>> fb0a54a7
     )
 
 
@@ -196,10 +146,9 @@
 @given(everything=_pop_size_num_samples_replace_n_probs())
 def test_multinomial(everything, device, call):
     prob_dtype, batch_size, population_size, num_samples, replace, probs = everything
-
-    # tensorflow does not support multinomial without replacement
-    assume(not (call is helpers.tf_call and not replace or prob_dtype == "float64"))
-
+    if call is helpers.tf_call and not replace or prob_dtype == "float64":
+        # tenosorflow does not support multinomial without replacement
+        return
     # smoke test
     probs = (
         ivy.array(probs, dtype=prob_dtype, device=device)
@@ -233,41 +182,6 @@
     num_positional_args=helpers.num_positional_args(fn_name="randint"),
     data=st.data(),
 )
-<<<<<<< HEAD
-def test_randint(data, shape, as_variable, device, call):
-    dtype = ivy.default_int_dtype()
-    # smoke test
-    low, high = data.draw(helpers.get_bounds(dtype=dtype))
-
-    # PyTorch and MXNet do not support non-float variables
-    assume(
-        not (
-            call in [helpers.mx_call, helpers.torch_call]
-            and as_variable
-            or dtype == "uint64"
-            or call == helpers.torch_call
-            and dtype[0] == "u"
-        )
-    )
-
-    low_tnsr = ivy.array(low, dtype=dtype, device=device)
-    high_tnsr = ivy.array(high, dtype=dtype, device=device)
-    if as_variable:
-        low_tnsr, high_tnsr = ivy.variable(low_tnsr), ivy.variable(high_tnsr)
-    kwargs = {
-        k: v for k, v in zip(["low", "high"], [low_tnsr, high_tnsr]) if v is not None
-    }
-    kwargs["shape"] = shape
-    ret = ivy.randint(**kwargs, device=device)
-    # type test
-    assert ivy.is_ivy_array(ret)
-    # cardinality test
-    assert ret.shape == shape
-    # value test
-    ret_np = call(ivy.randint, **kwargs, device=device)
-    assert np.min((ret_np < high).astype(np.int64)) == 1
-    assert np.min((ret_np >= low).astype(np.int64)) == 1
-=======
 @handle_cmd_line_args
 def test_randint(
     *,
@@ -307,7 +221,6 @@
     for (u, v) in zip(ret, ret_gt):
         assert ivy.all(u >= low) and ivy.all(u < high)
         assert ivy.all(v >= low) and ivy.all(v < high)
->>>>>>> fb0a54a7
 
 
 # seed
