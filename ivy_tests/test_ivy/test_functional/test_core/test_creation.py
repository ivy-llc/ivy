# For Review
"""Collection of tests for creation functions."""

# global

import hypothesis.extra.numpy as hnp
import numpy as np
from hypothesis import given, strategies as st

# local
import ivy
import ivy.functional.backends.numpy as ivy_np
import ivy_tests.test_ivy.helpers as helpers
from ivy_tests.test_ivy.helpers import handle_cmd_line_args


# Helper #
##########

# Calculate tolerance for linear interpolation.
def _linear_tolerance(x, atol, rtol):
    forward_diff = x[0] - np.nextafter(x[0], x[-1])
    backward_diff = x[-1] - np.nextafter(x[-1], x[0])
    return (
        max(abs(forward_diff), abs(backward_diff))
        + atol
        + rtol * max(abs(x[0]), abs(x[-1]))
    )


# native_array
@given(
    dtype_and_x=helpers.dtype_and_values(
        available_dtypes=ivy_np.valid_numeric_dtypes,
        dtype=ivy_np.valid_numeric_dtypes,
        num_arrays=1,
        min_num_dims=1,
        max_num_dims=5,
        min_dim_size=1,
        max_dim_size=5,
        shared_dtype=True,
    ),
    num_positional_args=helpers.num_positional_args(fn_name="native_array"),
    data=st.data(),
)
@handle_cmd_line_args
def test_native_array(
    *,
    dtype_and_x,
    as_variable,
    num_positional_args,
    native_array,
    instance_method,
    fw,
    device,
):
    dtype, x = dtype_and_x
    helpers.test_function(
        input_dtypes=dtype,
        as_variable_flags=as_variable,
        with_out=False,
        num_positional_args=num_positional_args,
        native_array_flags=native_array,
        container_flags=False,
        instance_method=instance_method,
        fw=fw,
        fn_name="native_array",
        x=np.asarray(x),
        dtype=dtype,
        device=device,
    )


# linspace
@given(
    dtype_and_start_stop=helpers.dtype_and_values(
        available_dtypes=ivy_np.valid_float_dtypes,
        num_arrays=2,
        min_value=None,
        max_value=None,
        min_num_dims=1,
        max_num_dims=5,
        min_dim_size=1,
        max_dim_size=5,
        shared_dtype=True,
        large_value_safety_factor=2,
    ),
    num=helpers.ints(min_value=1, max_value=5),
    axis=st.none(),
    num_positional_args=helpers.num_positional_args(fn_name="linspace"),
    data=st.data(),
)
@handle_cmd_line_args
def test_linspace(
    *,
    dtype_and_start_stop,
    num,
    axis,
    device,
    num_positional_args,
    fw,
):
    dtype, start_stop = dtype_and_start_stop
    ret = helpers.test_function(
        test_values=False,
        input_dtypes=dtype,
        as_variable_flags=False,
        with_out=False,
        num_positional_args=num_positional_args,
        native_array_flags=False,
        container_flags=False,
        instance_method=False,
        fw=fw,
        fn_name="linspace",
        start=np.asarray(start_stop[0], dtype=dtype[0]),
        stop=np.asarray(start_stop[1], dtype=dtype[1]),
        num=num,
        axis=axis,
        device=device,
        dtype=dtype[0],
    )

    # Make sure something is returned
    if not ret:
        return

    ret_base, ret_gt = ret

    axis = -1 if axis is None else axis
    ret_base, ret_gt = np.asarray(ret_base)[0], np.asarray(ret_gt)[0]

    # Custom dynamic tolerance just for linspace
    tol = np.apply_along_axis(
        lambda x: _linear_tolerance(x, atol=1e-3, rtol=1e-3), axis, ret_base
    )
    tol = np.expand_dims(tol, axis)
    assert np.all(np.abs(ret_base - ret_gt) <= tol)


# logspace
@given(
    dtype_and_start_stop=helpers.dtype_and_values(
        available_dtypes=ivy_np.valid_float_dtypes,
        num_arrays=2,
        min_value=None,
        max_value=None,
        min_num_dims=1,
        max_num_dims=5,
        min_dim_size=1,
        max_dim_size=5,
        shared_dtype=True,
        large_value_safety_factor=2,
    ),
    num=helpers.ints(min_value=1, max_value=5),
    base=st.floats(min_value=0.1, max_value=10.0),
    axis=st.none(),
    num_positional_args=helpers.num_positional_args(fn_name="logspace"),
    data=st.data(),
)
@handle_cmd_line_args
def test_logspace(
    *,
    dtype_and_start_stop,
    num,
    base,
    axis,
    device,
    num_positional_args,
    fw,
):
    dtype, start_stop = dtype_and_start_stop
    helpers.test_function(
        input_dtypes=dtype,
        as_variable_flags=False,
        with_out=False,
        num_positional_args=num_positional_args,
        native_array_flags=False,
        container_flags=False,
        instance_method=False,
        fw=fw,
        fn_name="logspace",
        rtol_=1,  # if It's less than one it'll test for inf
        atol_=1e-06,
        test_values=True,
        start=np.asarray(start_stop[0], dtype=dtype[0]),
        stop=np.asarray(start_stop[1], dtype=dtype[1]),
        num=num,
        base=base,
        axis=axis,
        device=device,
    )


# arange
@given(
    start=helpers.ints(min_value=0, max_value=50),
    stop=helpers.ints(min_value=0, max_value=50) | st.none(),
    step=helpers.ints(min_value=-50, max_value=50).filter(
        lambda x: True if x != 0 else False
    ),
    dtype=st.sampled_from(ivy_np.valid_int_dtypes),
    num_positional_args=helpers.num_positional_args(fn_name="arange"),
    data=st.data(),
)
@handle_cmd_line_args
def test_arange(
    *,
    start,
    stop,
    step,
    dtype,
    device,
    num_positional_args,
    with_out,
    fw,
):
    helpers.test_function(
        input_dtypes=dtype,
        as_variable_flags=False,
        with_out=with_out,
        num_positional_args=num_positional_args,
        native_array_flags=False,
        container_flags=False,
        instance_method=False,
        fw=fw,
        fn_name="arange",
        start=start,
        stop=stop,
        step=step,
        dtype=dtype,
        device=device,
    )


# asarray
@given(
    dtype_and_x=helpers.dtype_and_values(
        available_dtypes=ivy_np.valid_numeric_dtypes,
        num_arrays=1,
        min_num_dims=0,
        max_num_dims=5,
        min_dim_size=1,
        max_dim_size=5,
    ),
    num_positional_args=helpers.num_positional_args(fn_name="asarray"),
    data=st.data(),
)
@handle_cmd_line_args
def test_asarray(
    *,
    dtype_and_x,
    device,
    as_variable,
    num_positional_args,
    native_array,
    fw,
):
    dtype, x = dtype_and_x

    helpers.test_function(
        input_dtypes=dtype,
        as_variable_flags=as_variable,
        with_out=False,
        num_positional_args=num_positional_args,
        native_array_flags=native_array,
        container_flags=False,
        instance_method=False,
        fw=fw,
        fn_name="asarray",
        object_in=x,
        dtype=dtype,
        device=device,
    )


# empty
@given(
    shape=helpers.get_shape(
        allow_none=False,
        min_num_dims=1,
        max_num_dims=5,
        min_dim_size=1,
        max_dim_size=5,
    ),
    dtype=st.sampled_from(ivy_np.valid_numeric_dtypes),
    num_positional_args=helpers.num_positional_args(fn_name="empty"),
    data=st.data(),
)
@handle_cmd_line_args
def test_empty(
    *,
    shape,
    dtype,
    device,
    num_positional_args,
    fw,
):
    ret = helpers.test_function(
        input_dtypes=dtype,
        as_variable_flags=False,
        with_out=False,
        num_positional_args=num_positional_args,
        native_array_flags=False,
        container_flags=False,
        instance_method=False,
        fw=fw,
        fn_name="empty",
        shape=shape,
        dtype=dtype,
        device=device,
        test_values=False,
    )
    if not ivy.exists(ret):
        return
    res, res_np = ret
    ivy.set_backend("tensorflow")
    assert res.shape == res_np.shape
    assert res.dtype == res_np.dtype
    ivy.unset_backend()


# empty_like
@given(
    dtype_and_x=helpers.dtype_and_values(
        available_dtypes=ivy_np.valid_numeric_dtypes,
        num_arrays=1,
        min_num_dims=1,
        max_num_dims=5,
        min_dim_size=1,
        max_dim_size=5,
    ),
    num_positional_args=helpers.num_positional_args(fn_name="empty_like"),
    data=st.data(),
)
@handle_cmd_line_args
def test_empty_like(
    *,
    dtype_and_x,
    device,
    as_variable,
    with_out,
    num_positional_args,
    native_array,
    instance_method,
    fw,
):
    dtype, x = dtype_and_x
    ret = helpers.test_function(
        input_dtypes=dtype,
        as_variable_flags=as_variable,
        with_out=with_out,
        num_positional_args=num_positional_args,
        native_array_flags=native_array,
        container_flags=False,
        instance_method=instance_method,
        fw=fw,
        fn_name="empty_like",
        x=np.asarray(x),
        dtype=dtype,
        device=device,
        test_values=False,
    )
    if not ivy.exists(ret):
        return
    res, res_np = ret
    ivy.set_backend("tensorflow")
    assert res.shape == res_np.shape
    assert res.dtype == res_np.dtype
    ivy.unset_backend()


# eye
@given(
    n_rows=helpers.ints(min_value=0, max_value=10),
    n_cols=st.none() | helpers.ints(min_value=0, max_value=10),
    k=helpers.ints(min_value=-10, max_value=10),
    batch_shape=st.lists(
        helpers.ints(min_value=1, max_value=10), min_size=1, max_size=2
    ),
    dtype=st.sampled_from(ivy_np.valid_int_dtypes),
    num_positional_args=helpers.num_positional_args(fn_name="eye"),
    data=st.data(),
)
@handle_cmd_line_args
def test_eye(
    *,
    n_rows,
    n_cols,
    k,
    batch_shape,
    dtype,
    device,
    as_variable,
    with_out,
    num_positional_args,
    fw,
):
    helpers.test_function(
        input_dtypes=dtype,
        as_variable_flags=as_variable,
        with_out=with_out,
        num_positional_args=num_positional_args,
        native_array_flags=False,
        container_flags=False,
        instance_method=False,
        fw=fw,
        fn_name="eye",
        n_rows=n_rows,
        n_cols=n_cols,
        k=k,
        batch_shape=batch_shape,
        dtype=dtype,
        device=device,
    )


# from_dlpack
@given(
    dtype_and_x=helpers.dtype_and_values(
        available_dtypes=ivy_np.valid_numeric_dtypes,
        num_arrays=1,
        min_num_dims=1,
        max_num_dims=5,
        min_dim_size=1,
        max_dim_size=5,
    ),
    num_positional_args=helpers.num_positional_args(fn_name="from_dlpack"),
    data=st.data(),
)
@handle_cmd_line_args
def test_from_dlpack(
    *,
    dtype_and_x,
    as_variable,
    with_out,
    num_positional_args,
    native_array,
    instance_method,
    fw,
):
    dtype, x = dtype_and_x
    helpers.test_function(
        input_dtypes=dtype,
        as_variable_flags=False,  # can't convert variables
        with_out=with_out,
        num_positional_args=num_positional_args,
        native_array_flags=native_array,
        container_flags=False,
        instance_method=instance_method,
        fw=fw,
        fn_name="from_dlpack",
        x=np.asarray(x, dtype=dtype),
    )


@st.composite
def _dtypes(draw):
    return draw(
        st.shared(
            helpers.list_of_length(
                x=st.sampled_from(ivy_np.valid_numeric_dtypes), length=1
            ),
            key="dtype",
        )
    )


@st.composite
def _fill_value(draw):
    dtype = draw(_dtypes())[0]
    if ivy.is_uint_dtype(dtype):
        return draw(helpers.ints(min_value=0, max_value=5))
    if ivy.is_int_dtype(dtype):
        return draw(helpers.ints(min_value=-5, max_value=5))
    return draw(st.floats(-5, 5))


# full
@given(
    shape=helpers.get_shape(
        allow_none=False,
        min_num_dims=1,
        max_num_dims=5,
        min_dim_size=1,
        max_dim_size=5,
    ),
    fill_value=_fill_value(),
    dtypes=_dtypes(),
    num_positional_args=helpers.num_positional_args(fn_name="full"),
    data=st.data(),
)
@handle_cmd_line_args
def test_full(
    *,
    shape,
    fill_value,
    dtypes,
    with_out,
    device,
    num_positional_args,
    fw,
):
    helpers.test_function(
        input_dtypes=dtypes[0],
        as_variable_flags=False,
        with_out=with_out,
        num_positional_args=num_positional_args,
        native_array_flags=False,
        container_flags=False,
        instance_method=False,
        fw=fw,
        fn_name="full",
        shape=shape,
        fill_value=fill_value,
        dtype=dtypes[0],
        device=device,
    )


@st.composite
def _dtype_and_values(draw):
    return draw(
        helpers.dtype_and_values(
            available_dtypes=ivy_np.valid_numeric_dtypes,
            num_arrays=1,
            min_num_dims=1,
            max_num_dims=5,
            min_dim_size=1,
            max_dim_size=5,
            dtype=draw(_dtypes()),
        )
    )


# full_like
@given(
    dtype_and_x=_dtype_and_values(),
    fill_value=_fill_value(),
    num_positional_args=helpers.num_positional_args(fn_name="full_like"),
    data=st.data(),
)
@handle_cmd_line_args
def test_full_like(
    *,
    dtype_and_x,
    device,
    as_variable,
    with_out,
    num_positional_args,
    native_array,
    instance_method,
    fw,
    fill_value,
):
    dtype, x = dtype_and_x
    helpers.test_function(
        input_dtypes=dtype,
        as_variable_flags=as_variable,
        with_out=with_out,
        num_positional_args=num_positional_args,
        native_array_flags=native_array,
        container_flags=False,
        instance_method=instance_method,
        fw=fw,
        fn_name="full_like",
        x=np.asarray(x),
        fill_value=fill_value,
        dtype=dtype,
        device=device,
    )


# meshgrid


# ToDo: create arrays which are not only 1-d
array_shape = st.shared(
<<<<<<< HEAD
    st.lists(helpers.ints(min_value=1, max_value=10), min_size=1, max_size=1),
=======
    st.lists(st.integers(min_value=1, max_value=5), min_size=1, max_size=1),
>>>>>>> 8775aaf0
    key="array_shape",
)
dtype_shared = st.shared(st.sampled_from(ivy_np.valid_numeric_dtypes), key="dtype")


@given(
    arrays=st.lists(
        hnp.arrays(dtype=dtype_shared, shape=array_shape), min_size=1, max_size=5
    ),
    indexing=st.sampled_from(["xy", "ij"]),
    dtype=dtype_shared,
    data=st.data(),
)
@handle_cmd_line_args
def test_meshgrid(
    *,
    arrays,
    indexing,
    dtype,
    fw,
):
    kw = {}
    i = 0
    for x_ in arrays:
        kw["x{}".format(i)] = np.asarray(x_, dtype=dtype)
        i += 1

    num_positional_args = len(arrays)

    helpers.test_function(
        input_dtypes=[dtype for _ in range(num_positional_args)],
        as_variable_flags=False,
        with_out=False,
        num_positional_args=num_positional_args,
        native_array_flags=False,
        container_flags=False,
        instance_method=False,
        fw=fw,
        fn_name="meshgrid",
        **kw,
        indexing=indexing,
    )


# ones
@given(
    shape=helpers.get_shape(
        allow_none=False,
        min_num_dims=1,
        max_num_dims=5,
        min_dim_size=1,
        max_dim_size=5,
    ),
    dtype=st.sampled_from(ivy_np.valid_numeric_dtypes),
    num_positional_args=helpers.num_positional_args(fn_name="ones"),
    data=st.data(),
)
@handle_cmd_line_args
def test_ones(
    *,
    shape,
    dtype,
    with_out,
    device,
    num_positional_args,
    fw,
):
    helpers.test_function(
        input_dtypes=dtype,
        as_variable_flags=False,
        with_out=with_out,
        num_positional_args=num_positional_args,
        native_array_flags=False,
        container_flags=False,
        instance_method=False,
        fw=fw,
        fn_name="ones",
        shape=shape,
        dtype=dtype,
        device=device,
    )


# ones_like
@given(
    dtype_and_x=helpers.dtype_and_values(
        available_dtypes=ivy_np.valid_numeric_dtypes,
        num_arrays=1,
        min_num_dims=1,
        max_num_dims=5,
        min_dim_size=1,
        max_dim_size=5,
    ),
    num_positional_args=helpers.ints(min_value=0, max_value=1),
    data=st.data(),
)
@handle_cmd_line_args
def test_ones_like(
    *,
    dtype_and_x,
    device,
    as_variable,
    with_out,
    num_positional_args,
    native_array,
    instance_method,
    fw,
):
    dtype, x = dtype_and_x
    helpers.test_function(
        input_dtypes=dtype,
        as_variable_flags=as_variable,
        with_out=with_out,
        num_positional_args=num_positional_args,
        native_array_flags=native_array,
        container_flags=False,
        instance_method=instance_method,
        fw=fw,
        fn_name="ones_like",
        x=np.asarray(x, dtype=dtype),
        dtype=dtype,
        device=device,
    )


# tril
@given(
    dtype_and_x=helpers.dtype_and_values(
        available_dtypes=ivy_np.valid_numeric_dtypes,
        num_arrays=1,
        min_num_dims=2,
        max_num_dims=5,
        min_dim_size=1,
        max_dim_size=5,
    ),
    k=helpers.ints(min_value=-10, max_value=10),
    num_positional_args=helpers.num_positional_args(fn_name="tril"),
    data=st.data(),
)
@handle_cmd_line_args
def test_tril(
    *,
    dtype_and_x,
    k,
    as_variable,
    with_out,
    num_positional_args,
    native_array,
    instance_method,
    fw,
):
    dtype, x = dtype_and_x

    helpers.test_function(
        input_dtypes=dtype,
        as_variable_flags=as_variable,
        with_out=with_out,
        num_positional_args=num_positional_args,
        native_array_flags=native_array,
        container_flags=False,
        instance_method=instance_method,
        fw=fw,
        fn_name="tril",
        x=np.asarray(x),
        k=k,
    )


# triu
@given(
    dtype_and_x=helpers.dtype_and_values(
        available_dtypes=ivy_np.valid_numeric_dtypes,
        num_arrays=1,
        min_num_dims=2,
        max_num_dims=5,
        min_dim_size=1,
        max_dim_size=5,
    ),
    k=helpers.ints(min_value=-10, max_value=10),
    num_positional_args=helpers.num_positional_args(fn_name="triu"),
    data=st.data(),
)
@handle_cmd_line_args
def test_triu(
    *,
    dtype_and_x,
    k,
    as_variable,
    with_out,
    num_positional_args,
    native_array,
    instance_method,
    fw,
):
    dtype, x = dtype_and_x

    helpers.test_function(
        input_dtypes=dtype,
        as_variable_flags=as_variable,
        with_out=with_out,
        num_positional_args=num_positional_args,
        native_array_flags=native_array,
        container_flags=False,
        instance_method=instance_method,
        fw=fw,
        fn_name="triu",
        x=np.asarray(x),
        k=k,
    )


# zeros
@given(
    shape=helpers.get_shape(
        allow_none=False,
        min_num_dims=1,
        max_num_dims=5,
        min_dim_size=1,
        max_dim_size=5,
    ),
    dtype=st.sampled_from(ivy_np.valid_int_dtypes),
    num_positional_args=helpers.num_positional_args(fn_name="zeros"),
    data=st.data(),
)
@handle_cmd_line_args
def test_zeros(
    *,
    shape,
    dtype,
    device,
    with_out,
    num_positional_args,
    fw,
):
    helpers.test_function(
        input_dtypes=dtype,
        as_variable_flags=False,
        with_out=with_out,
        num_positional_args=num_positional_args,
        native_array_flags=False,
        container_flags=False,
        instance_method=False,
        fw=fw,
        fn_name="zeros",
        shape=shape,
        dtype=dtype,
        device=device,
    )


# zeros_like
@given(
    dtype_and_x=helpers.dtype_and_values(
        available_dtypes=ivy_np.valid_numeric_dtypes,
        num_arrays=1,
        min_num_dims=1,
        max_num_dims=5,
        min_dim_size=1,
        max_dim_size=5,
    ),
    num_positional_args=helpers.num_positional_args(fn_name="zeros_like"),
    data=st.data(),
)
@handle_cmd_line_args
def test_zeros_like(
    *,
    dtype_and_x,
    device,
    as_variable,
    with_out,
    num_positional_args,
    native_array,
    instance_method,
    fw,
):
    dtype, x = dtype_and_x
    helpers.test_function(
        input_dtypes=dtype,
        as_variable_flags=as_variable,
        with_out=with_out,
        num_positional_args=num_positional_args,
        native_array_flags=native_array,
        container_flags=False,
        instance_method=instance_method,
        fw=fw,
        fn_name="zeros_like",
        x=np.asarray(x, dtype=dtype),
        dtype=dtype,
        device=device,
    )<|MERGE_RESOLUTION|>--- conflicted
+++ resolved
@@ -575,11 +575,7 @@
 
 # ToDo: create arrays which are not only 1-d
 array_shape = st.shared(
-<<<<<<< HEAD
     st.lists(helpers.ints(min_value=1, max_value=10), min_size=1, max_size=1),
-=======
-    st.lists(st.integers(min_value=1, max_value=5), min_size=1, max_size=1),
->>>>>>> 8775aaf0
     key="array_shape",
 )
 dtype_shared = st.shared(st.sampled_from(ivy_np.valid_numeric_dtypes), key="dtype")
