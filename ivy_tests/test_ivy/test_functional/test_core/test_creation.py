# For Review
"""Collection of tests for creation functions."""

# global
import numpy as np
from hypothesis import given, strategies as st

# local
import ivy
import ivy_tests.test_ivy.helpers as helpers
import ivy.functional.backends.numpy as ivy_np
import hypothesis.extra.numpy as hnp


# native_array
@given(
    dtype_and_x=helpers.dtype_and_values(
        available_dtypes=ivy_np.valid_numeric_dtypes,
        dtype=ivy_np.valid_numeric_dtypes,
        num_arrays=1,
        min_num_dims=1,
        max_num_dims=5,
        min_dim_size=1,
        max_dim_size=10,
        shared_dtype=True,
    ),
    as_variable=st.booleans(),
    num_positional_args=helpers.num_positional_args(fn_name="native_array"),
    native_array=st.booleans(),
    instance_method=st.booleans(),
)
def test_native_array(
    dtype_and_x,
    as_variable,
    num_positional_args,
    native_array,
    instance_method,
    fw,
    device,
):
    dtype, x = dtype_and_x
    helpers.test_function(
        input_dtypes=dtype,
        as_variable_flags=as_variable,
        with_out=False,
        num_positional_args=num_positional_args,
        native_array_flags=native_array,
        container_flags=False,
        instance_method=instance_method,
        fw=fw,
        fn_name="native_array",
        x=np.asarray(x),
        dtype=dtype,
        device=device,
    )


# linspace
@given(
    dtype_and_start_stop=helpers.dtype_and_values(
        available_dtypes=ivy_np.valid_numeric_dtypes,
        num_arrays=2,
        min_value=None,
        max_value=None,
        min_num_dims=1,
        max_num_dims=1,
<<<<<<< HEAD
        min_dim_size=1,
        max_dim_size=5,
        shared_dtype=True,
=======
        min_dim_size=2,
        max_dim_size=2,
        safety_factor=0.5,
>>>>>>> aba68ff5
    ),
    num=st.integers(1, 5),
    axis=st.none(),
    num_positional_args=helpers.num_positional_args(fn_name="linspace"),
)
def test_linspace(
    dtype_and_start_stop,
    num,
    axis,
    device,
    num_positional_args,
    fw,
):
    dtype, start_stop = dtype_and_start_stop
    helpers.test_function(
        input_dtypes=dtype,
        as_variable_flags=False,
        with_out=False,
        num_positional_args=num_positional_args,
        native_array_flags=False,
        container_flags=False,
        instance_method=False,
        fw=fw,
        fn_name="linspace",
        start=np.asarray(start_stop[0]),
        stop=np.asarray(start_stop[1]),
        num=num,
        axis=axis,
        device=device,
        dtype=dtype,
    )


# logspace
@given(
    dtype_and_start_stop=helpers.dtype_and_values(
        available_dtypes=ivy_np.valid_numeric_dtypes,
        num_arrays=2,
        min_value=None,
        max_value=None,
        min_num_dims=1,
        max_num_dims=1,
        min_dim_size=1,
        max_dim_size=5,
        shared_dtype=True,
    ),
    num=st.integers(1, 5),
    base=st.floats(min_value=0.1, max_value=10.0),
    axis=st.none(),
    num_positional_args=helpers.num_positional_args(fn_name="logspace"),
)
def test_logspace(
    dtype_and_start_stop,
    num,
    base,
    axis,
    device,
    num_positional_args,
    fw,
):
    dtype, start_stop = dtype_and_start_stop
    helpers.test_function(
        input_dtypes=dtype,
        as_variable_flags=False,
        with_out=False,
        num_positional_args=num_positional_args,
        native_array_flags=False,
        container_flags=False,
        instance_method=False,
        fw=fw,
        fn_name="logspace",
        test_rtol=(1,),  # if its less then one it'll test for inf
        test_atol=(1e-06,),
        test_values=True,
        start=np.asarray(start_stop[0]),
        stop=np.asarray(start_stop[1]),
        num=num,
        base=base,
        axis=axis,
        device=device,
    )


# arange
@given(
    start=st.integers(0, 5),
    stop=st.integers(0, 5) | st.none(),
    step=st.integers(-5, 5).filter(lambda x: True if x != 0 else False),
    dtype=st.sampled_from(ivy_np.valid_int_dtypes),
    num_positional_args=helpers.num_positional_args(fn_name="arange"),
    with_out=st.booleans(),
)
def test_arange(
    start,
    stop,
    step,
    dtype,
    device,
    num_positional_args,
    with_out,
    fw,
):
    helpers.test_function(
        input_dtypes=dtype,
        as_variable_flags=False,
        with_out=with_out,
        num_positional_args=num_positional_args,
        native_array_flags=False,
        container_flags=False,
        instance_method=False,
        fw=fw,
        fn_name="arange",
        start=start,
        stop=stop,
        step=step,
        dtype=dtype,
        device=device,
    )


# asarray
@given(
    dtype_and_x=helpers.dtype_and_values(
        available_dtypes=ivy_np.valid_numeric_dtypes,
        num_arrays=1,
        min_num_dims=0,
        max_num_dims=5,
        min_dim_size=1,
        max_dim_size=5,
    ),
    as_variable=st.booleans(),
    num_positional_args=helpers.num_positional_args(fn_name="asarray"),
    native_array=st.booleans(),
    instance_method=st.booleans(),
)
def test_asarray(
    dtype_and_x,
    device,
    as_variable,
    num_positional_args,
    native_array,
    instance_method,
    fw,
):
    dtype, x = dtype_and_x

    if instance_method:
        x = np.asarray(x)

    helpers.test_function(
        input_dtypes=dtype,
        as_variable_flags=as_variable,
        with_out=False,
        num_positional_args=num_positional_args,
        native_array_flags=native_array,
        container_flags=False,
        instance_method=instance_method,
        fw=fw,
        fn_name="asarray",
        object_in=x,
        dtype=dtype,
        device=device,
    )


# empty
@given(
    shape=helpers.get_shape(
        allow_none=False,
        min_num_dims=1,
        max_num_dims=5,
        min_dim_size=1,
        max_dim_size=10,
    ),
    dtype=st.sampled_from(ivy_np.valid_numeric_dtypes),
    with_out=st.booleans(),
    num_positional_args=helpers.num_positional_args(fn_name="empty"),
)
def test_empty(
    shape,
    dtype,
    device,
    with_out,
    num_positional_args,
    fw,
):

    helpers.test_function(
        input_dtypes=dtype,
        as_variable_flags=False,
        with_out=with_out,
        num_positional_args=num_positional_args,
        native_array_flags=False,
        container_flags=False,
        instance_method=False,
        fw=fw,
        fn_name="empty",
        shape=shape,
        dtype=dtype,
        device=device,
    )


# empty_like
@given(
    dtype_and_x=helpers.dtype_and_values(
        available_dtypes=ivy_np.valid_numeric_dtypes,
        num_arrays=1,
        min_num_dims=1,
        max_num_dims=5,
        min_dim_size=1,
        max_dim_size=5,
    ),
    as_variable=st.booleans(),
    with_out=st.booleans(),
    num_positional_args=helpers.num_positional_args(fn_name="empty_like"),
    native_array=st.booleans(),
    instance_method=st.booleans(),
)
def test_empty_like(
    dtype_and_x,
    device,
    as_variable,
    with_out,
    num_positional_args,
    native_array,
    instance_method,
    fw,
):
    dtype, x = dtype_and_x
    helpers.test_function(
        input_dtypes=dtype,
        as_variable_flags=as_variable,
        with_out=with_out,
        num_positional_args=num_positional_args,
        native_array_flags=native_array,
        container_flags=False,
        instance_method=instance_method,
        fw=fw,
        fn_name="empty_like",
        x=np.asarray(x),
        dtype=dtype,
        device=device,
    )


# eye
@given(
    n_rows=st.integers(min_value=0, max_value=5),
    n_cols=st.none() | st.integers(min_value=0, max_value=5),
    k=st.integers(min_value=-5, max_value=5),
    batch_shape=st.lists(st.integers(min_value=1, max_value=5), min_size=1, max_size=2),
    dtype=st.sampled_from(ivy_np.valid_int_dtypes),
    as_variable=st.booleans(),
    with_out=st.booleans(),
    num_positional_args=helpers.num_positional_args(fn_name="eye"),
)
def test_eye(
    n_rows,
    n_cols,
    k,
    batch_shape,
    dtype,
    device,
    as_variable,
    with_out,
    num_positional_args,
    fw,
):

    helpers.test_function(
        input_dtypes=dtype,
        as_variable_flags=as_variable,
        with_out=with_out,
        num_positional_args=num_positional_args,
        native_array_flags=False,
        container_flags=False,
        instance_method=False,
        fw=fw,
        fn_name="eye",
        n_rows=n_rows,
        n_cols=n_cols,
        k=k,
        batch_shape=batch_shape,
        dtype=dtype,
        device=device,
    )


# from_dlpack
@given(
    dtype_and_x=helpers.dtype_and_values(
        available_dtypes=ivy_np.valid_numeric_dtypes,
        num_arrays=1,
        min_num_dims=1,
        max_num_dims=5,
        min_dim_size=1,
        max_dim_size=5,
    ),
    as_variable=st.booleans(),
    with_out=st.booleans(),
    num_positional_args=helpers.num_positional_args(fn_name="from_dlpack"),
    native_array=st.booleans(),
    instance_method=st.booleans(),
)
def test_from_dlpack(
    dtype_and_x,
    as_variable,
    with_out,
    num_positional_args,
    native_array,
    instance_method,
    fw,
):
    dtype, x = dtype_and_x
    helpers.test_function(
        input_dtypes=dtype,
        as_variable_flags=as_variable,
        with_out=with_out,
        num_positional_args=num_positional_args,
        native_array_flags=native_array,
        container_flags=False,
        instance_method=instance_method,
        fw=fw,
        fn_name="from_dlpack",
        x=np.asarray(x, dtype=dtype),
    )


@st.composite
def _dtypes(draw):
    return draw(
        st.shared(
            helpers.list_of_length(
                x=st.sampled_from(ivy_np.valid_numeric_dtypes), length=1
            ),
            key="dtype",
        )
    )


@st.composite
def _fill_value(draw):
    dtype = draw(_dtypes())[0]
    if ivy.is_uint_dtype(dtype):
        return draw(st.integers(0, 5))
    if ivy.is_int_dtype(dtype):
        return draw(st.integers(-5, 5))
    return draw(st.floats(-5, 5))


# full
@given(
    shape=helpers.get_shape(
        allow_none=False,
        min_num_dims=1,
        max_num_dims=5,
        min_dim_size=1,
        max_dim_size=10,
    ),
<<<<<<< HEAD
    dtype_and_fill=helpers.dtype_and_values(shape=(1,)),
    dtype=st.sampled_from(ivy_np.valid_numeric_dtypes),
=======
    fill_value=_fill_value(),
    dtypes=_dtypes(),
>>>>>>> aba68ff5
    with_out=st.booleans(),
    num_positional_args=helpers.num_positional_args(fn_name="full"),
)
def test_full(
    shape,
<<<<<<< HEAD
    dtype_and_fill,
    dtype,
=======
    fill_value,
    dtypes,
>>>>>>> aba68ff5
    with_out,
    device,
    num_positional_args,
    fw,
):
<<<<<<< HEAD

    dtype, fill = dtype_and_fill
=======
>>>>>>> aba68ff5
    helpers.test_function(
        input_dtypes=dtypes[0],
        as_variable_flags=False,
        with_out=with_out,
        num_positional_args=num_positional_args,
        native_array_flags=False,
        container_flags=False,
        instance_method=False,
        fw=fw,
        fn_name="full",
        shape=shape,
<<<<<<< HEAD
        fill_value=fill[0],
        dtype=dtype,
=======
        fill_value=fill_value,
        dtype=dtypes[0],
>>>>>>> aba68ff5
        device=device,
    )


@st.composite
def _dtype_and_values(draw):
    return draw(
        helpers.dtype_and_values(
            available_dtypes=ivy_np.valid_numeric_dtypes,
            num_arrays=1,
            min_num_dims=1,
            max_num_dims=5,
            min_dim_size=1,
            max_dim_size=5,
            dtype=draw(_dtypes()),
        )
    )


# full_like
@given(
    dtype_and_x=_dtype_and_values(),
    fill_value=_fill_value(),
    as_variable=st.booleans(),
    with_out=st.booleans(),
    num_positional_args=helpers.num_positional_args(fn_name="full_like"),
    native_array=st.booleans(),
    instance_method=st.booleans(),
)
def test_full_like(
    dtype_and_x,
    device,
    as_variable,
    with_out,
    num_positional_args,
    native_array,
    instance_method,
    fw,
    fill_value,
):
    dtype, x = dtype_and_x
    helpers.test_function(
        input_dtypes=dtype,
        as_variable_flags=as_variable,
        with_out=with_out,
        num_positional_args=num_positional_args,
        native_array_flags=native_array,
        container_flags=False,
        instance_method=instance_method,
        fw=fw,
        fn_name="full_like",
        x=np.asarray(x),
        fill_value=fill_value,
        dtype=dtype,
        device=device,
    )


# meshgrid


# ToDo: create arrays which are not only 1-d
array_shape = st.shared(
    st.lists(st.integers(min_value=1, max_value=5), min_size=1, max_size=1),
    key="array_shape",
)
dtype_shared = st.shared(st.sampled_from(ivy_np.valid_numeric_dtypes), key="dtype")


@given(
    arrays=st.lists(
        hnp.arrays(dtype=dtype_shared, shape=array_shape), min_size=1, max_size=3
    ),
    indexing=st.sampled_from(["xy", "ij"]),
    dtype=dtype_shared,
)
def test_meshgrid(
    arrays,
    indexing,
    dtype,
    fw,
):
    kw = {}
    i = 0
    for x_ in arrays:
        kw["x{}".format(i)] = np.asarray(x_, dtype=dtype)
        i += 1

    num_positional_args = len(arrays)

    helpers.test_function(
        input_dtypes=[dtype for _ in range(num_positional_args)],
        as_variable_flags=False,
        with_out=False,
        num_positional_args=num_positional_args,
        native_array_flags=False,
        container_flags=False,
        instance_method=False,
        fw=fw,
        fn_name="meshgrid",
        **kw,
        indexing=indexing
    )


# ones
@given(
    shape=helpers.get_shape(
        allow_none=False,
        min_num_dims=1,
        max_num_dims=5,
        min_dim_size=1,
        max_dim_size=10,
    ),
    dtype=st.sampled_from(ivy_np.valid_numeric_dtypes),
    with_out=st.booleans(),
    num_positional_args=helpers.num_positional_args(fn_name="ones"),
)
def test_ones(
    shape,
    dtype,
    with_out,
    device,
    num_positional_args,
    fw,
):
    helpers.test_function(
        input_dtypes=dtype,
        as_variable_flags=False,
        with_out=with_out,
        num_positional_args=num_positional_args,
        native_array_flags=False,
        container_flags=False,
        instance_method=False,
        fw=fw,
        fn_name="ones",
        shape=shape,
        dtype=dtype,
        device=device,
    )


# ones_like
@given(
    dtype_and_x=helpers.dtype_and_values(
        available_dtypes=ivy_np.valid_numeric_dtypes,
        num_arrays=1,
        min_num_dims=1,
        max_num_dims=5,
        min_dim_size=1,
        max_dim_size=5,
    ),
    as_variable=st.booleans(),
    with_out=st.booleans(),
    num_positional_args=st.integers(0, 1),
    native_array=st.booleans(),
    instance_method=st.booleans(),
)
def test_ones_like(
    dtype_and_x,
    device,
    as_variable,
    with_out,
    num_positional_args,
    native_array,
    instance_method,
    fw,
):
    dtype, x = dtype_and_x
    helpers.test_function(
        input_dtypes=dtype,
        as_variable_flags=as_variable,
        with_out=with_out,
        num_positional_args=num_positional_args,
        native_array_flags=native_array,
        container_flags=False,
        instance_method=instance_method,
        fw=fw,
        fn_name="ones_like",
        x=np.asarray(x, dtype=dtype),
        dtype=dtype,
        device=device,
    )


# tril
@given(
    dtype_and_x=helpers.dtype_and_values(
        available_dtypes=ivy_np.valid_numeric_dtypes,
        num_arrays=1,
        min_num_dims=2,
        max_num_dims=5,
        min_dim_size=1,
        max_dim_size=10,
    ),
    k=st.integers(-5, 5),
    as_variable=st.booleans(),
    with_out=st.booleans(),
    num_positional_args=helpers.num_positional_args(fn_name="tril"),
    native_array=st.booleans(),
    instance_method=st.booleans(),
)
def test_tril(
    dtype_and_x,
    k,
    as_variable,
    with_out,
    num_positional_args,
    native_array,
    instance_method,
    fw,
):
    dtype, x = dtype_and_x

    helpers.test_function(
        input_dtypes=dtype,
        as_variable_flags=as_variable,
        with_out=with_out,
        num_positional_args=num_positional_args,
        native_array_flags=native_array,
        container_flags=False,
        instance_method=instance_method,
        fw=fw,
        fn_name="tril",
        x=np.asarray(x),
        k=k,
    )


# triu
@given(
    dtype_and_x=helpers.dtype_and_values(
        available_dtypes=ivy_np.valid_numeric_dtypes,
        num_arrays=1,
        min_num_dims=2,
        max_num_dims=5,
        min_dim_size=1,
        max_dim_size=10,
    ),
    k=st.integers(-5, 5),
    as_variable=st.booleans(),
    with_out=st.booleans(),
    num_positional_args=helpers.num_positional_args(fn_name="triu"),
    native_array=st.booleans(),
    instance_method=st.booleans(),
)
def test_triu(
    dtype_and_x,
    k,
    as_variable,
    with_out,
    num_positional_args,
    native_array,
    instance_method,
    fw,
):
    dtype, x = dtype_and_x

    helpers.test_function(
        input_dtypes=dtype,
        as_variable_flags=as_variable,
        with_out=with_out,
        num_positional_args=num_positional_args,
        native_array_flags=native_array,
        container_flags=False,
        instance_method=instance_method,
        fw=fw,
        fn_name="triu",
        x=np.asarray(x),
        k=k,
    )


# zeros
@given(
    shape=helpers.get_shape(
        allow_none=False,
        min_num_dims=1,
        max_num_dims=5,
        min_dim_size=1,
        max_dim_size=10,
    ),
    dtype=st.sampled_from(ivy_np.valid_int_dtypes),
    with_out=st.booleans(),
    num_positional_args=helpers.num_positional_args(fn_name="zeros"),
)
def test_zeros(
    shape,
    dtype,
    device,
    with_out,
    num_positional_args,
    fw,
):
    helpers.test_function(
        input_dtypes=dtype,
        as_variable_flags=False,
        with_out=with_out,
        num_positional_args=num_positional_args,
        native_array_flags=False,
        container_flags=False,
        instance_method=False,
        fw=fw,
        fn_name="zeros",
        shape=shape,
        dtype=dtype,
        device=device,
    )


# zeros_like
@given(
    dtype_and_x=helpers.dtype_and_values(
        available_dtypes=ivy_np.valid_numeric_dtypes,
        num_arrays=1,
        min_num_dims=2,
        max_num_dims=5,
        min_dim_size=1,
        max_dim_size=10,
    ),
    as_variable=st.booleans(),
    with_out=st.booleans(),
    num_positional_args=helpers.num_positional_args(fn_name="zeros_like"),
    native_array=st.booleans(),
    instance_method=st.booleans(),
)
def test_zeros_like(
    dtype_and_x,
    device,
    as_variable,
    with_out,
    num_positional_args,
    native_array,
    instance_method,
    fw,
):
    dtype, x = dtype_and_x
    helpers.test_function(
        input_dtypes=dtype,
        as_variable_flags=as_variable,
        with_out=with_out,
        num_positional_args=num_positional_args,
        native_array_flags=native_array,
        container_flags=False,
        instance_method=instance_method,
        fw=fw,
        fn_name="zeros_like",
        x=np.asarray(x, dtype=dtype),
        dtype=dtype,
        device=device,
    )<|MERGE_RESOLUTION|>--- conflicted
+++ resolved
@@ -64,15 +64,9 @@
         max_value=None,
         min_num_dims=1,
         max_num_dims=1,
-<<<<<<< HEAD
-        min_dim_size=1,
-        max_dim_size=5,
-        shared_dtype=True,
-=======
         min_dim_size=2,
         max_dim_size=2,
         safety_factor=0.5,
->>>>>>> aba68ff5
     ),
     num=st.integers(1, 5),
     axis=st.none(),
@@ -433,35 +427,20 @@
         min_dim_size=1,
         max_dim_size=10,
     ),
-<<<<<<< HEAD
-    dtype_and_fill=helpers.dtype_and_values(shape=(1,)),
-    dtype=st.sampled_from(ivy_np.valid_numeric_dtypes),
-=======
     fill_value=_fill_value(),
     dtypes=_dtypes(),
->>>>>>> aba68ff5
     with_out=st.booleans(),
     num_positional_args=helpers.num_positional_args(fn_name="full"),
 )
 def test_full(
     shape,
-<<<<<<< HEAD
-    dtype_and_fill,
-    dtype,
-=======
     fill_value,
     dtypes,
->>>>>>> aba68ff5
-    with_out,
-    device,
-    num_positional_args,
-    fw,
-):
-<<<<<<< HEAD
-
-    dtype, fill = dtype_and_fill
-=======
->>>>>>> aba68ff5
+    with_out,
+    device,
+    num_positional_args,
+    fw,
+):
     helpers.test_function(
         input_dtypes=dtypes[0],
         as_variable_flags=False,
@@ -473,13 +452,8 @@
         fw=fw,
         fn_name="full",
         shape=shape,
-<<<<<<< HEAD
-        fill_value=fill[0],
-        dtype=dtype,
-=======
         fill_value=fill_value,
         dtype=dtypes[0],
->>>>>>> aba68ff5
         device=device,
     )
 
