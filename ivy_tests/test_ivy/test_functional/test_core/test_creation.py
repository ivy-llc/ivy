# For Review
"""Collection of tests for creation functions."""

# global

import hypothesis.extra.numpy as hnp
import numpy as np
from hypothesis import given, strategies as st, settings

# local
import ivy
import ivy.functional.backends.numpy as ivy_np
import ivy_tests.test_ivy.helpers as helpers
from ivy_tests.test_ivy.helpers import handle_cmd_line_args


# native_array
@handle_cmd_line_args
@given(
    dtype_and_x=helpers.dtype_and_values(
        available_dtypes=ivy_np.valid_numeric_dtypes,
        dtype=ivy_np.valid_numeric_dtypes,
        num_arrays=1,
        min_num_dims=1,
        max_num_dims=5,
        min_dim_size=1,
        max_dim_size=5,
        shared_dtype=True,
    ),
    num_positional_args=helpers.num_positional_args(fn_name="native_array"),
)
@settings(max_examples=1)
def test_native_array(
    *,
    dtype_and_x,
    as_variable,
    num_positional_args,
    native_array,
    instance_method,
    fw,
    device,
):
    dtype, x = dtype_and_x
    helpers.test_function(
        input_dtypes=dtype,
        as_variable_flags=as_variable,
        with_out=False,
        num_positional_args=num_positional_args,
        native_array_flags=native_array,
        container_flags=False,
        instance_method=instance_method,
        fw=fw,
        fn_name="native_array",
        x=np.asarray(x),
        dtype=dtype,
        device=device,
    )


# linspace
@handle_cmd_line_args
@given(
    dtype_and_start_stop=helpers.dtype_and_values(
        available_dtypes=ivy_np.valid_float_dtypes,
        num_arrays=2,
        min_value=None,
        max_value=None,
        min_num_dims=1,
        max_num_dims=5,
        min_dim_size=1,
        max_dim_size=5,
        allow_inf=False,
        shared_dtype=True,
        small_value_safety_factor=0.5,
        large_value_safety_factor=0.5,
    ),
    num=helpers.ints(min_value=1, max_value=5),
    axis=st.none(),
    num_positional_args=helpers.num_positional_args(fn_name="linspace"),
)
@settings(max_examples=1)
def test_linspace(
    *,
    dtype_and_start_stop,
    num,
    axis,
    device,
    num_positional_args,
    fw,
):
    dtype, start_stop = dtype_and_start_stop
    helpers.test_function(
        input_dtypes=dtype,
        as_variable_flags=False,
        with_out=False,
        num_positional_args=num_positional_args,
        native_array_flags=False,
        container_flags=False,
        instance_method=False,
        fw=fw,
        fn_name="linspace",
        start=np.asarray(start_stop[0], dtype=dtype[0]),
        stop=np.asarray(start_stop[1], dtype=dtype[1]),
        num=num,
        axis=axis,
        device=device,
        dtype=dtype[0],
    )


# logspace
@handle_cmd_line_args
@given(
    dtype_and_start_stop=helpers.dtype_and_values(
        available_dtypes=ivy_np.valid_float_dtypes,
        num_arrays=2,
        min_value=None,
        max_value=None,
        min_num_dims=1,
        max_num_dims=5,
        min_dim_size=1,
        max_dim_size=5,
        shared_dtype=True,
        small_value_safety_factor=0.5,
        large_value_safety_factor=0.5,
    ),
    num=helpers.ints(min_value=1, max_value=5),
    base=helpers.floats(min_value=0.1, max_value=10.0),
    axis=st.none(),
    num_positional_args=helpers.num_positional_args(fn_name="logspace"),
)
@settings(max_examples=1)
def test_logspace(
    *,
    dtype_and_start_stop,
    num,
    base,
    axis,
    device,
    num_positional_args,
    fw,
):
    dtype, start_stop = dtype_and_start_stop
    helpers.test_function(
        input_dtypes=dtype,
        as_variable_flags=False,
        with_out=False,
        num_positional_args=num_positional_args,
        native_array_flags=False,
        container_flags=False,
        instance_method=False,
        fw=fw,
        fn_name="logspace",
        rtol_=1,  # if It's less than one it'll test for inf
        atol_=1e-06,
        test_values=True,
        start=np.asarray(start_stop[0], dtype=dtype[0]),
        stop=np.asarray(start_stop[1], dtype=dtype[1]),
        num=num,
        base=base,
        axis=axis,
        device=device,
    )


# arange
@handle_cmd_line_args
@given(
    start=helpers.ints(min_value=0, max_value=50),
    stop=helpers.ints(min_value=0, max_value=50) | st.none(),
    step=helpers.ints(min_value=-50, max_value=50).filter(
        lambda x: True if x != 0 else False
    ),
    dtype=st.sampled_from(ivy_np.valid_int_dtypes),
    num_positional_args=helpers.num_positional_args(fn_name="arange"),
)
@settings(max_examples=1)
def test_arange(
    *,
    start,
    stop,
    step,
    dtype,
    device,
    num_positional_args,
    with_out,
    fw,
):
    helpers.test_function(
        input_dtypes=dtype,
        as_variable_flags=False,
        with_out=with_out,
        num_positional_args=num_positional_args,
        native_array_flags=False,
        container_flags=False,
        instance_method=False,
        fw=fw,
        fn_name="arange",
        start=start,
        stop=stop,
        step=step,
        dtype=dtype,
        device=device,
    )


# asarray
@handle_cmd_line_args
@given(
    dtype_and_x=helpers.dtype_and_values(
        available_dtypes=ivy_np.valid_numeric_dtypes,
        num_arrays=1,
        min_num_dims=0,
        max_num_dims=5,
        min_dim_size=1,
        max_dim_size=5,
    ),
    num_positional_args=helpers.num_positional_args(fn_name="asarray"),
)
@settings(max_examples=1)
def test_asarray(
    *,
    dtype_and_x,
    device,
    as_variable,
    num_positional_args,
    native_array,
    fw,
):
    dtype, x = dtype_and_x

    helpers.test_function(
        input_dtypes=dtype,
        as_variable_flags=as_variable,
        with_out=False,
        num_positional_args=num_positional_args,
        native_array_flags=native_array,
        container_flags=False,
        instance_method=False,
        fw=fw,
        fn_name="asarray",
        object_in=x,
        dtype=dtype,
        device=device,
    )


# empty
@handle_cmd_line_args
@given(
    shape=helpers.get_shape(
        allow_none=False,
        min_num_dims=1,
        max_num_dims=5,
        min_dim_size=1,
        max_dim_size=5,
    ),
    dtype=st.sampled_from(ivy_np.valid_numeric_dtypes),
    num_positional_args=helpers.num_positional_args(fn_name="empty"),
)
@settings(max_examples=1)
def test_empty(
    *,
    shape,
    dtype,
    device,
    num_positional_args,
    fw,
):
    ret = helpers.test_function(
        input_dtypes=dtype,
        as_variable_flags=False,
        with_out=False,
        num_positional_args=num_positional_args,
        native_array_flags=False,
        container_flags=False,
        instance_method=False,
        fw=fw,
        fn_name="empty",
        shape=shape,
        dtype=dtype,
        device=device,
        test_values=False,
    )
    if not ivy.exists(ret):
        return
    res, res_np = ret
    ivy.set_backend("tensorflow")
    assert res.shape == res_np.shape
    assert res.dtype == res_np.dtype
    ivy.unset_backend()


# empty_like
@handle_cmd_line_args
@given(
    dtype_and_x=helpers.dtype_and_values(
        available_dtypes=ivy_np.valid_numeric_dtypes,
        num_arrays=1,
        min_num_dims=1,
        max_num_dims=5,
        min_dim_size=1,
        max_dim_size=5,
    ),
    num_positional_args=helpers.num_positional_args(fn_name="empty_like"),
)
@settings(max_examples=1)
def test_empty_like(
    *,
    dtype_and_x,
    device,
    as_variable,
    with_out,
    num_positional_args,
    native_array,
    instance_method,
    fw,
):
    dtype, x = dtype_and_x
    ret = helpers.test_function(
        input_dtypes=dtype,
        as_variable_flags=as_variable,
        with_out=with_out,
        num_positional_args=num_positional_args,
        native_array_flags=native_array,
        container_flags=False,
        instance_method=instance_method,
        fw=fw,
        fn_name="empty_like",
        x=np.asarray(x),
        dtype=dtype,
        device=device,
        test_values=False,
    )
    if not ivy.exists(ret):
        return
    res, res_np = ret
    ivy.set_backend("tensorflow")
    assert res.shape == res_np.shape
    assert res.dtype == res_np.dtype
    ivy.unset_backend()


# eye
@handle_cmd_line_args
@given(
    n_rows=helpers.ints(min_value=0, max_value=10),
    n_cols=st.none() | helpers.ints(min_value=0, max_value=10),
    k=helpers.ints(min_value=-10, max_value=10),
    batch_shape=st.lists(
        helpers.ints(min_value=1, max_value=10), min_size=1, max_size=2
    ),
    dtype=st.sampled_from(ivy_np.valid_int_dtypes),
    num_positional_args=helpers.num_positional_args(fn_name="eye"),
)
@settings(max_examples=1)
def test_eye(
    *,
    n_rows,
    n_cols,
    k,
    batch_shape,
    dtype,
    device,
    as_variable,
    with_out,
    num_positional_args,
    fw,
):
    helpers.test_function(
        input_dtypes=dtype,
        as_variable_flags=as_variable,
        with_out=with_out,
        num_positional_args=num_positional_args,
        native_array_flags=False,
        container_flags=False,
        instance_method=False,
        fw=fw,
        fn_name="eye",
        n_rows=n_rows,
        n_cols=n_cols,
        k=k,
        batch_shape=batch_shape,
        dtype=dtype,
        device=device,
    )


# from_dlpack
@handle_cmd_line_args
@given(
    dtype_and_x=helpers.dtype_and_values(
        available_dtypes=ivy_np.valid_numeric_dtypes,
        num_arrays=1,
        min_num_dims=1,
        max_num_dims=5,
        min_dim_size=1,
        max_dim_size=5,
    ),
    num_positional_args=helpers.num_positional_args(fn_name="from_dlpack"),
)
@settings(max_examples=1)
def test_from_dlpack(
    *,
    dtype_and_x,
    as_variable,
    with_out,
    num_positional_args,
    native_array,
    instance_method,
    fw,
):
    dtype, x = dtype_and_x
    helpers.test_function(
        input_dtypes=dtype,
        as_variable_flags=False,  # can't convert variables
        with_out=with_out,
        num_positional_args=num_positional_args,
        native_array_flags=native_array,
        container_flags=False,
        instance_method=instance_method,
        fw=fw,
        fn_name="from_dlpack",
        x=np.asarray(x, dtype=dtype),
    )


@st.composite
def _dtypes(draw):
    return draw(
        st.shared(
            helpers.list_of_length(
                x=st.sampled_from(ivy_np.valid_numeric_dtypes), length=1
            ),
            key="dtype",
        )
    )


@st.composite
def _fill_value(draw):
    dtype = draw(_dtypes())[0]
    if ivy.is_uint_dtype(dtype):
        return draw(helpers.ints(min_value=0, max_value=5))
    if ivy.is_int_dtype(dtype):
        return draw(helpers.ints(min_value=-5, max_value=5))
    return draw(helpers.floats(min_value=-5, max_value=5))


# full
@handle_cmd_line_args
@given(
    shape=helpers.get_shape(
        allow_none=False,
        min_num_dims=1,
        max_num_dims=5,
        min_dim_size=1,
        max_dim_size=5,
    ),
    fill_value=_fill_value(),
    dtypes=_dtypes(),
    num_positional_args=helpers.num_positional_args(fn_name="full"),
)
@settings(max_examples=1)
def test_full(
    *,
    shape,
    fill_value,
    dtypes,
    with_out,
    device,
    num_positional_args,
    fw,
):
    helpers.test_function(
        input_dtypes=dtypes[0],
        as_variable_flags=False,
        with_out=with_out,
        num_positional_args=num_positional_args,
        native_array_flags=False,
        container_flags=False,
        instance_method=False,
        fw=fw,
        fn_name="full",
        shape=shape,
        fill_value=fill_value,
        dtype=dtypes[0],
        device=device,
    )


@st.composite
def _dtype_and_values(draw):
    return draw(
        helpers.dtype_and_values(
            available_dtypes=ivy_np.valid_numeric_dtypes,
            num_arrays=1,
            min_num_dims=1,
            max_num_dims=5,
            min_dim_size=1,
            max_dim_size=5,
            dtype=draw(_dtypes()),
        )
    )


# full_like
@handle_cmd_line_args
@given(
    dtype_and_x=_dtype_and_values(),
    fill_value=_fill_value(),
    num_positional_args=helpers.num_positional_args(fn_name="full_like"),
)
@settings(max_examples=1)
def test_full_like(
    *,
    dtype_and_x,
    device,
    as_variable,
    with_out,
    num_positional_args,
    native_array,
    instance_method,
    fw,
    fill_value,
):
    dtype, x = dtype_and_x
    helpers.test_function(
        input_dtypes=dtype,
        as_variable_flags=as_variable,
        with_out=with_out,
        num_positional_args=num_positional_args,
        native_array_flags=native_array,
        container_flags=False,
        instance_method=instance_method,
        fw=fw,
        fn_name="full_like",
        x=np.asarray(x),
        fill_value=fill_value,
        dtype=dtype,
        device=device,
    )


# meshgrid


# ToDo: create arrays which are not only 1-d
array_shape = st.shared(
    st.lists(helpers.ints(min_value=1, max_value=10), min_size=1, max_size=1),
    key="array_shape",
)
dtype_shared = st.shared(st.sampled_from(ivy_np.valid_numeric_dtypes), key="dtype")


@handle_cmd_line_args
@given(
    arrays=st.lists(
        hnp.arrays(dtype=dtype_shared, shape=array_shape), min_size=1, max_size=5
    ),
    indexing=st.sampled_from(["xy", "ij"]),
    dtype=dtype_shared,
)
@settings(max_examples=1)
def test_meshgrid(
    *,
    arrays,
    indexing,
    dtype,
    fw,
):
    kw = {}
    i = 0
    for x_ in arrays:
        kw["x{}".format(i)] = np.asarray(x_, dtype=dtype)
        i += 1

    num_positional_args = len(arrays)

    helpers.test_function(
        input_dtypes=[dtype for _ in range(num_positional_args)],
        as_variable_flags=False,
        with_out=False,
        num_positional_args=num_positional_args,
        native_array_flags=False,
        container_flags=False,
        instance_method=False,
        fw=fw,
        fn_name="meshgrid",
        **kw,
        indexing=indexing,
    )


# ones
@handle_cmd_line_args
@given(
    shape=helpers.get_shape(
        allow_none=False,
        min_num_dims=1,
        max_num_dims=5,
        min_dim_size=1,
        max_dim_size=5,
    ),
    dtype=st.sampled_from(ivy_np.valid_numeric_dtypes),
    num_positional_args=helpers.num_positional_args(fn_name="ones"),
)
@settings(max_examples=1)
def test_ones(
    *,
    shape,
    dtype,
    with_out,
    device,
    num_positional_args,
    fw,
):
    helpers.test_function(
        input_dtypes=dtype,
        as_variable_flags=False,
        with_out=with_out,
        num_positional_args=num_positional_args,
        native_array_flags=False,
        container_flags=False,
        instance_method=False,
        fw=fw,
        fn_name="ones",
        shape=shape,
        dtype=dtype,
        device=device,
    )


# ones_like
@handle_cmd_line_args
@given(
    dtype_and_x=helpers.dtype_and_values(
        available_dtypes=ivy_np.valid_numeric_dtypes,
        num_arrays=1,
        min_num_dims=1,
        max_num_dims=5,
        min_dim_size=1,
        max_dim_size=5,
    ),
<<<<<<< HEAD
    num_positional_args=helpers.ints(min_value=0, max_value=1),
=======
    num_positional_args=helpers.num_positional_args(fn_name="ones_like"),
    data=st.data(),
>>>>>>> 09f2717e
)
@settings(max_examples=1)
def test_ones_like(
    *,
    dtype_and_x,
    device,
    as_variable,
    with_out,
    num_positional_args,
    native_array,
    instance_method,
    fw,
):
    dtype, x = dtype_and_x
    helpers.test_function(
        input_dtypes=dtype,
        as_variable_flags=as_variable,
        with_out=with_out,
        num_positional_args=num_positional_args,
        native_array_flags=native_array,
        container_flags=False,
        instance_method=instance_method,
        fw=fw,
        fn_name="ones_like",
        x=np.asarray(x, dtype=dtype),
        dtype=dtype,
        device=device,
    )


# tril
@handle_cmd_line_args
@given(
    dtype_and_x=helpers.dtype_and_values(
        available_dtypes=ivy_np.valid_numeric_dtypes,
        num_arrays=1,
        min_num_dims=2,
        max_num_dims=5,
        min_dim_size=1,
        max_dim_size=5,
    ),
    k=helpers.ints(min_value=-10, max_value=10),
    num_positional_args=helpers.num_positional_args(fn_name="tril"),
)
@settings(max_examples=1)
def test_tril(
    *,
    dtype_and_x,
    k,
    as_variable,
    with_out,
    num_positional_args,
    native_array,
    instance_method,
    fw,
):
    dtype, x = dtype_and_x

    helpers.test_function(
        input_dtypes=dtype,
        as_variable_flags=as_variable,
        with_out=with_out,
        num_positional_args=num_positional_args,
        native_array_flags=native_array,
        container_flags=False,
        instance_method=instance_method,
        fw=fw,
        fn_name="tril",
        x=np.asarray(x),
        k=k,
    )


# triu
@handle_cmd_line_args
@given(
    dtype_and_x=helpers.dtype_and_values(
        available_dtypes=ivy_np.valid_numeric_dtypes,
        num_arrays=1,
        min_num_dims=2,
        max_num_dims=5,
        min_dim_size=1,
        max_dim_size=5,
    ),
    k=helpers.ints(min_value=-10, max_value=10),
    num_positional_args=helpers.num_positional_args(fn_name="triu"),
)
@settings(max_examples=1)
def test_triu(
    *,
    dtype_and_x,
    k,
    as_variable,
    with_out,
    num_positional_args,
    native_array,
    instance_method,
    fw,
):
    dtype, x = dtype_and_x

    helpers.test_function(
        input_dtypes=dtype,
        as_variable_flags=as_variable,
        with_out=with_out,
        num_positional_args=num_positional_args,
        native_array_flags=native_array,
        container_flags=False,
        instance_method=instance_method,
        fw=fw,
        fn_name="triu",
        x=np.asarray(x),
        k=k,
    )


# zeros
@handle_cmd_line_args
@given(
    shape=helpers.get_shape(
        allow_none=False,
        min_num_dims=1,
        max_num_dims=5,
        min_dim_size=1,
        max_dim_size=5,
    ),
    dtype=st.sampled_from(ivy_np.valid_int_dtypes),
    num_positional_args=helpers.num_positional_args(fn_name="zeros"),
)
@settings(max_examples=1)
def test_zeros(
    *,
    shape,
    dtype,
    device,
    with_out,
    num_positional_args,
    fw,
):
    helpers.test_function(
        input_dtypes=dtype,
        as_variable_flags=False,
        with_out=with_out,
        num_positional_args=num_positional_args,
        native_array_flags=False,
        container_flags=False,
        instance_method=False,
        fw=fw,
        fn_name="zeros",
        shape=shape,
        dtype=dtype,
        device=device,
    )


# zeros_like
@handle_cmd_line_args
@given(
    dtype_and_x=helpers.dtype_and_values(
        available_dtypes=ivy_np.valid_numeric_dtypes,
        num_arrays=1,
        min_num_dims=1,
        max_num_dims=5,
        min_dim_size=1,
        max_dim_size=5,
    ),
    num_positional_args=helpers.num_positional_args(fn_name="zeros_like"),
)
@settings(max_examples=1)
def test_zeros_like(
    *,
    dtype_and_x,
    device,
    as_variable,
    with_out,
    num_positional_args,
    native_array,
    instance_method,
    fw,
):
    dtype, x = dtype_and_x
    helpers.test_function(
        input_dtypes=dtype,
        as_variable_flags=as_variable,
        with_out=with_out,
        num_positional_args=num_positional_args,
        native_array_flags=native_array,
        container_flags=False,
        instance_method=instance_method,
        fw=fw,
        fn_name="zeros_like",
        x=np.asarray(x, dtype=dtype),
        dtype=dtype,
        device=device,
    )<|MERGE_RESOLUTION|>--- conflicted
+++ resolved
@@ -2,7 +2,6 @@
 """Collection of tests for creation functions."""
 
 # global
-
 import hypothesis.extra.numpy as hnp
 import numpy as np
 from hypothesis import given, strategies as st, settings
@@ -642,12 +641,7 @@
         min_dim_size=1,
         max_dim_size=5,
     ),
-<<<<<<< HEAD
-    num_positional_args=helpers.ints(min_value=0, max_value=1),
-=======
     num_positional_args=helpers.num_positional_args(fn_name="ones_like"),
-    data=st.data(),
->>>>>>> 09f2717e
 )
 @settings(max_examples=1)
 def test_ones_like(
