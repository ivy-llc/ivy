# For Review
"""Collection of tests for creation functions."""

# global
import hypothesis.extra.numpy as hnp
import numpy as np
from hypothesis import given, strategies as st

# local
import ivy
import ivy.functional.backends.numpy as ivy_np
import ivy_tests.test_ivy.helpers as helpers
from ivy_tests.test_ivy.helpers import handle_cmd_line_args


# native_array
@handle_cmd_line_args
@given(
    dtype_and_x=helpers.dtype_and_values(
        available_dtypes=helpers.get_dtypes("numeric", full=True),
        dtype=ivy.valid_numeric_dtypes,
        num_arrays=1,
        min_num_dims=1,
        max_num_dims=5,
        min_dim_size=1,
        max_dim_size=5,
        shared_dtype=True,
    ),
    num_positional_args=helpers.num_positional_args(fn_name="native_array"),
)
def test_native_array(
    *,
    dtype_and_x,
    as_variable,
    num_positional_args,
    native_array,
    instance_method,
    fw,
    device,
):
    dtype, x = dtype_and_x
    helpers.test_function(
        input_dtypes=dtype,
        as_variable_flags=as_variable,
        with_out=False,
        num_positional_args=num_positional_args,
        native_array_flags=native_array,
        container_flags=False,
        instance_method=instance_method,
        fw=fw,
        fn_name="native_array",
        x=np.asarray(x),
        dtype=dtype,
        device=device,
    )


# linspace
@handle_cmd_line_args
@given(
    dtype_and_start_stop=helpers.dtype_and_values(
        available_dtypes=helpers.get_dtypes("float", full=True),
        num_arrays=2,
        min_value=None,
        max_value=None,
        min_num_dims=1,
        max_num_dims=5,
        min_dim_size=1,
        max_dim_size=5,
        allow_inf=False,
        shared_dtype=True,
        small_value_safety_factor=1.5,
        large_value_safety_factor=20,
    ),
    num=helpers.ints(min_value=1, max_value=5),
    axis=st.none(),
    num_positional_args=helpers.num_positional_args(fn_name="linspace"),
)
def test_linspace(
    *,
    dtype_and_start_stop,
    num,
    axis,
    device,
    num_positional_args,
    fw,
):
    dtype, start_stop = dtype_and_start_stop
    helpers.test_function(
        input_dtypes=dtype,
        as_variable_flags=False,
        with_out=False,
        num_positional_args=num_positional_args,
        native_array_flags=False,
        container_flags=False,
        instance_method=False,
        fw=fw,
        fn_name="linspace",
        start=np.asarray(start_stop[0], dtype=dtype[0]),
        stop=np.asarray(start_stop[1], dtype=dtype[1]),
        num=num,
        axis=axis,
        device=device,
        dtype=dtype[0],
    )


# logspace
@handle_cmd_line_args
@given(
    dtype_and_start_stop=helpers.dtype_and_values(
        available_dtypes=helpers.get_dtypes("float", full=True),
        num_arrays=2,
        min_value=None,
        max_value=None,
        min_num_dims=1,
        max_num_dims=5,
        min_dim_size=1,
        max_dim_size=5,
        shared_dtype=True,
        small_value_safety_factor=0.5,
        large_value_safety_factor=1.5,
    ),
    num=helpers.ints(min_value=1, max_value=5),
    base=helpers.floats(min_value=0.1, max_value=10.0),
    axis=st.none(),
    num_positional_args=helpers.num_positional_args(fn_name="logspace"),
)
def test_logspace(
    *,
    dtype_and_start_stop,
    num,
    base,
    axis,
    device,
    num_positional_args,
    fw,
):
    dtype, start_stop = dtype_and_start_stop
    helpers.test_function(
        input_dtypes=dtype,
        as_variable_flags=False,
        with_out=False,
        num_positional_args=num_positional_args,
        native_array_flags=False,
        container_flags=False,
        instance_method=False,
        fw=fw,
        fn_name="logspace",
        rtol_=1,  # if It's less than one it'll test for inf
        atol_=1e-06,
        test_values=True,
        start=np.asarray(start_stop[0], dtype=dtype[0]),
        stop=np.asarray(start_stop[1], dtype=dtype[1]),
        num=num,
        base=base,
        axis=axis,
        device=device,
    )


# arange
@handle_cmd_line_args
@given(
    start=helpers.ints(min_value=0, max_value=50),
    stop=helpers.ints(min_value=0, max_value=50) | st.none(),
    step=helpers.ints(min_value=-50, max_value=50).filter(
        lambda x: True if x != 0 else False
    ),
    dtype=helpers.get_dtypes("numeric"),
    num_positional_args=helpers.num_positional_args(fn_name="arange"),
)
def test_arange(
    *,
    start,
    stop,
    step,
    dtype,
    device,
    num_positional_args,
    with_out,
    fw,
):
    helpers.test_function(
        input_dtypes=dtype,
        as_variable_flags=False,
        with_out=with_out,
        num_positional_args=num_positional_args,
        native_array_flags=False,
        container_flags=False,
        instance_method=False,
        fw=fw,
        fn_name="arange",
        start=start,
        stop=stop,
        step=step,
        dtype=dtype,
        device=device,
    )


# asarray
@handle_cmd_line_args
@given(
    dtype_and_x=helpers.dtype_and_values(
        available_dtypes=helpers.get_dtypes("numeric", full=True),
        num_arrays=1,
        min_num_dims=0,
        max_num_dims=5,
        min_dim_size=1,
        max_dim_size=5,
    ),
    num_positional_args=helpers.num_positional_args(fn_name="asarray"),
)
def test_asarray(
    *,
    dtype_and_x,
    device,
    as_variable,
    num_positional_args,
    native_array,
    fw,
):
    dtype, x = dtype_and_x

    helpers.test_function(
        input_dtypes=dtype,
        as_variable_flags=as_variable,
        with_out=False,
        num_positional_args=num_positional_args,
        native_array_flags=native_array,
        container_flags=False,
        instance_method=False,
        fw=fw,
        fn_name="asarray",
        object_in=x,
        dtype=dtype,
        device=device,
    )


# empty
@handle_cmd_line_args
@given(
    shape=helpers.get_shape(
        allow_none=False,
        min_num_dims=1,
        max_num_dims=5,
        min_dim_size=1,
        max_dim_size=5,
    ),
    dtype=helpers.get_dtypes("numeric"),
    num_positional_args=helpers.num_positional_args(fn_name="empty"),
)
def test_empty(
    *,
    shape,
    dtype,
    device,
    num_positional_args,
    fw,
):
    ret = helpers.test_function(
        input_dtypes=dtype,
        as_variable_flags=False,
        with_out=False,
        num_positional_args=num_positional_args,
        native_array_flags=False,
        container_flags=False,
        instance_method=False,
        fw=fw,
        fn_name="empty",
        shape=shape,
        dtype=dtype,
        device=device,
        test_values=False,
    )
    if not ivy.exists(ret):
        return
    res, res_np = ret
    ivy.set_backend("tensorflow")
    assert res.shape == res_np.shape
    assert res.dtype == res_np.dtype
    ivy.unset_backend()


# empty_like
@handle_cmd_line_args
@given(
    dtype_and_x=helpers.dtype_and_values(
        available_dtypes=helpers.get_dtypes("numeric", full=True),
        num_arrays=1,
        min_num_dims=1,
        max_num_dims=5,
        min_dim_size=1,
        max_dim_size=5,
    ),
    num_positional_args=helpers.num_positional_args(fn_name="empty_like"),
)
def test_empty_like(
    *,
    dtype_and_x,
    device,
    as_variable,
    with_out,
    num_positional_args,
    native_array,
    instance_method,
    fw,
):
    dtype, x = dtype_and_x
    ret = helpers.test_function(
        input_dtypes=dtype,
        as_variable_flags=as_variable,
        with_out=with_out,
        num_positional_args=num_positional_args,
        native_array_flags=native_array,
        container_flags=False,
        instance_method=instance_method,
        fw=fw,
        fn_name="empty_like",
        x=np.asarray(x),
        dtype=dtype,
        device=device,
        test_values=False,
    )
    if not ivy.exists(ret):
        return
    res, res_np = ret
    ivy.set_backend("tensorflow")
    assert res.shape == res_np.shape
    assert res.dtype == res_np.dtype
    ivy.unset_backend()


# eye
@handle_cmd_line_args
@given(
    n_rows=helpers.ints(min_value=0, max_value=10),
    n_cols=st.none() | helpers.ints(min_value=0, max_value=10),
    k=helpers.ints(min_value=-10, max_value=10),
    batch_shape=st.lists(
        helpers.ints(min_value=1, max_value=10), min_size=1, max_size=2
    ),
    dtype=helpers.get_dtypes("integer"),
    num_positional_args=helpers.num_positional_args(fn_name="eye"),
)
def test_eye(
    *,
    n_rows,
    n_cols,
    k,
    batch_shape,
    dtype,
    device,
    as_variable,
    with_out,
    num_positional_args,
    fw,
):
    helpers.test_function(
        input_dtypes=dtype,
        as_variable_flags=as_variable,
        with_out=with_out,
        num_positional_args=num_positional_args,
        native_array_flags=False,
        container_flags=False,
        instance_method=False,
        fw=fw,
        fn_name="eye",
        n_rows=n_rows,
        n_cols=n_cols,
        k=k,
        batch_shape=batch_shape,
        dtype=dtype,
        device=device,
    )


# from_dlpack
@handle_cmd_line_args
@given(
    dtype_and_x=helpers.dtype_and_values(
        available_dtypes=helpers.get_dtypes("numeric", full=True),
        num_arrays=1,
        min_num_dims=1,
        max_num_dims=5,
        min_dim_size=1,
        max_dim_size=5,
    ),
    num_positional_args=helpers.num_positional_args(fn_name="from_dlpack"),
)
def test_from_dlpack(
    *,
    dtype_and_x,
    as_variable,
    with_out,
    num_positional_args,
    native_array,
    instance_method,
    fw,
):
    dtype, x = dtype_and_x
    helpers.test_function(
        input_dtypes=dtype,
        as_variable_flags=False,  # can't convert variables
        with_out=with_out,
        num_positional_args=num_positional_args,
        native_array_flags=native_array,
        container_flags=False,
        instance_method=instance_method,
        fw=fw,
        fn_name="from_dlpack",
        x=np.asarray(x, dtype=dtype),
    )


@st.composite
def _dtypes(draw):
    return draw(
        st.shared(
            helpers.list_of_length(x=helpers.get_dtypes("numeric"), length=1),
            key="dtype",
        )
    )


@st.composite
def _fill_value(draw):
    dtype = draw(_dtypes())[0]
    if ivy.is_uint_dtype(dtype):
        return draw(helpers.ints(min_value=0, max_value=5))
    if ivy.is_int_dtype(dtype):
        return draw(helpers.ints(min_value=-5, max_value=5))
    return draw(helpers.floats(min_value=-5, max_value=5))


# full
@handle_cmd_line_args
@given(
    shape=helpers.get_shape(
        allow_none=False,
        min_num_dims=1,
        max_num_dims=5,
        min_dim_size=1,
        max_dim_size=5,
    ),
    fill_value=_fill_value(),
    dtypes=_dtypes(),
    num_positional_args=helpers.num_positional_args(fn_name="full"),
)
def test_full(
    *,
    shape,
    fill_value,
    dtypes,
    with_out,
    device,
    num_positional_args,
    fw,
):
    helpers.test_function(
        input_dtypes=dtypes[0],
        as_variable_flags=False,
        with_out=with_out,
        num_positional_args=num_positional_args,
        native_array_flags=False,
        container_flags=False,
        instance_method=False,
        fw=fw,
        fn_name="full",
        shape=shape,
        fill_value=fill_value,
        dtype=dtypes[0],
        device=device,
    )


@st.composite
def _dtype_and_values(draw):
    return draw(
        helpers.dtype_and_values(
            available_dtypes=helpers.get_dtypes("numeric", full=True),
            num_arrays=1,
            min_num_dims=1,
            max_num_dims=5,
            min_dim_size=1,
            max_dim_size=5,
            dtype=draw(_dtypes()),
        )
    )


# full_like
@handle_cmd_line_args
@given(
    dtype_and_x=_dtype_and_values(),
    fill_value=_fill_value(),
    num_positional_args=helpers.num_positional_args(fn_name="full_like"),
)
def test_full_like(
    *,
    dtype_and_x,
    device,
    as_variable,
    with_out,
    num_positional_args,
    native_array,
    instance_method,
    fw,
    fill_value,
):
    dtype, x = dtype_and_x
    helpers.test_function(
        input_dtypes=dtype,
        as_variable_flags=as_variable,
        with_out=with_out,
        num_positional_args=num_positional_args,
        native_array_flags=native_array,
        container_flags=False,
        instance_method=instance_method,
        fw=fw,
        fn_name="full_like",
        x=np.asarray(x),
        fill_value=fill_value,
        dtype=dtype,
        device=device,
    )


# meshgrid


# ToDo: create arrays which are not only 1-d
array_shape = st.shared(
    st.lists(helpers.ints(min_value=1, max_value=10), min_size=1, max_size=1),
    key="array_shape",
)
dtype_shared = st.shared(ivy_np.valid_numeric_dtypes, key="dtype")


@handle_cmd_line_args
@given(
    arrays=st.lists(
        hnp.arrays(dtype=dtype_shared, shape=array_shape), min_size=1, max_size=5
    ),
    indexing=st.sampled_from(["xy", "ij"]),
    dtype=dtype_shared,
)
def test_meshgrid(
    *,
    arrays,
    indexing,
    dtype,
    fw,
):
    kw = {}
    i = 0
    for x_ in arrays:
        kw["x{}".format(i)] = np.asarray(x_, dtype=dtype)
        i += 1

    num_positional_args = len(arrays)

    helpers.test_function(
        input_dtypes=[dtype for _ in range(num_positional_args)],
        as_variable_flags=False,
        with_out=False,
        num_positional_args=num_positional_args,
        native_array_flags=False,
        container_flags=False,
        instance_method=False,
        fw=fw,
        fn_name="meshgrid",
        **kw,
        indexing=indexing,
    )


# ones
@handle_cmd_line_args
@given(
    shape=helpers.get_shape(
        allow_none=False,
        min_num_dims=1,
        max_num_dims=5,
        min_dim_size=1,
        max_dim_size=5,
    ),
    dtype=helpers.get_dtypes("numeric"),
    num_positional_args=helpers.num_positional_args(fn_name="ones"),
)
def test_ones(
    *,
    shape,
    dtype,
    with_out,
    device,
    num_positional_args,
    fw,
):
    helpers.test_function(
        input_dtypes=dtype,
        as_variable_flags=False,
        with_out=with_out,
        num_positional_args=num_positional_args,
        native_array_flags=False,
        container_flags=False,
        instance_method=False,
        fw=fw,
        fn_name="ones",
        shape=shape,
        dtype=dtype,
        device=device,
    )


# ones_like
@handle_cmd_line_args
@given(
    dtype_and_x=helpers.dtype_and_values(
        available_dtypes=helpers.get_dtypes("numeric", full=True),
        num_arrays=1,
        min_num_dims=1,
        max_num_dims=5,
        min_dim_size=1,
        max_dim_size=5,
    ),
    num_positional_args=helpers.num_positional_args(fn_name="ones_like"),
<<<<<<< HEAD
    data=st.data(),
=======
>>>>>>> 494cfe00
)
def test_ones_like(
    *,
    dtype_and_x,
    device,
    as_variable,
    with_out,
    num_positional_args,
    native_array,
    instance_method,
    fw,
):
    dtype, x = dtype_and_x
    helpers.test_function(
        input_dtypes=dtype,
        as_variable_flags=as_variable,
        with_out=with_out,
        num_positional_args=num_positional_args,
        native_array_flags=native_array,
        container_flags=False,
        instance_method=instance_method,
        fw=fw,
        fn_name="ones_like",
        x=np.asarray(x, dtype=dtype),
        dtype=dtype,
        device=device,
    )


# tril
@handle_cmd_line_args
@given(
    dtype_and_x=helpers.dtype_and_values(
        available_dtypes=helpers.get_dtypes("numeric", full=True),
        num_arrays=1,
        min_num_dims=2,
        max_num_dims=5,
        min_dim_size=1,
        max_dim_size=5,
    ),
    k=helpers.ints(min_value=-10, max_value=10),
    num_positional_args=helpers.num_positional_args(fn_name="tril"),
)
def test_tril(
    *,
    dtype_and_x,
    k,
    as_variable,
    with_out,
    num_positional_args,
    native_array,
    instance_method,
    fw,
):
    dtype, x = dtype_and_x

    helpers.test_function(
        input_dtypes=dtype,
        as_variable_flags=as_variable,
        with_out=with_out,
        num_positional_args=num_positional_args,
        native_array_flags=native_array,
        container_flags=False,
        instance_method=instance_method,
        fw=fw,
        fn_name="tril",
        x=np.asarray(x),
        k=k,
    )


# triu
@handle_cmd_line_args
@given(
    dtype_and_x=helpers.dtype_and_values(
        available_dtypes=helpers.get_dtypes("numeric", full=True),
        num_arrays=1,
        min_num_dims=2,
        max_num_dims=5,
        min_dim_size=1,
        max_dim_size=5,
    ),
    k=helpers.ints(min_value=-10, max_value=10),
    num_positional_args=helpers.num_positional_args(fn_name="triu"),
)
def test_triu(
    *,
    dtype_and_x,
    k,
    as_variable,
    with_out,
    num_positional_args,
    native_array,
    instance_method,
    fw,
):
    dtype, x = dtype_and_x

    helpers.test_function(
        input_dtypes=dtype,
        as_variable_flags=as_variable,
        with_out=with_out,
        num_positional_args=num_positional_args,
        native_array_flags=native_array,
        container_flags=False,
        instance_method=instance_method,
        fw=fw,
        fn_name="triu",
        x=np.asarray(x),
        k=k,
    )


# zeros
@handle_cmd_line_args
@given(
    shape=helpers.get_shape(
        allow_none=False,
        min_num_dims=1,
        max_num_dims=5,
        min_dim_size=1,
        max_dim_size=5,
    ),
    dtype=helpers.get_dtypes("integer"),
    num_positional_args=helpers.num_positional_args(fn_name="zeros"),
)
def test_zeros(
    *,
    shape,
    dtype,
    device,
    with_out,
    num_positional_args,
    fw,
):
    helpers.test_function(
        input_dtypes=dtype,
        as_variable_flags=False,
        with_out=with_out,
        num_positional_args=num_positional_args,
        native_array_flags=False,
        container_flags=False,
        instance_method=False,
        fw=fw,
        fn_name="zeros",
        shape=shape,
        dtype=dtype,
        device=device,
    )


# zeros_like
@handle_cmd_line_args
@given(
    dtype_and_x=helpers.dtype_and_values(
        available_dtypes=helpers.get_dtypes("numeric", full=True),
        num_arrays=1,
        min_num_dims=1,
        max_num_dims=5,
        min_dim_size=1,
        max_dim_size=5,
    ),
    num_positional_args=helpers.num_positional_args(fn_name="zeros_like"),
)
def test_zeros_like(
    *,
    dtype_and_x,
    device,
    as_variable,
    with_out,
    num_positional_args,
    native_array,
    instance_method,
    fw,
):
    dtype, x = dtype_and_x
    helpers.test_function(
        input_dtypes=dtype,
        as_variable_flags=as_variable,
        with_out=with_out,
        num_positional_args=num_positional_args,
        native_array_flags=native_array,
        container_flags=False,
        instance_method=instance_method,
        fw=fw,
        fn_name="zeros_like",
        x=np.asarray(x, dtype=dtype),
        dtype=dtype,
        device=device,
    )<|MERGE_RESOLUTION|>--- conflicted
+++ resolved
@@ -627,10 +627,6 @@
         max_dim_size=5,
     ),
     num_positional_args=helpers.num_positional_args(fn_name="ones_like"),
-<<<<<<< HEAD
-    data=st.data(),
-=======
->>>>>>> 494cfe00
 )
 def test_ones_like(
     *,
