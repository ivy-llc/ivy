# For Review
"""Collection of tests for creation functions."""

# global
import numpy as np
from hypothesis import given, strategies as st

# local
import ivy
import ivy_tests.test_ivy.helpers as helpers
import ivy.functional.backends.numpy as ivy_np
import hypothesis.extra.numpy as hnp


# native_array
@given(
    dtype_and_x=helpers.dtype_and_values(
        available_dtypes=ivy_np.valid_numeric_dtypes,
        dtype=ivy_np.valid_numeric_dtypes,
        num_arrays=1,
        min_num_dims=1,
        max_num_dims=5,
        min_dim_size=1,
        max_dim_size=10,
        shared_dtype=True,
    ),
    as_variable=st.booleans(),
    num_positional_args=helpers.num_positional_args(fn_name="native_array"),
    native_array=st.booleans(),
    instance_method=st.booleans(),
)
def test_native_array(
    dtype_and_x,
    as_variable,
    num_positional_args,
    native_array,
    instance_method,
    fw,
    device,
):
    dtype, x = dtype_and_x
    helpers.test_function(
        input_dtypes=dtype,
        as_variable_flags=as_variable,
        with_out=False,
        num_positional_args=num_positional_args,
        native_array_flags=native_array,
        container_flags=False,
        instance_method=instance_method,
        fw=fw,
        fn_name="native_array",
        x=np.asarray(x),
        dtype=dtype,
        device=device,
    )


# linspace
@given(
    dtype_and_start_stop=helpers.dtype_and_values(
        available_dtypes=ivy_np.valid_numeric_dtypes,
        num_arrays=1,
        allow_inf=False,
        min_num_dims=1,
        max_num_dims=1,
        min_dim_size=2,
        max_dim_size=2,
    ),
    num=st.integers(1, 5),
    axis=st.none(),
    num_positional_args=helpers.num_positional_args(fn_name="linspace"),
)
def test_linspace(
    dtype_and_start_stop,
    num,
    axis,
    device,
    num_positional_args,
    fw,
):
    dtype, start_stop = dtype_and_start_stop
    helpers.test_function(
        input_dtypes=dtype,
        as_variable_flags=False,
        with_out=False,
        num_positional_args=num_positional_args,
        native_array_flags=False,
        container_flags=False,
        instance_method=False,
        fw=fw,
        fn_name="linspace",
        start=start_stop[0],
        stop=start_stop[1],
        num=num,
        axis=axis,
        device=device,
        dtype=dtype,
    )


# logspace
@given(
    dtype_and_start_stop=helpers.dtype_and_values(
        available_dtypes=ivy_np.valid_numeric_dtypes,
        num_arrays=1,
        allow_inf=False,
        min_num_dims=1,
        max_num_dims=1,
        min_dim_size=2,
        max_dim_size=2,
    ),
    num=st.integers(1, 5),
    base=st.floats(min_value=0.1, max_value=10.0),
    axis=st.none(),
    num_positional_args=helpers.num_positional_args(fn_name="logspace"),
)
def test_logspace(
    dtype_and_start_stop,
    num,
    base,
    axis,
    device,
    num_positional_args,
    fw,
):
    dtype, start_stop = dtype_and_start_stop
    helpers.test_function(
        input_dtypes=dtype,
        as_variable_flags=False,
        with_out=False,
        num_positional_args=num_positional_args,
        native_array_flags=False,
        container_flags=False,
        instance_method=False,
        fw=fw,
        fn_name="logspace",
        test_rtol=(1,),  # if its less then one it'll test for inf
        test_atol=(1e-06,),
        test_values=True,
        start=start_stop[0],
        stop=start_stop[1],
        num=num,
        base=base,
        axis=axis,
        device=device,
    )


# arange
@given(
    start=st.integers(0, 5),
    stop=st.integers(0, 5) | st.none(),
    step=st.integers(-5, 5).filter(lambda x: True if x != 0 else False),
    dtype=st.sampled_from(ivy_np.valid_int_dtypes),
    num_positional_args=helpers.num_positional_args(fn_name="arange"),
    with_out=st.booleans(),
)
def test_arange(
    start,
    stop,
    step,
    dtype,
    device,
    num_positional_args,
    with_out,
    fw,
):
    helpers.test_function(
        input_dtypes=dtype,
        as_variable_flags=False,
        with_out=with_out,
        num_positional_args=num_positional_args,
        native_array_flags=False,
        container_flags=False,
        instance_method=False,
        fw=fw,
        fn_name="arange",
        start=start,
        stop=stop,
        step=step,
        dtype=dtype,
        device=device,
    )


# asarray
@given(
    dtype_and_x=helpers.dtype_and_values(
        available_dtypes=ivy_np.valid_numeric_dtypes,
        num_arrays=1,
        min_num_dims=0,
        max_num_dims=5,
        min_dim_size=1,
        max_dim_size=5,
    ),
    as_variable=st.booleans(),
    num_positional_args=helpers.num_positional_args(fn_name="asarray"),
    native_array=st.booleans(),
    instance_method=st.booleans(),
)
def test_asarray(
    dtype_and_x,
    device,
    as_variable,
    num_positional_args,
    native_array,
    instance_method,
    fw,
):
    dtype, x = dtype_and_x

    if instance_method:
        x = np.asarray(x)

    helpers.test_function(
        input_dtypes=dtype,
        as_variable_flags=as_variable,
        with_out=False,
        num_positional_args=num_positional_args,
        native_array_flags=native_array,
        container_flags=False,
        instance_method=instance_method,
        fw=fw,
        fn_name="asarray",
        object_in=x,
        dtype=dtype,
        device=device,
    )


# empty
@given(
    shape=helpers.get_shape(
        allow_none=False,
        min_num_dims=1,
        max_num_dims=5,
        min_dim_size=1,
        max_dim_size=10,
    ),
    dtype=st.sampled_from(ivy_np.valid_numeric_dtypes),
    with_out=st.booleans(),
    num_positional_args=helpers.num_positional_args(fn_name="empty"),
)
def test_empty(
    shape,
    dtype,
    device,
    with_out,
    num_positional_args,
    fw,
):

    helpers.test_function(
        input_dtypes=dtype,
        as_variable_flags=False,
        with_out=with_out,
        num_positional_args=num_positional_args,
        native_array_flags=False,
        container_flags=False,
        instance_method=False,
        fw=fw,
        fn_name="empty",
        shape=shape,
        dtype=dtype,
        device=device,
    )


# empty_like
@given(
    dtype_and_x=helpers.dtype_and_values(
        available_dtypes=ivy_np.valid_numeric_dtypes,
        num_arrays=1,
        min_num_dims=1,
        max_num_dims=5,
        min_dim_size=1,
        max_dim_size=5,
    ),
    as_variable=st.booleans(),
    with_out=st.booleans(),
    num_positional_args=helpers.num_positional_args(fn_name="empty_like"),
    native_array=st.booleans(),
    instance_method=st.booleans(),
)
def test_empty_like(
    dtype_and_x,
    device,
    as_variable,
    with_out,
    num_positional_args,
    native_array,
    instance_method,
    fw,
):
    dtype, x = dtype_and_x
    helpers.test_function(
        input_dtypes=dtype,
        as_variable_flags=as_variable,
        with_out=with_out,
        num_positional_args=num_positional_args,
        native_array_flags=native_array,
        container_flags=False,
        instance_method=instance_method,
        fw=fw,
        fn_name="empty_like",
        x=np.asarray(x),
        dtype=dtype,
        device=device,
    )


# eye
@given(
    n_rows=st.integers(min_value=0, max_value=5),
    n_cols=st.none() | st.integers(min_value=0, max_value=5),
    k=st.integers(min_value=-5, max_value=5),
    dtype=st.sampled_from(ivy_np.valid_int_dtypes),
    as_variable=st.booleans(),
    with_out=st.booleans(),
    num_positional_args=helpers.num_positional_args(fn_name="eye"),
)
def test_eye(
    n_rows,
    n_cols,
    k,
    dtype,
    device,
    as_variable,
    with_out,
    num_positional_args,
    fw,
):

    helpers.test_function(
        input_dtypes=dtype,
        as_variable_flags=as_variable,
        with_out=with_out,
        num_positional_args=num_positional_args,
        native_array_flags=False,
        container_flags=False,
        instance_method=False,
        fw=fw,
        fn_name="eye",
        n_rows=n_rows,
        n_cols=n_cols,
        k=k,
        dtype=dtype,
        device=device,
    )


# from_dlpack
@given(
    dtype_and_x=helpers.dtype_and_values(
        available_dtypes=ivy_np.valid_numeric_dtypes,
        num_arrays=1,
        min_num_dims=1,
        max_num_dims=5,
        min_dim_size=1,
        max_dim_size=5,
    ),
    as_variable=st.booleans(),
    with_out=st.booleans(),
    num_positional_args=helpers.num_positional_args(fn_name="from_dlpack"),
    native_array=st.booleans(),
    instance_method=st.booleans(),
)
def test_from_dlpack(
    dtype_and_x,
    as_variable,
    with_out,
    num_positional_args,
    native_array,
    instance_method,
    fw,
):
    if fw == "tensorflow" or fw == "jax":  # not working at time of commit
        return
    dtype, x = dtype_and_x
    helpers.test_function(
        input_dtypes=dtype,
        as_variable_flags=as_variable,
        with_out=with_out,
        num_positional_args=num_positional_args,
        native_array_flags=native_array,
        container_flags=False,
        instance_method=instance_method,
        fw=fw,
        fn_name="from_dlpack",
        x=np.asarray(x, dtype=dtype),
    )


# full
@given(
    shape=helpers.get_shape(
        allow_none=False,
        min_num_dims=1,
        max_num_dims=5,
        min_dim_size=1,
        max_dim_size=10,
    ),
    fill_value=st.integers(0, 5) | st.floats(0.0, 5.0),
    dtype=st.sampled_from(ivy_np.valid_numeric_dtypes),
    with_out=st.booleans(),
    num_positional_args=helpers.num_positional_args(fn_name="full"),
)
def test_full(
    shape,
    fill_value,
    dtype,
    with_out,
    device,
    num_positional_args,
    fw,
):

    if type(fill_value) == float and dtype in ivy_np.valid_int_dtypes:
        return

    helpers.test_function(
        input_dtypes=dtype,
        as_variable_flags=False,
        with_out=with_out,
        num_positional_args=num_positional_args,
        native_array_flags=False,
        container_flags=False,
        instance_method=False,
        fw=fw,
        fn_name="full",
        shape=shape,
        fill_value=fill_value,
        dtype=dtype,
        device=device,
    )


@st.composite
def _dtype(draw):
    return draw(
        st.shared(
            helpers.list_of_length(
                x=st.sampled_from(ivy_np.valid_numeric_dtypes), length=1
            ),
            key="dtype",
        )
    )


@st.composite
def _fill_value(draw):
    dtype = draw(_dtype())[0]
    if ivy.is_int_dtype(dtype):
        # ToDo: set min to -5 for int and add an explicitl uint check, once
        #  ivy.is_uint_dtype is implemented
        return draw(st.integers(0, 5))
    return draw(st.floats(-5, 5))


@st.composite
def _dtype_and_values(draw):
    return draw(
        helpers.dtype_and_values(
            available_dtypes=ivy_np.valid_numeric_dtypes,
            num_arrays=1,
            min_num_dims=1,
            max_num_dims=5,
            min_dim_size=1,
            max_dim_size=5,
            dtype=draw(_dtype()),
        )
    )


# full_like()
@given(
    dtype_and_x=_dtype_and_values(),
    fill_value=_fill_value(),
    as_variable=st.booleans(),
    with_out=st.booleans(),
    num_positional_args=helpers.num_positional_args(fn_name="full_like"),
    native_array=st.booleans(),
    instance_method=st.booleans(),
)
def test_full_like(
    dtype_and_x,
    device,
    as_variable,
    with_out,
    num_positional_args,
    native_array,
    instance_method,
    fw,
    fill_value,
):
    dtype, x = dtype_and_x
    helpers.test_function(
        input_dtypes=dtype,
        as_variable_flags=as_variable,
        with_out=with_out,
        num_positional_args=num_positional_args,
        native_array_flags=native_array,
        container_flags=False,
        instance_method=instance_method,
        fw=fw,
        fn_name="full_like",
        x=np.asarray(x),
        fill_value=fill_value,
        dtype=dtype,
        device=device,
    )


# meshgrid


# ToDo: create arrays which are not only 1-d
array_shape = st.shared(
    st.lists(st.integers(min_value=1, max_value=5), min_size=1, max_size=1),
    key="array_shape",
)
dtype_shared = st.shared(st.sampled_from(ivy_np.valid_numeric_dtypes), key="dtype")


@given(
    arrays=st.lists(
        hnp.arrays(dtype=dtype_shared, shape=array_shape), min_size=1, max_size=3
    ),
    indexing=st.sampled_from(["xy", "ij"]),
    dtype=dtype_shared,
)
def test_meshgrid(
    arrays,
    indexing,
    dtype,
    fw,
):

    if fw == "torch" and dtype == "uint16" or "uint32":
        return

    kw = {}
    i = 0
    for x_ in arrays:
        kw["x{}".format(i)] = np.asarray(x_, dtype=dtype)
        i += 1

    num_positional_args = len(arrays)

    helpers.test_function(
<<<<<<< HEAD
        [dtype for _ in range(num_positional_args)],
        False,
        False,
        num_positional_args,
        False,
        False,
        False,
        fw,
        "meshgrid",
=======
        input_dtypes=[dtype for _ in range(num_positional_args)],
        as_variable_flags=False,
        with_out=False,
        num_positional_args=num_positional_args,
        native_array_flags=False,
        container_flags=False,
        instance_method=False,
        fw=fw,
        fn_name="meshgrid",
>>>>>>> 15f3c26f
        **kw,
        indexing=indexing
    )


# ones
@given(
    shape=helpers.get_shape(
        allow_none=False,
        min_num_dims=1,
        max_num_dims=5,
        min_dim_size=1,
        max_dim_size=10,
    ),
    dtype=st.sampled_from(ivy_np.valid_numeric_dtypes),
    with_out=st.booleans(),
    num_positional_args=helpers.num_positional_args(fn_name="ones"),
)
def test_ones(
    shape,
    dtype,
    with_out,
    device,
    num_positional_args,
    fw,
):
    helpers.test_function(
        input_dtypes=dtype,
        as_variable_flags=False,
        with_out=with_out,
        num_positional_args=num_positional_args,
        native_array_flags=False,
        container_flags=False,
        instance_method=False,
        fw=fw,
        fn_name="ones",
        shape=shape,
        dtype=dtype,
        device=device,
    )


# ones_like
@given(
    dtype_and_x=helpers.dtype_and_values(
        available_dtypes=ivy_np.valid_numeric_dtypes,
        num_arrays=1,
        min_num_dims=1,
        max_num_dims=5,
        min_dim_size=1,
        max_dim_size=5,
    ),
    as_variable=st.booleans(),
    with_out=st.booleans(),
    num_positional_args=st.integers(0, 1),
    native_array=st.booleans(),
    instance_method=st.booleans(),
)
def test_ones_like(
    dtype_and_x,
    device,
    as_variable,
    with_out,
    num_positional_args,
    native_array,
    instance_method,
    fw,
):
    dtype, x = dtype_and_x
    helpers.test_function(
        input_dtypes=dtype,
        as_variable_flags=as_variable,
        with_out=with_out,
        num_positional_args=num_positional_args,
        native_array_flags=native_array,
        container_flags=False,
        instance_method=instance_method,
        fw=fw,
        fn_name="ones_like",
        x=np.asarray(x, dtype=dtype),
        dtype=dtype,
        device=device,
    )


# tril
@given(
    dtype_and_x=helpers.dtype_and_values(
        available_dtypes=ivy_np.valid_numeric_dtypes,
        num_arrays=1,
        min_num_dims=2,
        max_num_dims=5,
        min_dim_size=1,
        max_dim_size=10,
    ),
    k=st.integers(-5, 5),
    as_variable=st.booleans(),
    with_out=st.booleans(),
    num_positional_args=helpers.num_positional_args(fn_name="tril"),
    native_array=st.booleans(),
    instance_method=st.booleans(),
)
def test_tril(
    dtype_and_x,
    k,
    as_variable,
    with_out,
    num_positional_args,
    native_array,
    instance_method,
    fw,
):
    dtype, x = dtype_and_x

    helpers.test_function(
        input_dtypes=dtype,
        as_variable_flags=as_variable,
        with_out=with_out,
        num_positional_args=num_positional_args,
        native_array_flags=native_array,
        container_flags=False,
        instance_method=instance_method,
        fw=fw,
        fn_name="tril",
        x=np.asarray(x),
        k=k,
    )


# triu
@given(
    dtype_and_x=helpers.dtype_and_values(
        available_dtypes=ivy_np.valid_numeric_dtypes,
        num_arrays=1,
        min_num_dims=2,
        max_num_dims=5,
        min_dim_size=1,
        max_dim_size=10,
    ),
    k=st.integers(-5, 5),
    as_variable=st.booleans(),
    with_out=st.booleans(),
    num_positional_args=helpers.num_positional_args(fn_name="triu"),
    native_array=st.booleans(),
    instance_method=st.booleans(),
)
def test_triu(
    dtype_and_x,
    k,
    as_variable,
    with_out,
    num_positional_args,
    native_array,
    instance_method,
    fw,
):
    dtype, x = dtype_and_x

    helpers.test_function(
        input_dtypes=dtype,
        as_variable_flags=as_variable,
        with_out=with_out,
        num_positional_args=num_positional_args,
        native_array_flags=native_array,
        container_flags=False,
        instance_method=instance_method,
        fw=fw,
        fn_name="triu",
        x=np.asarray(x),
        k=k,
    )


# zeros
@given(
    shape=helpers.get_shape(
        allow_none=False,
        min_num_dims=1,
        max_num_dims=5,
        min_dim_size=1,
        max_dim_size=10,
    ),
    dtype=st.sampled_from(ivy_np.valid_int_dtypes),
    with_out=st.booleans(),
    num_positional_args=helpers.num_positional_args(fn_name="zeros"),
)
def test_zeros(
    shape,
    dtype,
    device,
    with_out,
    num_positional_args,
    fw,
):
    helpers.test_function(
        input_dtypes=dtype,
        as_variable_flags=False,
        with_out=with_out,
        num_positional_args=num_positional_args,
        native_array_flags=False,
        container_flags=False,
        instance_method=False,
        fw=fw,
        fn_name="zeros",
        shape=shape,
        dtype=dtype,
        device=device,
    )


# zeros_like
@given(
    dtype_and_x=helpers.dtype_and_values(
        available_dtypes=ivy_np.valid_numeric_dtypes,
        num_arrays=1,
        min_num_dims=2,
        max_num_dims=5,
        min_dim_size=1,
        max_dim_size=10,
    ),
    as_variable=st.booleans(),
    with_out=st.booleans(),
    num_positional_args=helpers.num_positional_args(fn_name="zeros_like"),
    native_array=st.booleans(),
    instance_method=st.booleans(),
)
def test_zeros_like(
    dtype_and_x,
    device,
    as_variable,
    with_out,
    num_positional_args,
    native_array,
    instance_method,
    fw,
):
    dtype, x = dtype_and_x
    helpers.test_function(
        input_dtypes=dtype,
        as_variable_flags=as_variable,
        with_out=with_out,
        num_positional_args=num_positional_args,
        native_array_flags=native_array,
        container_flags=False,
        instance_method=instance_method,
        fw=fw,
        fn_name="zeros_like",
        x=np.asarray(x, dtype=dtype),
        dtype=dtype,
        device=device,
    )<|MERGE_RESOLUTION|>--- conflicted
+++ resolved
@@ -548,17 +548,6 @@
     num_positional_args = len(arrays)
 
     helpers.test_function(
-<<<<<<< HEAD
-        [dtype for _ in range(num_positional_args)],
-        False,
-        False,
-        num_positional_args,
-        False,
-        False,
-        False,
-        fw,
-        "meshgrid",
-=======
         input_dtypes=[dtype for _ in range(num_positional_args)],
         as_variable_flags=False,
         with_out=False,
@@ -568,7 +557,6 @@
         instance_method=False,
         fw=fw,
         fn_name="meshgrid",
->>>>>>> 15f3c26f
         **kw,
         indexing=indexing
     )
