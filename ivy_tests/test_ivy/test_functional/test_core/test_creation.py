"""Collection of tests for creation functions."""

# global
from hypothesis import strategies as st, assume
import numpy as np

# local
import ivy
import ivy_tests.test_ivy.helpers as helpers
from ivy_tests.test_ivy.helpers import handle_test
from ivy_tests.test_ivy.test_functional.test_core.test_dtype import astype_helper


# native_array
@handle_test(
    fn_tree="functional.ivy.native_array",
    dtype_and_x_and_cast_dtype=astype_helper(),
    test_with_out=st.just(False),
    test_gradients=st.just(False),
)
def test_native_array(
    *,
    dtype_and_x_and_cast_dtype,
    test_flags,
    backend_fw,
    fn_name,
    on_device,
    ground_truth_backend,
):
    input_dtype, x, dtype = dtype_and_x_and_cast_dtype
    helpers.test_function(
        input_dtypes=input_dtype,
        test_flags=test_flags,
        on_device=on_device,
        fw=backend_fw,
        fn_name=fn_name,
        x=x[0],
        dtype=dtype[0],
        device=on_device,
        ground_truth_backend=ground_truth_backend,
    )


# linspace
@handle_test(
    fn_tree="functional.ivy.linspace",
    dtype_and_start_stop_axis=helpers.dtype_values_axis(
        available_dtypes=helpers.get_dtypes("float"),
        num_arrays=2,
        min_value=-1e5,
        max_value=1e5,
        min_num_dims=1,
        max_num_dims=5,
        min_dim_size=1,
        max_dim_size=5,
        allow_inf=False,
        shared_dtype=True,
        large_abs_safety_factor=2.5,
        small_abs_safety_factor=2.5,
        safety_factor_scale="log",
        valid_axis=True,
        force_int_axis=True,
    ),
    dtype=helpers.get_dtypes("float", full=False),
    num=helpers.ints(min_value=1, max_value=5),
    endpoint=st.booleans(),
)
def test_linspace(
    *,
    dtype_and_start_stop_axis,
    num,
    endpoint,
    dtype,
    test_flags,
    backend_fw,
    fn_name,
    on_device,
    ground_truth_backend,
):
    input_dtypes, start_stop, axis = dtype_and_start_stop_axis
    helpers.test_function(
        input_dtypes=input_dtypes,
        test_flags=test_flags,
        fw=backend_fw,
        fn_name=fn_name,
        on_device=on_device,
        rtol_=1e-1,
        atol_=0.8,
        start=start_stop[0],
        stop=start_stop[1],
        num=num,
        axis=axis,
        endpoint=endpoint,
        dtype=dtype[0],
        device=on_device,
        ground_truth_backend=ground_truth_backend,
    )


# logspace
@handle_test(
    fn_tree="functional.ivy.logspace",
    dtype_and_start_stop=helpers.dtype_and_values(
        available_dtypes=helpers.get_dtypes("float"),
        num_arrays=2,
        min_value=None,
        max_value=None,
        min_num_dims=1,
        max_num_dims=5,
        min_dim_size=1,
        max_dim_size=5,
        shared_dtype=True,
        large_abs_safety_factor=24,
        small_abs_safety_factor=24,
        safety_factor_scale="log",
    ),
    num=helpers.ints(min_value=1, max_value=5),
    base=helpers.floats(min_value=0.1, max_value=3.0),
    axis=st.none(),
)
def test_logspace(
    *,
    dtype_and_start_stop,
    num,
    base,
    axis,
    test_flags,
    backend_fw,
    fn_name,
    on_device,
    ground_truth_backend,
):
    dtype, start_stop = dtype_and_start_stop
    helpers.test_function(
        input_dtypes=dtype,
        test_flags=test_flags,
        fw=backend_fw,
        fn_name=fn_name,
        on_device=on_device,
        rtol_=1,  # if It's less than one it'll test for inf
        atol_=0.8,
        start=start_stop[0],
        stop=start_stop[1],
        num=num,
        base=base,
        axis=axis,
        device=on_device,
        ground_truth_backend=ground_truth_backend,
    )


# arange
@handle_test(
    fn_tree="functional.ivy.arange",
    start=helpers.ints(min_value=0, max_value=50),
    stop=helpers.ints(min_value=0, max_value=50) | st.none(),
    step=helpers.ints(min_value=-50, max_value=50).filter(
        lambda x: True if x != 0 else False
    ),
    dtype=helpers.get_dtypes("numeric", full=False),
    test_instance_method=st.just(False),
    test_gradients=st.just(False),
)
def test_arange(
    *,
    start,
    stop,
    step,
    dtype,
    test_flags,
    backend_fw,
    fn_name,
    ground_truth_backend,
    on_device,
):
    helpers.test_function(
        input_dtypes=dtype,
        test_flags=test_flags,
        on_device=on_device,
        fw=backend_fw,
        fn_name=fn_name,
        start=start,
        stop=stop,
        step=step,
        dtype=dtype[0],
        device=on_device,
        ground_truth_backend=ground_truth_backend,
    )


# asarray
# TODO: Fix container, instance methods and as_variable
@handle_test(
    fn_tree="functional.ivy.asarray",
    dtype_and_x=helpers.dtype_and_values(
        available_dtypes=helpers.get_dtypes("numeric"),
        num_arrays=st.integers(min_value=1, max_value=10),
        min_num_dims=0,
        max_num_dims=5,
        min_dim_size=1,
        max_dim_size=5,
        shared_dtype=True,
    ),
    as_list=st.booleans(),
    test_gradients=st.just(False),
)
def test_asarray(
    *,
    dtype_and_x,
    as_list,
    test_flags,
    backend_fw,
    fn_name,
    on_device,
    ground_truth_backend,
):
    dtype, x = dtype_and_x

    if as_list:
        if isinstance(x, list):
            x = [
                (
                    list(i)
                    if len(i.shape) > 0
                    else [complex(i) if "complex" in dtype[0] else float(i)]
                )
                for i in x
            ]
        else:
            x = list(x)
        # ToDo: remove this once the tests are able to generate a container of lists
        # than a list of containers
        assume(
            not (
                test_flags.container[0]
                or test_flags.instance_method
                or test_flags.with_out
            )
        )
    else:
        if len(x) == 1:
            x = x[0]
        else:
            # ToDo: remove this once the tests are able to generate a container of lists
            # than a list of containers
            assume(
                not (
                    test_flags.container[0]
                    or test_flags.instance_method
                    or test_flags.with_out
                )
            )

    helpers.test_function(
        input_dtypes=dtype,
        test_flags=test_flags,
        on_device=on_device,
        fw=backend_fw,
        fn_name=fn_name,
        object_in=x,
        dtype=dtype[0],
        device=on_device,
        ground_truth_backend=ground_truth_backend,
    )


# empty
@handle_test(
    fn_tree="functional.ivy.empty",
    shape=helpers.get_shape(
        allow_none=False,
        min_num_dims=1,
        max_num_dims=5,
        min_dim_size=1,
        max_dim_size=5,
    ),
    dtype=helpers.get_dtypes("numeric", full=False),
    test_instance_method=st.just(False),
    test_gradients=st.just(False),
)
def test_empty(
    *,
    shape,
    dtype,
    test_flags,
    backend_fw,
    fn_name,
    on_device,
    ground_truth_backend,
):
    ret = helpers.test_function(
        input_dtypes=dtype,
        test_flags=test_flags,
        on_device=on_device,
        fw=backend_fw,
        fn_name=fn_name,
        shape=shape,
        dtype=dtype[0],
        device=on_device,
        test_values=False,
        ground_truth_backend=ground_truth_backend,
        return_flat_np_arrays=True,
    )
    helpers.assert_same_type_and_shape(ret)


# empty_like
@handle_test(
    fn_tree="functional.ivy.empty_like",
    dtype_and_x=helpers.dtype_and_values(
        available_dtypes=helpers.get_dtypes("numeric"),
    ),
    test_gradients=st.just(False),
)
def test_empty_like(
    *,
    dtype_and_x,
    test_flags,
    backend_fw,
    fn_name,
    on_device,
    ground_truth_backend,
):
    dtype, x = dtype_and_x
    ret = helpers.test_function(
        input_dtypes=dtype,
        test_flags=test_flags,
        on_device=on_device,
        fw=backend_fw,
        fn_name=fn_name,
        x=x[0],
        dtype=dtype[0],
        device=on_device,
        test_values=False,
        ground_truth_backend=ground_truth_backend,
        return_flat_np_arrays=True,
    )
    helpers.assert_same_type_and_shape(ret)


# eye
@handle_test(
    n_rows=helpers.ints(min_value=0, max_value=10),
    n_cols=st.none() | helpers.ints(min_value=0, max_value=10),
    k=helpers.ints(min_value=-10, max_value=10),
    batch_shape=st.lists(
        helpers.ints(min_value=1, max_value=10), min_size=1, max_size=2
    ),
    dtype=helpers.get_dtypes("valid", full=False),
    fn_tree="functional.ivy.eye",
    test_instance_method=st.just(False),
    test_gradients=st.just(False),
)
def test_eye(
    *,
    n_rows,
    n_cols,
    k,
    batch_shape,
    dtype,
    test_flags,
    backend_fw,
    fn_name,
    on_device,
    ground_truth_backend,
):
    helpers.test_function(
        input_dtypes=dtype,
        test_flags=test_flags,
        fw=backend_fw,
        on_device=on_device,
        fn_name=fn_name,
        n_rows=n_rows,
        n_cols=n_cols,
        k=k,
        batch_shape=batch_shape,
        dtype=dtype[0],
        device=on_device,
        ground_truth_backend=ground_truth_backend,
    )


# from_dlpack
@handle_test(
    fn_tree="functional.ivy.from_dlpack",
    dtype_and_x=helpers.dtype_and_values(
        available_dtypes=helpers.get_dtypes("numeric"),
        min_num_dims=1,
        max_num_dims=5,
        min_dim_size=1,
        max_dim_size=5,
    ),
    test_gradients=st.just(False),
)
def test_from_dlpack(
    *,
    dtype_and_x,
    test_flags,
    backend_fw,
    fn_name,
    on_device,
    ground_truth_backend,
):
    dtype, x = dtype_and_x
    helpers.test_function(
        input_dtypes=dtype,
        test_flags=test_flags,
        on_device=on_device,
        fw=backend_fw,
        fn_name=fn_name,
        x=x[0],
        ground_truth_backend=ground_truth_backend,
    )


@st.composite
def _fill_value(draw):
    dtype = draw(helpers.get_dtypes("numeric", full=False, key="dtype"))[0]
    if ivy.is_uint_dtype(dtype):
        return draw(helpers.ints(min_value=0, max_value=5))
    if ivy.is_int_dtype(dtype):
        return draw(helpers.ints(min_value=-5, max_value=5))
    return draw(helpers.floats(min_value=-5, max_value=5))


# full
@handle_test(
    fn_tree="functional.ivy.full",
    shape=helpers.get_shape(
        allow_none=False,
        min_num_dims=1,
        max_num_dims=5,
        min_dim_size=1,
        max_dim_size=5,
    ),
    fill_value=_fill_value(),
    dtypes=helpers.get_dtypes("numeric", full=False, key="dtype"),
    test_instance_method=st.just(False),
    test_gradients=st.just(False),
)
def test_full(
    *,
    shape,
    fill_value,
    dtypes,
    test_flags,
    backend_fw,
    fn_name,
    on_device,
    ground_truth_backend,
):
    helpers.test_function(
        input_dtypes=dtypes,
        test_flags=test_flags,
        on_device=on_device,
        fw=backend_fw,
        fn_name=fn_name,
        shape=shape,
        fill_value=fill_value,
        dtype=dtypes[0],
        device=on_device,
        ground_truth_backend=ground_truth_backend,
    )


@st.composite
def _dtype_and_values(draw):
    return draw(
        helpers.dtype_and_values(
            min_num_dims=1,
            max_num_dims=5,
            min_dim_size=1,
            max_dim_size=5,
            dtype=draw(helpers.get_dtypes("numeric", full=False, key="dtype")),
        )
    )


# full_like
@handle_test(
    fn_tree="functional.ivy.full_like",
    dtype_and_x=_dtype_and_values(),
    fill_value=_fill_value(),
)
def test_full_like(
    *,
    dtype_and_x,
    fill_value,
    test_flags,
    backend_fw,
    fn_name,
    on_device,
    ground_truth_backend,
):
    dtype, x = dtype_and_x
    helpers.test_function(
        input_dtypes=dtype,
        test_flags=test_flags,
        on_device=on_device,
        fw=backend_fw,
        fn_name=fn_name,
        x=x[0],
        fill_value=fill_value,
        dtype=dtype[0],
        device=on_device,
        ground_truth_backend=ground_truth_backend,
    )


# meshgrid
@handle_test(
    fn_tree="functional.ivy.meshgrid",
    dtype_and_arrays=helpers.dtype_and_values(
        available_dtypes=helpers.get_dtypes("numeric"),
        num_arrays=st.integers(min_value=2, max_value=5),
        min_num_dims=1,
        max_num_dims=1,
        shared_dtype=True,
    ),
    sparse=st.booleans(),
    indexing=st.sampled_from(["xy", "ij"]),
    test_with_out=st.just(False),
)
def test_meshgrid(
    *,
    dtype_and_arrays,
    test_flags,
    sparse,
    indexing,
    backend_fw,
    fn_name,
    on_device,
    ground_truth_backend,
):
    dtype, arrays = dtype_and_arrays
    kw = {}
    i = 0
    for x_ in arrays:
        kw["x{}".format(i)] = x_
        i += 1
    test_flags.num_positional_args = len(arrays)
    helpers.test_function(
        input_dtypes=dtype,
        test_flags=test_flags,
        on_device=on_device,
        fw=backend_fw,
        fn_name=fn_name,
        **kw,
        sparse=sparse,
        indexing=indexing,
        ground_truth_backend=ground_truth_backend,
    )


# ones
@handle_test(
    fn_tree="functional.ivy.ones",
    shape=helpers.get_shape(
        allow_none=False,
        min_num_dims=1,
        max_num_dims=5,
        min_dim_size=1,
        max_dim_size=5,
    ),
    dtype=helpers.get_dtypes("numeric", full=False),
    test_instance_method=st.just(False),
    test_gradients=st.just(False),
)
def test_ones(
    *,
    shape,
    dtype,
    test_flags,
    backend_fw,
    fn_name,
    on_device,
    ground_truth_backend,
):
    helpers.test_function(
        input_dtypes=dtype,
        test_flags=test_flags,
        on_device=on_device,
        fw=backend_fw,
        fn_name=fn_name,
        shape=shape,
        dtype=dtype[0],
        device=on_device,
        ground_truth_backend=ground_truth_backend,
    )


# ones_like
@handle_test(
    fn_tree="functional.ivy.ones_like",
    dtype_and_x=helpers.dtype_and_values(
        available_dtypes=helpers.get_dtypes("numeric"),
        min_num_dims=1,
        max_num_dims=5,
        min_dim_size=1,
        max_dim_size=5,
    ),
)
def test_ones_like(
    *,
    dtype_and_x,
    test_flags,
    backend_fw,
    fn_name,
    on_device,
    ground_truth_backend,
):
    dtype, x = dtype_and_x
    helpers.test_function(
        input_dtypes=dtype,
        test_flags=test_flags,
        on_device=on_device,
        fw=backend_fw,
        fn_name=fn_name,
        x=x[0],
        dtype=dtype[0],
        device=on_device,
        ground_truth_backend=ground_truth_backend,
    )


# tril
@handle_test(
    fn_tree="functional.ivy.tril",
    dtype_and_x=helpers.dtype_and_values(
        available_dtypes=helpers.get_dtypes("numeric"),
        min_num_dims=2,
        max_num_dims=5,
        min_dim_size=1,
        max_dim_size=5,
    ),
    k=helpers.ints(min_value=-10, max_value=10),
)
def test_tril(
    *,
    dtype_and_x,
    k,
    test_flags,
    backend_fw,
    fn_name,
    on_device,
    ground_truth_backend,
):
    dtype, x = dtype_and_x

    helpers.test_function(
        input_dtypes=dtype,
        test_flags=test_flags,
        on_device=on_device,
        fw=backend_fw,
        fn_name=fn_name,
        x=x[0],
        k=k,
        ground_truth_backend=ground_truth_backend,
    )


# triu
@handle_test(
    fn_tree="functional.ivy.triu",
    dtype_and_x=helpers.dtype_and_values(
        available_dtypes=helpers.get_dtypes("numeric"),
        min_num_dims=2,
        max_num_dims=5,
        min_dim_size=1,
        max_dim_size=5,
    ),
    k=helpers.ints(min_value=-10, max_value=10),
)
def test_triu(
    *,
    dtype_and_x,
    k,
    test_flags,
    backend_fw,
    fn_name,
    on_device,
    ground_truth_backend,
):
    dtype, x = dtype_and_x

    helpers.test_function(
        input_dtypes=dtype,
        test_flags=test_flags,
        on_device=on_device,
        fw=backend_fw,
        fn_name=fn_name,
        x=x[0],
        k=k,
        ground_truth_backend=ground_truth_backend,
    )


# zeros
@handle_test(
    fn_tree="functional.ivy.zeros",
    shape=helpers.get_shape(
        allow_none=False,
        min_num_dims=1,
        max_num_dims=5,
        min_dim_size=1,
        max_dim_size=5,
    ),
    dtype=helpers.get_dtypes("numeric", full=False),
    test_instance_method=st.just(False),
    test_gradients=st.just(False),
)
def test_zeros(
    *,
    shape,
    dtype,
    test_flags,
    backend_fw,
    fn_name,
    on_device,
    ground_truth_backend,
):
    helpers.test_function(
        input_dtypes=dtype,
        test_flags=test_flags,
        on_device=on_device,
        fw=backend_fw,
        fn_name=fn_name,
        shape=shape,
        dtype=dtype[0],
        device=on_device,
        ground_truth_backend=ground_truth_backend,
    )


# zeros_like
@handle_test(
    fn_tree="functional.ivy.zeros_like",
    dtype_and_x=helpers.dtype_and_values(
        available_dtypes=helpers.get_dtypes("numeric"),
        min_num_dims=1,
        max_num_dims=5,
        min_dim_size=1,
        max_dim_size=5,
    ),
)
def test_zeros_like(
    *,
    dtype_and_x,
    test_flags,
    backend_fw,
    fn_name,
    on_device,
    ground_truth_backend,
):
    dtype, x = dtype_and_x
    helpers.test_function(
        input_dtypes=dtype,
        test_flags=test_flags,
        on_device=on_device,
        fw=backend_fw,
        fn_name=fn_name,
        x=x[0],
        dtype=dtype[0],
        device=on_device,
        ground_truth_backend=ground_truth_backend,
    )


# copy array
@handle_test(
    fn_tree="functional.ivy.copy_array",
    dtype_and_x=helpers.dtype_and_values(available_dtypes=helpers.get_dtypes("valid")),
    to_ivy_array_bool=st.booleans(),
)
def test_copy_array(
    *,
    test_flags,
    dtype_and_x,
    to_ivy_array_bool,
    on_device,
):
    dtype, x = dtype_and_x
    # smoke test
    x = test_flags.apply_flags(x, dtype, on_device, 0)[0]
    test_flags.instance_method = (
        test_flags.instance_method if not test_flags.native_arrays[0] else False
    )
    if test_flags.instance_method:
        ret = x.copy_array(to_ivy_array=to_ivy_array_bool)
    else:
        ret = ivy.copy_array(x, to_ivy_array=to_ivy_array_bool)
    # type test
    test_ret = ret
    test_x = x
    if test_flags.container[0]:
        assert ivy.is_ivy_container(ret)
        test_ret = ret["a"]
        test_x = x["a"]
    if to_ivy_array_bool:
        assert ivy.is_ivy_array(test_ret)
    else:
        assert ivy.is_native_array(test_ret)
    # cardinality test
    assert test_ret.shape == test_x.shape
    # value test
    x, ret = ivy.to_ivy(x), ivy.to_ivy(ret)
    x_np, ret_np = helpers.flatten_and_to_np(ret=x), helpers.flatten_and_to_np(ret=ret)
    helpers.value_test(ret_np_flat=ret_np, ret_np_from_gt_flat=x_np)
    assert id(x) != id(ret)


@st.composite
def _dtype_indices_depth_axis(draw):
    depth = draw(helpers.ints(min_value=2, max_value=100))
    dtype, indices, shape = draw(
        helpers.dtype_and_values(
            available_dtypes=helpers.get_dtypes("numeric"),
            min_value=0,
            max_value=depth - 1,
            small_abs_safety_factor=4,
            ret_shape=True,
        )
    )

    axis = draw(st.integers(min_value=-1, max_value=len(shape) - 1))
    return dtype, indices, depth, axis


@st.composite
def _on_off_dtype(draw):
    dtype, value = draw(
        helpers.dtype_and_values(
            available_dtypes=helpers.get_dtypes("numeric"),
            shape=(2,),
            safety_factor_scale="log",
        )
    )
    [on_value, off_value] = value[0]
    return on_value, off_value, dtype[0]


# one_hot
@handle_test(
    fn_tree="functional.ivy.one_hot",
    dtype_indices_depth_axis=_dtype_indices_depth_axis(),
    on_off_dtype=_on_off_dtype(),
    test_gradients=st.just(False),
)
def test_one_hot(
    dtype_indices_depth_axis,
    on_off_dtype,
    test_flags,
    backend_fw,
    fn_name,
    on_device,
    ground_truth_backend,
):
    input_dtype, indices, depth, axis = dtype_indices_depth_axis
    on_value, off_value, dtype = on_off_dtype
    helpers.test_function(
        input_dtypes=input_dtype,
        test_flags=test_flags,
        on_device=on_device,
        fw=backend_fw,
        fn_name=fn_name,
        indices=indices[0],
        depth=depth,
        on_value=on_value,
        off_value=off_value,
        axis=axis,
        dtype=dtype,
        ground_truth_backend=ground_truth_backend,
    )


@st.composite
<<<<<<< HEAD
def _compress_helper(draw):
    dtype, arr = draw(
        helpers.dtype_and_values(
            available_dtypes=helpers.get_dtypes("valid"),
            shape=st.tuples(
                st.integers(min_value=2, max_value=10),
                st.integers(min_value=2, max_value=10),
            ),
        )
    )

    a = ivy.array(arr)
    valid_axis_dims = list(range(-a.ndim, a.ndim))

    ax = draw(st.sampled_from(valid_axis_dims))
    while ax == 0:
        ax = draw(st.sampled_from(valid_axis_dims))
    ax = abs(ax)
    condition = draw(st.just([True]))
    condition = condition * ax

    return dtype, arr, condition


@handle_test(
    fn_tree="functional.ivy.experimental.compress",
    dtype_a_condition=_compress_helper(),
    test_with_out=st.just(False),
)
def test_compress(
    *,
    dtype_a_condition,
    test_flags,
    on_device,
    backend_fw,
    fn_name,
    ground_truth_backend,
):
    dtype, a, condition = dtype_a_condition
    helpers.test_function(
        input_dtypes=dtype,
=======
def _get_dtype_buffer_count_offset(draw):
    dtype, value = draw(
        helpers.dtype_and_values(
            available_dtypes=helpers.get_dtypes("valid"),
        )
    )
    value = np.array(value)
    length = value.size
    value = value.tobytes()

    offset = draw(helpers.ints(min_value=0, max_value=length - 1))
    count = draw(helpers.ints(min_value=-(2**30), max_value=length - offset))
    if count == 0:
        count = -1
    offset = offset * np.dtype(dtype[0]).itemsize

    return dtype, value, count, offset


@handle_test(
    fn_tree="functional.ivy.frombuffer",
    dtype_buffer_count_offset=_get_dtype_buffer_count_offset(),
    test_instance_method=st.just(False),
    test_with_out=st.just(False),
    test_gradients=st.just(False),
)
def test_frombuffer(
    dtype_buffer_count_offset,
    test_flags,
    backend_fw,
    fn_name,
    on_device,
    ground_truth_backend,
):
    input_dtype, buffer, count, offset = dtype_buffer_count_offset
    helpers.test_function(
        input_dtypes=input_dtype,
>>>>>>> 1978a2e6
        test_flags=test_flags,
        on_device=on_device,
        fw=backend_fw,
        fn_name=fn_name,
<<<<<<< HEAD
        condition=condition,
        a=a[0],
=======
        buffer=buffer,
        dtype=input_dtype[0],
        count=count,
        offset=offset,
>>>>>>> 1978a2e6
        ground_truth_backend=ground_truth_backend,
    )<|MERGE_RESOLUTION|>--- conflicted
+++ resolved
@@ -874,49 +874,6 @@
 
 
 @st.composite
-<<<<<<< HEAD
-def _compress_helper(draw):
-    dtype, arr = draw(
-        helpers.dtype_and_values(
-            available_dtypes=helpers.get_dtypes("valid"),
-            shape=st.tuples(
-                st.integers(min_value=2, max_value=10),
-                st.integers(min_value=2, max_value=10),
-            ),
-        )
-    )
-
-    a = ivy.array(arr)
-    valid_axis_dims = list(range(-a.ndim, a.ndim))
-
-    ax = draw(st.sampled_from(valid_axis_dims))
-    while ax == 0:
-        ax = draw(st.sampled_from(valid_axis_dims))
-    ax = abs(ax)
-    condition = draw(st.just([True]))
-    condition = condition * ax
-
-    return dtype, arr, condition
-
-
-@handle_test(
-    fn_tree="functional.ivy.experimental.compress",
-    dtype_a_condition=_compress_helper(),
-    test_with_out=st.just(False),
-)
-def test_compress(
-    *,
-    dtype_a_condition,
-    test_flags,
-    on_device,
-    backend_fw,
-    fn_name,
-    ground_truth_backend,
-):
-    dtype, a, condition = dtype_a_condition
-    helpers.test_function(
-        input_dtypes=dtype,
-=======
 def _get_dtype_buffer_count_offset(draw):
     dtype, value = draw(
         helpers.dtype_and_values(
@@ -954,19 +911,14 @@
     input_dtype, buffer, count, offset = dtype_buffer_count_offset
     helpers.test_function(
         input_dtypes=input_dtype,
->>>>>>> 1978a2e6
-        test_flags=test_flags,
-        on_device=on_device,
-        fw=backend_fw,
-        fn_name=fn_name,
-<<<<<<< HEAD
-        condition=condition,
-        a=a[0],
-=======
+
+        test_flags=test_flags,
+        on_device=on_device,
+        fw=backend_fw,
+        fn_name=fn_name,
         buffer=buffer,
         dtype=input_dtype[0],
         count=count,
         offset=offset,
->>>>>>> 1978a2e6
         ground_truth_backend=ground_truth_backend,
     )