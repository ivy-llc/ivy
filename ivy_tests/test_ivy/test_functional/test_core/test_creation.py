# For Review
"""Collection of tests for creation functions."""

# global
import numpy as np
from hypothesis import given, strategies as st

# local
import ivy
import ivy_tests.test_ivy.helpers as helpers
import ivy.functional.backends.numpy as ivy_np
import hypothesis.extra.numpy as hnp


# native_array
@given(
    dtype_and_x=helpers.dtype_and_values(
        available_dtypes=ivy_np.valid_numeric_dtypes,
        dtype=ivy_np.valid_numeric_dtypes,
        num_arrays=1,
        min_num_dims=1,
        max_num_dims=5,
        min_dim_size=1,
        max_dim_size=10,
        shared_dtype=True,
    ),
    as_variable=st.booleans(),
    num_positional_args=helpers.num_positional_args(fn_name="native_array"),
    native_array=st.booleans(),
    instance_method=st.booleans(),
)
def test_native_array(
    dtype_and_x,
    as_variable,
    num_positional_args,
    native_array,
    instance_method,
    fw,
    device,
):
    dtype, x = dtype_and_x
    helpers.test_function(
        input_dtypes=dtype,
        as_variable_flags=as_variable,
        with_out=False,
        num_positional_args=num_positional_args,
        native_array_flags=native_array,
        container_flags=False,
        instance_method=instance_method,
        fw=fw,
        fn_name="native_array",
        x=np.asarray(x),
        dtype=dtype,
        device=device,
    )


# linspace
@given(
    dtype_and_start_stop=helpers.dtype_and_values(
        available_dtypes=ivy_np.valid_numeric_dtypes,
        num_arrays=2,
        min_value=None,
        max_value=None,
        min_num_dims=1,
        max_num_dims=1,
        min_dim_size=2,
        max_dim_size=2,
        shared_dtype=True,
    ),
    num=st.integers(1, 5),
    axis=st.none(),
    num_positional_args=helpers.num_positional_args(fn_name="linspace"),
)
def test_linspace(
    dtype_and_start_stop,
    num,
    axis,
    device,
    num_positional_args,
    fw,
):
    dtype, start_stop = dtype_and_start_stop
    helpers.test_function(
        input_dtypes=dtype,
        as_variable_flags=False,
        with_out=False,
        num_positional_args=num_positional_args,
        native_array_flags=False,
        container_flags=False,
        instance_method=False,
        fw=fw,
        fn_name="linspace",
        start=np.asarray(start_stop[0], dtype=dtype[0]),
        stop=np.asarray(start_stop[1], dtype=dtype[1]),
        num=num,
        axis=axis,
        device=device,
        dtype=dtype[0],
    )


# logspace
@given(
    dtype_and_start_stop=helpers.dtype_and_values(
        available_dtypes=ivy_np.valid_numeric_dtypes,
        num_arrays=2,
        min_value=None,
        max_value=None,
        min_num_dims=1,
        max_num_dims=1,
<<<<<<< HEAD
        min_dim_size=1,
        max_dim_size=5,
        shared_dtype=True,
=======
        min_dim_size=2,
        max_dim_size=2,
        safety_factor=0.5,
>>>>>>> c472aab3
    ),
    num=st.integers(1, 5),
    base=st.floats(min_value=0.1, max_value=10.0),
    axis=st.none(),
    num_positional_args=helpers.num_positional_args(fn_name="logspace"),
)
def test_logspace(
    dtype_and_start_stop,
    num,
    base,
    axis,
    device,
    num_positional_args,
    fw,
):
    dtype, start_stop = dtype_and_start_stop
    helpers.test_function(
        input_dtypes=[ivy_np.float32, ivy_np.float32],
        as_variable_flags=False,
        with_out=False,
        num_positional_args=num_positional_args,
        native_array_flags=False,
        container_flags=False,
        instance_method=False,
        fw=fw,
        fn_name="logspace",
        test_rtol=(1,),  # if its less then one it'll test for inf
        test_atol=(1e-06,),
        test_values=True,
        start=np.asarray(start_stop[0], dtype=dtype[0]),
        stop=np.asarray(start_stop[1], dtype=dtype[1]),
        num=num,
        base=base,
        axis=axis,
        device=device,
    )


# arange
@given(
    start=st.integers(0, 5),
    stop=st.integers(0, 5) | st.none(),
    step=st.integers(-5, 5).filter(lambda x: True if x != 0 else False),
    dtype=st.sampled_from(ivy_np.valid_int_dtypes),
    num_positional_args=helpers.num_positional_args(fn_name="arange"),
    with_out=st.booleans(),
)
def test_arange(
    start,
    stop,
    step,
    dtype,
    device,
    num_positional_args,
    with_out,
    fw,
):
    helpers.test_function(
        input_dtypes=dtype,
        as_variable_flags=False,
        with_out=with_out,
        num_positional_args=num_positional_args,
        native_array_flags=False,
        container_flags=False,
        instance_method=False,
        fw=fw,
        fn_name="arange",
        start=start,
        stop=stop,
        step=step,
        dtype=dtype,
        device=device,
    )


# asarray
@given(
    dtype_and_x=helpers.dtype_and_values(
        available_dtypes=ivy_np.valid_numeric_dtypes,
        num_arrays=1,
        min_num_dims=0,
        max_num_dims=5,
        min_dim_size=1,
        max_dim_size=5,
    ),
    as_variable=st.booleans(),
    num_positional_args=helpers.num_positional_args(fn_name="asarray"),
    native_array=st.booleans(),
    instance_method=st.booleans(),
)
def test_asarray(
    dtype_and_x,
    device,
    as_variable,
    num_positional_args,
    native_array,
    instance_method,
    fw,
):
    dtype, x = dtype_and_x

    if instance_method:
        x = np.asarray(x)

    helpers.test_function(
        input_dtypes=dtype,
        as_variable_flags=as_variable,
        with_out=False,
        num_positional_args=num_positional_args,
        native_array_flags=native_array,
        container_flags=False,
        instance_method=instance_method,
        fw=fw,
        fn_name="asarray",
        object_in=x,
        dtype=dtype,
        device=device,
    )


# empty
@given(
    shape=helpers.get_shape(
        allow_none=False,
        min_num_dims=1,
        max_num_dims=5,
        min_dim_size=1,
        max_dim_size=10,
    ),
    dtype=st.sampled_from(ivy_np.valid_numeric_dtypes),
    with_out=st.booleans(),
    num_positional_args=helpers.num_positional_args(fn_name="empty"),
)
def test_empty(
    shape,
    dtype,
    device,
    with_out,
    num_positional_args,
    fw,
):

    helpers.test_function(
        input_dtypes=dtype,
        as_variable_flags=False,
        with_out=with_out,
        num_positional_args=num_positional_args,
        native_array_flags=False,
        container_flags=False,
        instance_method=False,
        fw=fw,
        fn_name="empty",
        shape=shape,
        dtype=dtype,
        device=device,
    )


# empty_like
@given(
    dtype_and_x=helpers.dtype_and_values(
        available_dtypes=ivy_np.valid_numeric_dtypes,
        num_arrays=1,
        min_num_dims=1,
        max_num_dims=5,
        min_dim_size=1,
        max_dim_size=5,
    ),
    as_variable=st.booleans(),
    with_out=st.booleans(),
    num_positional_args=helpers.num_positional_args(fn_name="empty_like"),
    native_array=st.booleans(),
    instance_method=st.booleans(),
)
def test_empty_like(
    dtype_and_x,
    device,
    as_variable,
    with_out,
    num_positional_args,
    native_array,
    instance_method,
    fw,
):
    dtype, x = dtype_and_x
    helpers.test_function(
        input_dtypes=dtype,
        as_variable_flags=as_variable,
        with_out=with_out,
        num_positional_args=num_positional_args,
        native_array_flags=native_array,
        container_flags=False,
        instance_method=instance_method,
        fw=fw,
        fn_name="empty_like",
        x=np.asarray(x),
        dtype=dtype,
        device=device,
    )


# eye
@given(
    n_rows=st.integers(min_value=0, max_value=5),
    n_cols=st.none() | st.integers(min_value=0, max_value=5),
    k=st.integers(min_value=-5, max_value=5),
    batch_shape=st.lists(st.integers(min_value=1, max_value=5), min_size=1, max_size=2),
    dtype=st.sampled_from(ivy_np.valid_int_dtypes),
    as_variable=st.booleans(),
    with_out=st.booleans(),
    num_positional_args=helpers.num_positional_args(fn_name="eye"),
)
def test_eye(
    n_rows,
    n_cols,
    k,
    batch_shape,
    dtype,
    device,
    as_variable,
    with_out,
    num_positional_args,
    fw,
):

    helpers.test_function(
        input_dtypes=dtype,
        as_variable_flags=as_variable,
        with_out=with_out,
        num_positional_args=num_positional_args,
        native_array_flags=False,
        container_flags=False,
        instance_method=False,
        fw=fw,
        fn_name="eye",
        n_rows=n_rows,
        n_cols=n_cols,
        k=k,
        batch_shape=batch_shape,
        dtype=dtype,
        device=device,
    )


# from_dlpack
@given(
    dtype_and_x=helpers.dtype_and_values(
        available_dtypes=ivy_np.valid_numeric_dtypes,
        num_arrays=1,
        min_num_dims=1,
        max_num_dims=5,
        min_dim_size=1,
        max_dim_size=5,
    ),
    as_variable=st.booleans(),
    with_out=st.booleans(),
    num_positional_args=helpers.num_positional_args(fn_name="from_dlpack"),
    native_array=st.booleans(),
    instance_method=st.booleans(),
)
def test_from_dlpack(
    dtype_and_x,
    as_variable,
    with_out,
    num_positional_args,
    native_array,
    instance_method,
    fw,
):
    dtype, x = dtype_and_x
    helpers.test_function(
        input_dtypes=dtype,
        as_variable_flags=as_variable,
        with_out=with_out,
        num_positional_args=num_positional_args,
        native_array_flags=native_array,
        container_flags=False,
        instance_method=instance_method,
        fw=fw,
        fn_name="from_dlpack",
        x=np.asarray(x, dtype=dtype),
    )


@st.composite
def _dtypes(draw):
    return draw(
        st.shared(
            helpers.list_of_length(
                x=st.sampled_from(ivy_np.valid_numeric_dtypes), length=1
            ),
            key="dtype",
        )
    )


@st.composite
def _fill_value(draw):
    dtype = draw(_dtypes())[0]
    if ivy.is_uint_dtype(dtype):
        return draw(st.integers(0, 5))
    if ivy.is_int_dtype(dtype):
        return draw(st.integers(-5, 5))
    return draw(st.floats(-5, 5))


# full
@given(
    shape=helpers.get_shape(
        allow_none=False,
        min_num_dims=1,
        max_num_dims=5,
        min_dim_size=1,
        max_dim_size=10,
    ),
    fill_value=_fill_value(),
    dtypes=_dtypes(),
    with_out=st.booleans(),
    num_positional_args=helpers.num_positional_args(fn_name="full"),
)
def test_full(
    shape,
    fill_value,
    dtypes,
    with_out,
    device,
    num_positional_args,
    fw,
):
    helpers.test_function(
        input_dtypes=dtypes[0],
        as_variable_flags=False,
        with_out=with_out,
        num_positional_args=num_positional_args,
        native_array_flags=False,
        container_flags=False,
        instance_method=False,
        fw=fw,
        fn_name="full",
        shape=shape,
        fill_value=fill_value,
        dtype=dtypes[0],
        device=device,
    )


@st.composite
def _dtype_and_values(draw):
    return draw(
        helpers.dtype_and_values(
            available_dtypes=ivy_np.valid_numeric_dtypes,
            num_arrays=1,
            min_num_dims=1,
            max_num_dims=5,
            min_dim_size=1,
            max_dim_size=5,
            dtype=draw(_dtypes()),
        )
    )


# full_like
@given(
    dtype_and_x=_dtype_and_values(),
    fill_value=_fill_value(),
    as_variable=st.booleans(),
    with_out=st.booleans(),
    num_positional_args=helpers.num_positional_args(fn_name="full_like"),
    native_array=st.booleans(),
    instance_method=st.booleans(),
)
def test_full_like(
    dtype_and_x,
    device,
    as_variable,
    with_out,
    num_positional_args,
    native_array,
    instance_method,
    fw,
    fill_value,
):
    dtype, x = dtype_and_x
    helpers.test_function(
        input_dtypes=dtype,
        as_variable_flags=as_variable,
        with_out=with_out,
        num_positional_args=num_positional_args,
        native_array_flags=native_array,
        container_flags=False,
        instance_method=instance_method,
        fw=fw,
        fn_name="full_like",
        x=np.asarray(x),
        fill_value=fill_value,
        dtype=dtype,
        device=device,
    )


# meshgrid


# ToDo: create arrays which are not only 1-d
array_shape = st.shared(
    st.lists(st.integers(min_value=1, max_value=5), min_size=1, max_size=1),
    key="array_shape",
)
dtype_shared = st.shared(st.sampled_from(ivy_np.valid_numeric_dtypes), key="dtype")


@given(
    arrays=st.lists(
        hnp.arrays(dtype=dtype_shared, shape=array_shape), min_size=1, max_size=3
    ),
    indexing=st.sampled_from(["xy", "ij"]),
    dtype=dtype_shared,
)
def test_meshgrid(
    arrays,
    indexing,
    dtype,
    fw,
):
    kw = {}
    i = 0
    for x_ in arrays:
        kw["x{}".format(i)] = np.asarray(x_, dtype=dtype)
        i += 1

    num_positional_args = len(arrays)

    helpers.test_function(
        input_dtypes=[dtype for _ in range(num_positional_args)],
        as_variable_flags=False,
        with_out=False,
        num_positional_args=num_positional_args,
        native_array_flags=False,
        container_flags=False,
        instance_method=False,
        fw=fw,
        fn_name="meshgrid",
        **kw,
        indexing=indexing
    )


# ones
@given(
    shape=helpers.get_shape(
        allow_none=False,
        min_num_dims=1,
        max_num_dims=5,
        min_dim_size=1,
        max_dim_size=10,
    ),
    dtype=st.sampled_from(ivy_np.valid_numeric_dtypes),
    with_out=st.booleans(),
    num_positional_args=helpers.num_positional_args(fn_name="ones"),
)
def test_ones(
    shape,
    dtype,
    with_out,
    device,
    num_positional_args,
    fw,
):
    helpers.test_function(
        input_dtypes=dtype,
        as_variable_flags=False,
        with_out=with_out,
        num_positional_args=num_positional_args,
        native_array_flags=False,
        container_flags=False,
        instance_method=False,
        fw=fw,
        fn_name="ones",
        shape=shape,
        dtype=dtype,
        device=device,
    )


# ones_like
@given(
    dtype_and_x=helpers.dtype_and_values(
        available_dtypes=ivy_np.valid_numeric_dtypes,
        num_arrays=1,
        min_num_dims=1,
        max_num_dims=5,
        min_dim_size=1,
        max_dim_size=5,
    ),
    as_variable=st.booleans(),
    with_out=st.booleans(),
    num_positional_args=st.integers(0, 1),
    native_array=st.booleans(),
    instance_method=st.booleans(),
)
def test_ones_like(
    dtype_and_x,
    device,
    as_variable,
    with_out,
    num_positional_args,
    native_array,
    instance_method,
    fw,
):
    dtype, x = dtype_and_x
    helpers.test_function(
        input_dtypes=dtype,
        as_variable_flags=as_variable,
        with_out=with_out,
        num_positional_args=num_positional_args,
        native_array_flags=native_array,
        container_flags=False,
        instance_method=instance_method,
        fw=fw,
        fn_name="ones_like",
        x=np.asarray(x, dtype=dtype),
        dtype=dtype,
        device=device,
    )


# tril
@given(
    dtype_and_x=helpers.dtype_and_values(
        available_dtypes=ivy_np.valid_numeric_dtypes,
        num_arrays=1,
        min_num_dims=2,
        max_num_dims=5,
        min_dim_size=1,
        max_dim_size=10,
    ),
    k=st.integers(-5, 5),
    as_variable=st.booleans(),
    with_out=st.booleans(),
    num_positional_args=helpers.num_positional_args(fn_name="tril"),
    native_array=st.booleans(),
    instance_method=st.booleans(),
)
def test_tril(
    dtype_and_x,
    k,
    as_variable,
    with_out,
    num_positional_args,
    native_array,
    instance_method,
    fw,
):
    dtype, x = dtype_and_x

    helpers.test_function(
        input_dtypes=dtype,
        as_variable_flags=as_variable,
        with_out=with_out,
        num_positional_args=num_positional_args,
        native_array_flags=native_array,
        container_flags=False,
        instance_method=instance_method,
        fw=fw,
        fn_name="tril",
        x=np.asarray(x),
        k=k,
    )


# triu
@given(
    dtype_and_x=helpers.dtype_and_values(
        available_dtypes=ivy_np.valid_numeric_dtypes,
        num_arrays=1,
        min_num_dims=2,
        max_num_dims=5,
        min_dim_size=1,
        max_dim_size=10,
    ),
    k=st.integers(-5, 5),
    as_variable=st.booleans(),
    with_out=st.booleans(),
    num_positional_args=helpers.num_positional_args(fn_name="triu"),
    native_array=st.booleans(),
    instance_method=st.booleans(),
)
def test_triu(
    dtype_and_x,
    k,
    as_variable,
    with_out,
    num_positional_args,
    native_array,
    instance_method,
    fw,
):
    dtype, x = dtype_and_x

    helpers.test_function(
        input_dtypes=dtype,
        as_variable_flags=as_variable,
        with_out=with_out,
        num_positional_args=num_positional_args,
        native_array_flags=native_array,
        container_flags=False,
        instance_method=instance_method,
        fw=fw,
        fn_name="triu",
        x=np.asarray(x),
        k=k,
    )


# zeros
@given(
    shape=helpers.get_shape(
        allow_none=False,
        min_num_dims=1,
        max_num_dims=5,
        min_dim_size=1,
        max_dim_size=10,
    ),
    dtype=st.sampled_from(ivy_np.valid_int_dtypes),
    with_out=st.booleans(),
    num_positional_args=helpers.num_positional_args(fn_name="zeros"),
)
def test_zeros(
    shape,
    dtype,
    device,
    with_out,
    num_positional_args,
    fw,
):
    helpers.test_function(
        input_dtypes=dtype,
        as_variable_flags=False,
        with_out=with_out,
        num_positional_args=num_positional_args,
        native_array_flags=False,
        container_flags=False,
        instance_method=False,
        fw=fw,
        fn_name="zeros",
        shape=shape,
        dtype=dtype,
        device=device,
    )


# zeros_like
@given(
    dtype_and_x=helpers.dtype_and_values(
        available_dtypes=ivy_np.valid_numeric_dtypes,
        num_arrays=1,
        min_num_dims=2,
        max_num_dims=5,
        min_dim_size=1,
        max_dim_size=10,
    ),
    as_variable=st.booleans(),
    with_out=st.booleans(),
    num_positional_args=helpers.num_positional_args(fn_name="zeros_like"),
    native_array=st.booleans(),
    instance_method=st.booleans(),
)
def test_zeros_like(
    dtype_and_x,
    device,
    as_variable,
    with_out,
    num_positional_args,
    native_array,
    instance_method,
    fw,
):
    dtype, x = dtype_and_x
    helpers.test_function(
        input_dtypes=dtype,
        as_variable_flags=as_variable,
        with_out=with_out,
        num_positional_args=num_positional_args,
        native_array_flags=native_array,
        container_flags=False,
        instance_method=instance_method,
        fw=fw,
        fn_name="zeros_like",
        x=np.asarray(x, dtype=dtype),
        dtype=dtype,
        device=device,
    )<|MERGE_RESOLUTION|>--- conflicted
+++ resolved
@@ -109,15 +109,10 @@
         max_value=None,
         min_num_dims=1,
         max_num_dims=1,
-<<<<<<< HEAD
         min_dim_size=1,
         max_dim_size=5,
         shared_dtype=True,
-=======
-        min_dim_size=2,
-        max_dim_size=2,
         safety_factor=0.5,
->>>>>>> c472aab3
     ),
     num=st.integers(1, 5),
     base=st.floats(min_value=0.1, max_value=10.0),
