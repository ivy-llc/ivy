--- conflicted
+++ resolved
@@ -197,10 +197,7 @@
 @given(
     dtype_and_x=helpers.dtype_and_values(
         available_dtypes=helpers.get_dtypes("numeric"),
-<<<<<<< HEAD
         num_arrays=st.integers(min_value=1, max_value=10),
-=======
->>>>>>> 7404405d
         min_num_dims=0,
         max_num_dims=5,
         min_dim_size=1,
