--- conflicted
+++ resolved
@@ -314,11 +314,7 @@
     n_rows=st.integers(min_value=0, max_value=5),
     n_cols=st.none() | st.integers(min_value=0, max_value=5),
     k=st.integers(min_value=-5, max_value=5),
-<<<<<<< HEAD
-    batch_shape=helpers.lists(st.integers(1, 5), min_size=1, max_size=2),
-=======
     batch_shape=st.lists(st.integers(min_value=1, max_value=5), min_size=1, max_size=2),
->>>>>>> e96d6792
     dtype=st.sampled_from(ivy_np.valid_int_dtypes),
     as_variable=st.booleans(),
     with_out=st.booleans(),
