--- conflicted
+++ resolved
@@ -213,11 +213,7 @@
         max_dim_size=10,
     ),
     num_positional_args=helpers.num_positional_args(fn_name="asarray"),
-<<<<<<< HEAD
-    data=st.data(),
-=======
-    native_array=st.booleans(),
->>>>>>> 13b2f6f0
+    data=st.data(),
 )
 @handle_cmd_line_args
 def test_asarray(
@@ -585,7 +581,7 @@
         fw=fw,
         fn_name="meshgrid",
         **kw,
-        indexing=indexing
+        indexing=indexing,
     )
 
 
@@ -639,16 +635,8 @@
         min_dim_size=1,
         max_dim_size=10,
     ),
-<<<<<<< HEAD
     num_positional_args=st.integers(0, 1),
     data=st.data(),
-=======
-    as_variable=st.booleans(),
-    with_out=st.booleans(),
-    num_positional_args=helpers.num_positional_args(fn_name="ones_like"),
-    native_array=st.booleans(),
-    instance_method=st.booleans(),
->>>>>>> 13b2f6f0
 )
 @handle_cmd_line_args
 def test_ones_like(
@@ -690,13 +678,7 @@
         min_dim_size=1,
         max_dim_size=10,
     ),
-<<<<<<< HEAD
-    k=st.integers(-5, 5),
-=======
     k=st.integers(-10, 10),
-    as_variable=st.booleans(),
-    with_out=st.booleans(),
->>>>>>> 13b2f6f0
     num_positional_args=helpers.num_positional_args(fn_name="tril"),
     data=st.data(),
 )
@@ -740,13 +722,7 @@
         min_dim_size=1,
         max_dim_size=10,
     ),
-<<<<<<< HEAD
-    k=st.integers(-5, 5),
-=======
     k=st.integers(-10, 10),
-    as_variable=st.booleans(),
-    with_out=st.booleans(),
->>>>>>> 13b2f6f0
     num_positional_args=helpers.num_positional_args(fn_name="triu"),
     data=st.data(),
 )
