"""Collection of tests for creation functions."""

# global
import numpy as np
from hypothesis import given, strategies as st

# local
import ivy
import ivy_tests.test_ivy.helpers as helpers
import ivy.functional.backends.numpy as ivy_np
import hypothesis.extra.numpy as hnp


# native_array
@given(
    dtype_and_x=helpers.dtype_and_values(
        available_dtypes=ivy_np.valid_numeric_dtypes,
        n_arrays=1,
        min_num_dims=1,
        max_num_dims=5,
        min_dim_size=1,
        max_dim_size=10,
        shared_dtype=True,
    ),
    as_variable=st.booleans(),
    num_positional_args=helpers.num_positional_args(fn_name="native_array"),
    native_array=st.booleans(),
    instance_method=st.booleans(),
)
def test_native_array(
    dtype_and_x,
    as_variable,
    num_positional_args,
    native_array,
    instance_method,
    fw,
    device,
):
    dtype, x = dtype_and_x
    helpers.test_function(
        input_dtypes=dtype,
        as_variable_flags=as_variable,
        with_out=False,
        num_positional_args=num_positional_args,
        native_array_flags=native_array,
        container_flags=False,
        instance_method=instance_method,
        fw=fw,
        fn_name="native_array",
        x=np.asarray(x),
        dtype=dtype,
        device=device,
    )


# linspace
@given(
    dtype_and_start_stop=helpers.dtype_and_values(
        available_dtypes=ivy_np.valid_numeric_dtypes,
        n_arrays=1,
        allow_inf=False,
        min_num_dims=1,
        max_num_dims=1,
        min_dim_size=2,
        max_dim_size=2,
    ),
    num=st.integers(1, 5),
    axis=st.none(),
    num_positional_args=helpers.num_positional_args(fn_name="linspace"),
)
def test_linspace(
    dtype_and_start_stop,
    num,
    axis,
    device,
    num_positional_args,
    fw,
):
    dtype, start_stop = dtype_and_start_stop
    helpers.test_function(
        input_dtypes=dtype,
        as_variable_flags=False,
        with_out=False,
        num_positional_args=num_positional_args,
        native_array_flags=False,
        container_flags=False,
        instance_method=False,
        fw=fw,
        fn_name="linspace",
        start=start_stop[0],
        stop=start_stop[1],
        num=num,
        axis=axis,
        device=device,
        dtype=dtype,
    )


# logspace
@given(
    dtype_and_start_stop=helpers.dtype_and_values(
        available_dtypes=ivy_np.valid_numeric_dtypes,
        n_arrays=1,
        allow_inf=False,
        min_num_dims=1,
        max_num_dims=1,
        min_dim_size=2,
        max_dim_size=2,
    ),
    num=st.integers(1, 5),
    base=st.floats(min_value=0.1, max_value=10.0),
    axis=st.none(),
    num_positional_args=helpers.num_positional_args(fn_name="logspace"),
)
def test_logspace(
    dtype_and_start_stop,
    num,
    base,
    axis,
    device,
    num_positional_args,
    fw,
):
    dtype, start_stop = dtype_and_start_stop
    helpers.test_function(
        input_dtypes=dtype,
        as_variable_flags=False,
        with_out=False,
        num_positional_args=num_positional_args,
        native_array_flags=False,
        container_flags=False,
        instance_method=False,
        fw=fw,
        fn_name="logspace",
        test_rtol=(1,),  # if its less then one it'll test for inf
        test_atol=(1e-06,),
        test_values=True,
        start=start_stop[0],
        stop=start_stop[1],
        num=num,
        base=base,
        axis=axis,
        device=device,
    )


# arange
@given(
    start=st.integers(0, 5),
    stop=st.integers(0, 5) | st.none(),
    step=st.integers(-5, 5).filter(lambda x: True if x != 0 else False),
    dtype=st.sampled_from(ivy_np.valid_int_dtypes),
    num_positional_args=helpers.num_positional_args(fn_name="arange"),
    with_out=st.booleans(),
)
def test_arange(
    start,
    stop,
    step,
    dtype,
    device,
    num_positional_args,
    with_out,
    fw,
):
    helpers.test_function(
        input_dtypes=dtype,
        as_variable_flags=False,
        with_out=with_out,
        num_positional_args=num_positional_args,
        native_array_flags=False,
        container_flags=False,
        instance_method=False,
        fw=fw,
        fn_name="arange",
        start=start,
        stop=stop,
        step=step,
        dtype=dtype,
        device=device,
    )


# asarray
@given(
    dtype_and_x=helpers.dtype_and_values(
        available_dtypes=ivy_np.valid_numeric_dtypes,
        n_arrays=1,
        min_num_dims=0,
        max_num_dims=5,
        min_dim_size=1,
        max_dim_size=5,
    ),
    as_variable=st.booleans(),
    num_positional_args=helpers.num_positional_args(fn_name="asarray"),
    native_array=st.booleans(),
    instance_method=st.booleans(),
)
def test_asarray(
    dtype_and_x,
    device,
    as_variable,
    num_positional_args,
    native_array,
    instance_method,
    fw,
):
    dtype, x = dtype_and_x

    if instance_method:
        x = np.asarray(x)

    helpers.test_function(
        input_dtypes=dtype,
        as_variable_flags=as_variable,
        with_out=False,
        num_positional_args=num_positional_args,
        native_array_flags=native_array,
        container_flags=False,
        instance_method=instance_method,
        fw=fw,
        fn_name="asarray",
        object_in=x,
        dtype=dtype,
        device=device,
    )


# empty
@given(
    shape=helpers.get_shape(
        allow_none=False,
        min_num_dims=1,
        max_num_dims=5,
        min_dim_size=1,
        max_dim_size=10,
    ),
    dtype=st.sampled_from(ivy_np.valid_numeric_dtypes),
    with_out=st.booleans(),
    num_positional_args=helpers.num_positional_args(fn_name="empty"),
)
def test_empty(
    shape,
    dtype,
    device,
    with_out,
    num_positional_args,
    fw,
):

    helpers.test_function(
        input_dtypes=dtype,
        as_variable_flags=False,
        with_out=with_out,
        num_positional_args=num_positional_args,
        native_array_flags=False,
        container_flags=False,
        instance_method=False,
        fw=fw,
        fn_name="empty",
        shape=shape,
        dtype=dtype,
        device=device,
    )


# empty_like
@given(
    dtype_and_x=helpers.dtype_and_values(
        available_dtypes=ivy_np.valid_numeric_dtypes,
        n_arrays=1,
        min_num_dims=1,
        max_num_dims=5,
        min_dim_size=1,
        max_dim_size=5,
    ),
    as_variable=st.booleans(),
    with_out=st.booleans(),
    num_positional_args=helpers.num_positional_args(fn_name="empty_like"),
    native_array=st.booleans(),
    instance_method=st.booleans(),
)
def test_empty_like(
    dtype_and_x,
    device,
    as_variable,
    with_out,
    num_positional_args,
    native_array,
    instance_method,
    fw,
):
    dtype, x = dtype_and_x
    helpers.test_function(
        input_dtypes=dtype,
        as_variable_flags=as_variable,
        with_out=with_out,
        num_positional_args=num_positional_args,
        native_array_flags=native_array,
        container_flags=False,
        instance_method=instance_method,
        fw=fw,
        fn_name="empty_like",
        x=np.asarray(x),
        dtype=dtype,
        device=device,
    )


# eye
@given(
    n_rows=st.integers(min_value=0, max_value=5),
    n_cols=st.none() | st.integers(min_value=0, max_value=5),
    k=st.integers(min_value=-5, max_value=5),
    dtype=st.sampled_from(ivy_np.valid_int_dtypes),
    as_variable=st.booleans(),
    with_out=st.booleans(),
    num_positional_args=helpers.num_positional_args(fn_name="eye"),
)
def test_eye(
    n_rows,
    n_cols,
    k,
    dtype,
    device,
    as_variable,
    with_out,
    num_positional_args,
    fw,
):

    helpers.test_function(
        input_dtypes=dtype,
        as_variable_flags=as_variable,
        with_out=with_out,
        num_positional_args=num_positional_args,
        native_array_flags=False,
        container_flags=False,
        instance_method=False,
        fw=fw,
        fn_name="eye",
        n_rows=n_rows,
        n_cols=n_cols,
        k=k,
        dtype=dtype,
        device=device,
    )


# from_dlpack
@given(
    dtype_and_x=helpers.dtype_and_values(
        available_dtypes=ivy_np.valid_numeric_dtypes,
        n_arrays=1,
        min_num_dims=1,
        max_num_dims=5,
        min_dim_size=1,
        max_dim_size=5,
    ),
    as_variable=st.booleans(),
    with_out=st.booleans(),
    num_positional_args=helpers.num_positional_args(fn_name="from_dlpack"),
    native_array=st.booleans(),
    instance_method=st.booleans(),
)
def test_from_dlpack(
    dtype_and_x,
    as_variable,
    with_out,
    num_positional_args,
    native_array,
    instance_method,
    fw,
):
    if fw == "tensorflow" or fw == "jax":  # not working at time of commit
        return
    dtype, x = dtype_and_x
    helpers.test_function(
        input_dtypes=dtype,
        as_variable_flags=as_variable,
        with_out=with_out,
        num_positional_args=num_positional_args,
        native_array_flags=native_array,
        container_flags=False,
        instance_method=instance_method,
        fw=fw,
        fn_name="from_dlpack",
        x=np.asarray(x, dtype=dtype),
    )


# full
@given(
    shape=helpers.get_shape(
        allow_none=False,
        min_num_dims=1,
        max_num_dims=5,
        min_dim_size=1,
        max_dim_size=10,
    ),
    fill_value=st.integers(0, 5) | st.floats(0.0, 5.0),
    dtype=st.sampled_from(ivy_np.valid_numeric_dtypes),
    with_out=st.booleans(),
    num_positional_args=helpers.num_positional_args(fn_name="full"),
)
def test_full(
    shape,
    fill_value,
    dtype,
    with_out,
    device,
    num_positional_args,
    fw,
):

    if type(fill_value) == float and dtype in ivy_np.valid_int_dtypes:
        return

    helpers.test_function(
        input_dtypes=dtype,
        as_variable_flags=False,
        with_out=with_out,
        num_positional_args=num_positional_args,
        native_array_flags=False,
        container_flags=False,
        instance_method=False,
        fw=fw,
        fn_name="full",
        shape=shape,
        fill_value=fill_value,
        dtype=dtype,
        device=device,
    )


@st.composite
def _dtype(draw):
    return draw(
        st.shared(
            helpers.list_of_length(st.sampled_from(ivy_np.valid_numeric_dtypes), 1),
            key="dtype",
        )
    )


@st.composite
def _fill_value(draw):
    dtype = draw(_dtype())[0]
    if ivy.is_int_dtype(dtype):
        # ToDo: set min to -5 for int and add an explicitl uint check, once
        #  ivy.is_uint_dtype is implemented
        return draw(st.integers(0, 5))
    return draw(st.floats(-5, 5))


@st.composite
def _dtype_and_values(draw):
    return draw(
        helpers.dtype_and_values(
            ivy_np.valid_numeric_dtypes,
            n_arrays=1,
            min_num_dims=1,
            max_num_dims=5,
            min_dim_size=1,
            max_dim_size=5,
            dtype=draw(_dtype()),
        )
    )


# full_like()
@given(
<<<<<<< HEAD
    dtype_and_x=helpers.dtype_and_values(
        available_dtypes=ivy_np.valid_numeric_dtypes,
        n_arrays=1,
        min_num_dims=1,
        max_num_dims=5,
        min_dim_size=1,
        max_dim_size=5,
    ),
    fill_value=st.integers(-5, 5) | st.floats(-5, 5),
=======
    dtype_and_x=_dtype_and_values(),
    fill_value=_fill_value(),
>>>>>>> 01cfda0d
    as_variable=st.booleans(),
    with_out=st.booleans(),
    num_positional_args=helpers.num_positional_args(fn_name="full_like"),
    native_array=st.booleans(),
    instance_method=st.booleans(),
)
def test_full_like(
    dtype_and_x,
    device,
    as_variable,
    with_out,
    num_positional_args,
    native_array,
    instance_method,
    fw,
    fill_value,
):
    dtype, x = dtype_and_x
    helpers.test_function(
        input_dtypes=dtype,
        as_variable_flags=as_variable,
        with_out=with_out,
        num_positional_args=num_positional_args,
        native_array_flags=native_array,
        container_flags=False,
        instance_method=instance_method,
        fw=fw,
        fn_name="full_like",
        x=np.asarray(x),
        fill_value=fill_value,
        dtype=dtype,
        device=device,
    )


# meshgrid


# ToDo: create arrays which are not only 1-d
array_shape = st.shared(
    st.lists(st.integers(min_value=1, max_value=5), min_size=1, max_size=1),
    key="array_shape",
)
dtype_shared = st.shared(st.sampled_from(ivy_np.valid_numeric_dtypes), key="dtype")


@given(
    arrays=st.lists(
        hnp.arrays(dtype=dtype_shared, shape=array_shape), min_size=1, max_size=3
    ),
    dtype=dtype_shared,
)
def test_meshgrid(
    arrays,
    dtype,
    fw,
):

    kw = {}
    i = 0
    for x_ in arrays:
        kw["x{}".format(i)] = np.asarray(x_, dtype=dtype)
        i += 1

    num_positional_args = len(arrays)

    helpers.test_function(
        input_dtypes=[dtype for _ in range(num_positional_args)],
        as_variable_flags=False,
        with_out=False,
        num_positional_args=num_positional_args,
        native_array_flags=False,
        container_flags=False,
        instance_method=False,
        fw=fw,
        fn_name="meshgrid",
        **kw,
    )


# ones
@given(
    shape=helpers.get_shape(
        allow_none=False,
        min_num_dims=1,
        max_num_dims=5,
        min_dim_size=1,
        max_dim_size=10,
    ),
    dtype=st.sampled_from(ivy_np.valid_numeric_dtypes),
    with_out=st.booleans(),
    num_positional_args=helpers.num_positional_args(fn_name="ones"),
)
def test_ones(
    shape,
    dtype,
    with_out,
    device,
    num_positional_args,
    fw,
):
    helpers.test_function(
        input_dtypes=dtype,
        as_variable_flags=False,
        with_out=with_out,
        num_positional_args=num_positional_args,
        native_array_flags=False,
        container_flags=False,
        instance_method=False,
        fw=fw,
        fn_name="ones",
        shape=shape,
        dtype=dtype,
        device=device,
    )


# ones_like
@given(
    dtype_and_x=helpers.dtype_and_values(
        available_dtypes=ivy_np.valid_numeric_dtypes,
        n_arrays=1,
        min_num_dims=1,
        max_num_dims=5,
        min_dim_size=1,
        max_dim_size=5,
    ),
    as_variable=st.booleans(),
    with_out=st.booleans(),
    num_positional_args=st.integers(0, 1),
    native_array=st.booleans(),
    instance_method=st.booleans(),
)
def test_ones_like(
    dtype_and_x,
    device,
    as_variable,
    with_out,
    num_positional_args,
    native_array,
    instance_method,
    fw,
):
    dtype, x = dtype_and_x
    helpers.test_function(
        input_dtypes=dtype,
        as_variable_flags=as_variable,
        with_out=with_out,
        num_positional_args=num_positional_args,
        native_array_flags=native_array,
        container_flags=False,
        instance_method=instance_method,
        fw=fw,
        fn_name="ones_like",
        x=np.asarray(x, dtype=dtype),
        dtype=dtype,
        device=device,
    )


# tril
@given(
    dtype_and_x=helpers.dtype_and_values(
        available_dtypes=ivy_np.valid_numeric_dtypes,
        n_arrays=1,
        min_num_dims=2,
        max_num_dims=5,
        min_dim_size=1,
        max_dim_size=10,
    ),
    k=st.integers(-5, 5),
    as_variable=st.booleans(),
    with_out=st.booleans(),
    num_positional_args=helpers.num_positional_args(fn_name="tril"),
    native_array=st.booleans(),
    instance_method=st.booleans(),
)
def test_tril(
    dtype_and_x,
    k,
    as_variable,
    with_out,
    num_positional_args,
    native_array,
    instance_method,
    fw,
):
    dtype, x = dtype_and_x

    helpers.test_function(
        input_dtypes=dtype,
        as_variable_flags=as_variable,
        with_out=with_out,
        num_positional_args=num_positional_args,
        native_array_flags=native_array,
        container_flags=False,
        instance_method=instance_method,
        fw=fw,
        fn_name="tril",
        x=np.asarray(x),
        k=k,
    )


# triu
@given(
    dtype_and_x=helpers.dtype_and_values(
        available_dtypes=ivy_np.valid_numeric_dtypes,
        n_arrays=1,
        min_num_dims=2,
        max_num_dims=5,
        min_dim_size=1,
        max_dim_size=10,
    ),
    k=st.integers(-5, 5),
    as_variable=st.booleans(),
    with_out=st.booleans(),
    num_positional_args=helpers.num_positional_args(fn_name="triu"),
    native_array=st.booleans(),
    instance_method=st.booleans(),
)
def test_triu(
    dtype_and_x,
    k,
    as_variable,
    with_out,
    num_positional_args,
    native_array,
    instance_method,
    fw,
):
    dtype, x = dtype_and_x

    helpers.test_function(
        input_dtypes=dtype,
        as_variable_flags=as_variable,
        with_out=with_out,
        num_positional_args=num_positional_args,
        native_array_flags=native_array,
        container_flags=False,
        instance_method=instance_method,
        fw=fw,
        fn_name="triu",
        x=np.asarray(x),
        k=k,
    )


# zeros
@given(
    shape=helpers.get_shape(
        allow_none=False,
        min_num_dims=1,
        max_num_dims=5,
        min_dim_size=1,
        max_dim_size=10,
    ),
    dtype=st.sampled_from(ivy_np.valid_int_dtypes),
    with_out=st.booleans(),
    num_positional_args=helpers.num_positional_args(fn_name="zeros"),
)
def test_zeros(
    shape,
    dtype,
    device,
    with_out,
    num_positional_args,
    fw,
):
    helpers.test_function(
        input_dtypes=dtype,
        as_variable_flags=False,
        with_out=with_out,
        num_positional_args=num_positional_args,
        native_array_flags=False,
        container_flags=False,
        instance_method=False,
        fw=fw,
        fn_name="zeros",
        shape=shape,
        dtype=dtype,
        device=device,
    )


# zeros_like
@given(
    dtype_and_x=helpers.dtype_and_values(
        available_dtypes=ivy_np.valid_numeric_dtypes,
        n_arrays=1,
        min_num_dims=2,
        max_num_dims=5,
        min_dim_size=1,
        max_dim_size=10,
    ),
    as_variable=st.booleans(),
    with_out=st.booleans(),
    num_positional_args=helpers.num_positional_args(fn_name="zeros_like"),
    native_array=st.booleans(),
    instance_method=st.booleans(),
)
def test_zeros_like(
    dtype_and_x,
    device,
    as_variable,
    with_out,
    num_positional_args,
    native_array,
    instance_method,
    fw,
):
    dtype, x = dtype_and_x
    helpers.test_function(
        input_dtypes=dtype,
        as_variable_flags=as_variable,
        with_out=with_out,
        num_positional_args=num_positional_args,
        native_array_flags=native_array,
        container_flags=False,
        instance_method=instance_method,
        fw=fw,
        fn_name="zeros_like",
        x=np.asarray(x, dtype=dtype),
        dtype=dtype,
        device=device,
    )<|MERGE_RESOLUTION|>--- conflicted
+++ resolved
@@ -470,20 +470,8 @@
 
 # full_like()
 @given(
-<<<<<<< HEAD
-    dtype_and_x=helpers.dtype_and_values(
-        available_dtypes=ivy_np.valid_numeric_dtypes,
-        n_arrays=1,
-        min_num_dims=1,
-        max_num_dims=5,
-        min_dim_size=1,
-        max_dim_size=5,
-    ),
-    fill_value=st.integers(-5, 5) | st.floats(-5, 5),
-=======
     dtype_and_x=_dtype_and_values(),
     fill_value=_fill_value(),
->>>>>>> 01cfda0d
     as_variable=st.booleans(),
     with_out=st.booleans(),
     num_positional_args=helpers.num_positional_args(fn_name="full_like"),
