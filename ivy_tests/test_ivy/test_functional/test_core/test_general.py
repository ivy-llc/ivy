--- conflicted
+++ resolved
@@ -1300,7 +1300,6 @@
     container=st.booleans(),
     instance_method=st.booleans(),
 )
-<<<<<<< HEAD
 def test_einops_repeat(
     x,
     pattern_and_axes_lengths,
@@ -1313,9 +1312,6 @@
     fw,
     device,
 ):
-=======
-def test_einops_repeat(x, pattern_and_axes_lengths, with_out, as_variable, num_positional_args, native_array, container, instance_method, fw):
->>>>>>> 0fb3382c
     pattern, axes_lengths = pattern_and_axes_lengths
     dtype, x = x
     x = [x]
@@ -1377,16 +1373,12 @@
     ),
     tensor_fn=st.sampled_from([ivy.array, helpers.var_fn]),
 )
-<<<<<<< HEAD
-def test_inplace_update(x_val_and_dtypes, tensor_fn, device):
-=======
 def test_inplace_update(
     x_val_and_dtypes, 
     tensor_fn, 
     device
 ):
     # ToDo: Ask Daniel about tensor_fn, we use it here since we don't use helpers.test_function
->>>>>>> 0fb3382c
     dtypes = x_val_and_dtypes[0]
     x, val = x_val_and_dtypes[1]
     x = tensor_fn(x, dtype="float32", device=device)
