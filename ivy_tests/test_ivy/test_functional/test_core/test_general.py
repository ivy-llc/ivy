--- conflicted
+++ resolved
@@ -218,20 +218,13 @@
         as_variable_flags=as_variable,
         with_out=with_out,
         native_array_flags=native_array,
-<<<<<<< HEAD
-        container_flags=container_flags,
-        instance_method=instance_method,
-        on_device=on_device,
-        fw=backend_fw,
-        fn_name=fn_name,
-=======
-        container_flags=[False],
-        instance_method=False,
-        fw=fw,
-        fn_name="get_item",
+        container_flags=container_flags,
+        instance_method=instance_method,
+        on_device=on_device,
+        fw=backend_fw,
+        fn_name=fn_name,
         test_gradients=True,
         xs_grad_idxs=[["0"]],
->>>>>>> 72ae80c4
         x=x,
         query=indices,
     )
@@ -469,40 +462,15 @@
 
 
 # clip_vector_norm
-<<<<<<< HEAD
 @handle_test(
     fn_tree="functional.ivy.clip_vector_norm",
-    dtype_x=helpers.dtype_and_values(
-        available_dtypes=helpers.get_dtypes("float", key="clip_vector_norm"),
-        min_num_dims=1,
-        large_abs_safety_factor=16,
-        small_abs_safety_factor=64,
-        safety_factor_scale="log",
-    ),
-    max_norm_n_p=helpers.dtype_and_values(
-        available_dtypes=helpers.get_dtypes("float", key="clip_vector_norm"),
-        num_arrays=2,
-        large_abs_safety_factor=16,
-        small_abs_safety_factor=64,
-        safety_factor_scale="log",
-        shape=(),
-    ),
+    dtype_x_max_norm_p=_vector_norm_helper(),
 )
 def test_clip_vector_norm(
-    dtype_x,
-    max_norm_n_p,
-=======
-@handle_cmd_line_args
-@given(
-    dtype_x_max_norm_p=_vector_norm_helper(),
-    num_positional_args=helpers.num_positional_args(fn_name="clip_vector_norm"),
-)
-def test_clip_vector_norm(
+    *,
     dtype_x_max_norm_p,
     as_variable,
->>>>>>> 72ae80c4
-    num_positional_args,
-    as_variable,
+    num_positional_args,
     with_out,
     native_array,
     container_flags,
