--- conflicted
+++ resolved
@@ -529,7 +529,6 @@
 
 
 # floormod
-<<<<<<< HEAD
 # @given(
 #     xy=helpers.dtype_and_values(ivy_np.valid_numeric_dtype_strs, n_arrays=2),
 #     as_variable=st.booleans(),
@@ -537,7 +536,8 @@
 #     num_positional_args=st.integers(1, 2),
 #     native_array=st.booleans(),
 #     container=st.booleans(),
-#     instance_method=st.booleans())
+#     instance_method=st.booleans(),
+# )
 # def test_floormod(
 #     xy,
 #     as_variable,
@@ -548,7 +548,7 @@
 #     instance_method,
 #     device,
 #     call,
-#     fw
+#     fw,
 # ):
 #     # smoke test
 #     dtype = xy[0]
@@ -569,52 +569,8 @@
 #         fw,
 #         "floormod",
 #         x=np.asarray(x, dtype=dtype[0]),
-#         y=np.asarray(divisor, dtype=dtype[1])
+#         y=np.asarray(divisor, dtype=dtype[1]),
 #     )
-=======
-@given(
-    xy=helpers.dtype_and_values(ivy_np.valid_numeric_dtype_strs, n_arrays=2),
-    as_variable=st.booleans(),
-    with_out=st.booleans(),
-    num_positional_args=st.integers(1, 2),
-    native_array=st.booleans(),
-    container=st.booleans(),
-    instance_method=st.booleans(),
-)
-def test_floormod(
-    xy,
-    as_variable,
-    with_out,
-    num_positional_args,
-    native_array,
-    container,
-    instance_method,
-    device,
-    call,
-    fw,
-):
-    # smoke test
-    dtype = xy[0]
-    x = xy[1][0]
-    divisor = np.abs(xy[1][1])
-    if 0 in divisor:
-        return
-    if fw == "torch" and any(d in ["uint16", "uint32", "uint64"] for d in dtype):
-        return
-    helpers.test_array_function(
-        dtype,
-        as_variable,
-        with_out,
-        num_positional_args,
-        native_array,
-        container,
-        instance_method,
-        fw,
-        "floormod",
-        x=np.asarray(x, dtype=dtype[0]),
-        y=np.asarray(divisor, dtype=dtype[1]),
-    )
->>>>>>> 1907fa69
 
 
 # linspace
