"""Collection of tests for unified general functions."""

# global
import time
import math
from types import SimpleNamespace

try:
    import tensorflow as tf
except ImportError:
    tf = SimpleNamespace()
    tf.__version__ = None


try:
    import jax.numpy as jnp
except ImportError:
    jnp = SimpleNamespace()

import pytest
from hypothesis import given, assume, strategies as st
import numpy as np
from collections.abc import Sequence

try:
    import torch.multiprocessing as multiprocessing
except ImportError:
    multiprocessing = SimpleNamespace()

# local
import threading
import ivy

try:
    import ivy.functional.backends.jax
except ImportError:
    ivy.functional.backends.jax = SimpleNamespace()

try:
    import ivy.functional.backends.tensorflow
except ImportError:
    ivy.functional.backends.tensorflow = SimpleNamespace()

try:
    import ivy.functional.backends.torch
except ImportError:
    ivy.functional.backends.torch = SimpleNamespace()

import ivy_tests.test_ivy.helpers as helpers
from ivy_tests.test_ivy.helpers import handle_test
from ivy_tests.test_ivy.helpers.assertions import assert_all_close
from ivy_tests.test_ivy.test_functional.test_core.test_elementwise import pow_helper

# Helpers #
# --------#


def _get_shape_of_list(lst, shape=()):
    if not lst:
        return []
    if not isinstance(lst, Sequence):
        return shape
    if isinstance(lst[0], Sequence):
        length = len(lst[0])
        if not all(len(item) == length for item in lst):
            msg = "not all lists have the same length"
            raise ValueError(msg)
    shape += (len(lst),)
    shape = _get_shape_of_list(lst[0], shape)
    return shape


# Tests #
# ------#


@given(fw_str=st.sampled_from(["numpy", "jax", "torch", "tensorflow"]))
def test_set_framework(fw_str):
    ivy.set_backend(fw_str)
    ivy.previous_backend()


def test_use_within_use_framework():
    with ivy.functional.backends.numpy.use:
        pass
    with ivy.functional.backends.jax.use:
        pass
    with ivy.functional.backends.tensorflow.use:
        pass
    with ivy.functional.backends.torch.use:
        pass


# match_kwargs
@given(allow_duplicates=st.booleans())
def test_match_kwargs(allow_duplicates):
    def func_a(a, b, c=2):
        pass

    def func_b(a, d, e=5):
        return None

    class ClassA:
        def __init__(self, c, f, g=3):
            pass

    kwargs = {"a": 0, "b": 1, "c": 2, "d": 3, "e": 4, "f": 5, "g": 6}
    kwfa, kwfb, kwca = ivy.match_kwargs(
        kwargs, func_a, func_b, ClassA, allow_duplicates=allow_duplicates
    )
    if allow_duplicates:
        assert kwfa == {"a": 0, "b": 1, "c": 2}
        assert kwfb == {"a": 0, "d": 3, "e": 4}
        assert kwca == {"c": 2, "f": 5, "g": 6}
    else:
        assert kwfa == {"a": 0, "b": 1, "c": 2}
        assert kwfb == {"d": 3, "e": 4}
        assert kwca == {"f": 5, "g": 6}


# get_referrers_recursive
def test_get_referrers_recursive():
    class SomeClass:
        def __init__(self):
            self.x = [1, 2]
            self.y = [self.x]

    some_obj = SomeClass()
    refs = ivy.get_referrers_recursive(some_obj.x)
    ref_keys = refs.keys()
    assert len(ref_keys) == 3
    assert "repr" in ref_keys
    assert refs["repr"] == "[1,2]"
    y_id = str(id(some_obj.y))
    y_refs = refs[y_id]
    assert y_refs["repr"] == "[[1,2]]"
    some_obj_dict_id = str(id(some_obj.__dict__))
    assert y_refs[some_obj_dict_id] == "tracked"
    dict_refs = refs[some_obj_dict_id]
    assert dict_refs["repr"] == "{'x':[1,2],'y':[[1,2]]}"
    some_obj_id = str(id(some_obj))
    some_obj_refs = dict_refs[some_obj_id]
    assert some_obj_refs["repr"] == str(some_obj).replace(" ", "")
    assert len(some_obj_refs) == 1


# array_equal
@handle_test(
    fn_tree="functional.ivy.array_equal",
    dtypes_and_xs=helpers.dtype_and_values(
        available_dtypes=helpers.get_dtypes("valid"),
        num_arrays=2,
    ),
    test_with_out=st.just(False),
    test_gradients=st.just(False),
)
def test_array_equal(dtypes_and_xs, test_flags, backend_fw, fn_name, on_device):
    dtypes, arrays = dtypes_and_xs
    helpers.test_function(
        input_dtypes=dtypes,
        test_flags=test_flags,
        on_device=on_device,
        fw=backend_fw,
        fn_name=fn_name,
        x0=arrays[0],
        x1=arrays[1],
    )


# get_item
# TODO: add container and array instance methods
@handle_test(
    fn_tree="functional.ivy.get_item",
    ground_truth_backend="numpy",
    dtypes_x_query=helpers.dtype_array_query(
        available_dtypes=helpers.get_dtypes("valid"),
    ),
    copy=st.booleans(),
    test_with_out=st.just(False),
    test_gradients=st.just(False),
    test_instance_method=st.just(False),
    container_flags=st.just([False]),
)
def test_get_item(
    dtypes_x_query,
    copy,
    test_flags,
    backend_fw,
    fn_name,
    on_device,
    ground_truth_backend,
):
    dtypes, x, query = dtypes_x_query
    helpers.test_function(
        input_dtypes=dtypes,
        test_flags=test_flags,
        ground_truth_backend=ground_truth_backend,
        on_device=on_device,
        fw=backend_fw,
        fn_name=fn_name,
        x=x,
        query=query,
        copy=copy,
    )


# set_item
# TODO: add container and array instance methods
@handle_test(
    fn_tree="functional.ivy.set_item",
    ground_truth_backend="numpy",
    dtypes_x_query_val=helpers.dtype_array_query_val(
        available_dtypes=helpers.get_dtypes("valid"),
    ),
    copy=st.booleans(),
    test_with_out=st.just(False),
    test_gradients=st.just(False),
    test_instance_method=st.just(False),
    container_flags=st.just([False]),
)
<<<<<<< HEAD
def test_get_item(dtype_x_indices, copy, test_flags, backend_fw, fn_name, on_device):
    dtypes, x, indices = dtype_x_indices
=======
def test_set_item(
    dtypes_x_query_val,
    copy,
    test_flags,
    backend_fw,
    fn_name,
    on_device,
    ground_truth_backend,
):
    dtypes, x, query, val = dtypes_x_query_val
>>>>>>> af371b8b
    helpers.test_function(
        input_dtypes=dtypes,
        test_flags=test_flags,
        on_device=on_device,
        fw=backend_fw,
        fn_name=fn_name,
        x=x,
        query=query,
        val=val,
        copy=copy,
    )


# to_numpy
@handle_test(
    fn_tree="functional.ivy.to_numpy",
    dtype_x=helpers.dtype_and_values(
        available_dtypes=helpers.get_dtypes("valid"),
    ),
    copy=st.booleans(),
    test_with_out=st.just(False),
    test_gradients=st.just(False),
)
def test_to_numpy(*, dtype_x, copy, test_flags, backend_fw, fn_name, on_device):
    dtype, x = dtype_x
    # torch throws an exception
    if ivy.current_backend_str() == "torch" and not copy:
        return
    helpers.test_function(
        input_dtypes=dtype,
        test_flags=test_flags,
        on_device=on_device,
        fw=backend_fw,
        fn_name=fn_name,
        x=x[0],
        copy=copy,
    )


# to_scalar
@handle_test(
    fn_tree="functional.ivy.to_scalar",
    x0_n_x1_n_res=helpers.dtype_and_values(
        available_dtypes=helpers.get_dtypes("valid"),
        min_num_dims=1,
        max_num_dims=1,
        min_dim_size=1,
        max_dim_size=1,
        large_abs_safety_factor=20,
    ),
    test_with_out=st.just(False),
    test_gradients=st.just(False),
)
def test_to_scalar(x0_n_x1_n_res, test_flags, backend_fw, fn_name, on_device):
    dtype, x = x0_n_x1_n_res
    helpers.test_function(
        input_dtypes=dtype,
        test_flags=test_flags,
        on_device=on_device,
        fw=backend_fw,
        fn_name=fn_name,
        x=x[0],
    )


# to_list
@handle_test(
    fn_tree="functional.ivy.to_list",
    x0_n_x1_n_res=helpers.dtype_and_values(
        available_dtypes=helpers.get_dtypes("valid"),
        large_abs_safety_factor=20,
    ),
    test_with_out=st.just(False),
    test_gradients=st.just(False),
)
def test_to_list(x0_n_x1_n_res, test_flags, backend_fw, fn_name, on_device):
    dtype, x = x0_n_x1_n_res
    helpers.test_function(
        input_dtypes=dtype,
        test_flags=test_flags,
        on_device=on_device,
        fw=backend_fw,
        fn_name=fn_name,
        x=x[0],
    )


# shape
# TODO: add container and array methods
@handle_test(
    fn_tree="functional.ivy.shape",
    x0_n_x1_n_res=helpers.dtype_and_values(
        available_dtypes=helpers.get_dtypes("valid")
    ),
    as_array=st.booleans(),
    test_with_out=st.just(False),
    test_instance_method=st.just(False),
    test_gradients=st.just(False),
)
def test_shape(x0_n_x1_n_res, as_array, test_flags, backend_fw, fn_name, on_device):
    dtype, x = x0_n_x1_n_res
    # instance_method=False because the shape property would overwrite the shape method
    helpers.test_function(
        input_dtypes=dtype,
        test_flags=test_flags,
        on_device=on_device,
        fw=backend_fw,
        fn_name=fn_name,
        x=x[0],
        as_array=as_array,
    )


# get_num_dims
@handle_test(
    fn_tree="functional.ivy.get_num_dims",
    x0_n_x1_n_res=helpers.dtype_and_values(
        available_dtypes=helpers.get_dtypes("valid")
    ),
    as_array=st.booleans(),
    test_with_out=st.just(False),
    test_gradients=st.just(False),
)
def test_get_num_dims(
    x0_n_x1_n_res, as_array, test_flags, backend_fw, fn_name, on_device
):
    dtype, x = x0_n_x1_n_res
    helpers.test_function(
        input_dtypes=dtype,
        test_flags=test_flags,
        on_device=on_device,
        fw=backend_fw,
        fn_name=fn_name,
        x=x[0],
        as_array=as_array,
    )


@st.composite
def _vector_norm_helper(draw):
    dtype, x = draw(
        helpers.dtype_and_values(
            available_dtypes=helpers.get_dtypes("float", key="clip_vector_norm"),
            min_num_dims=1,
            min_value=-100,
            max_value=100,
            abs_smallest_val=1e-2,
            safety_factor_scale="log",
        )
    )
    if ivy.is_int_dtype(dtype[0]):
        max_val = ivy.iinfo(dtype[0]).max
    else:
        max_val = ivy.finfo(dtype[0]).max
    max_x = np.abs(x[0]).max()
    if max_x > 1:
        max_p = math.log(max_val) / math.log(max_x)
    else:
        max_p = math.log(max_val)
    p = draw(helpers.floats(abs_smallest_val=1e-2, min_value=-max_p, max_value=max_p))
    max_norm_val = math.log(max_val / max_x)
    max_norm = draw(
        helpers.floats(
            large_abs_safety_factor=4,
            safety_factor_scale="log",
            min_value=1e-2,
            max_value=max_norm_val,
        )
    )
    return dtype, x, max_norm, p


# clip_vector_norm
@handle_test(
    fn_tree="functional.ivy.clip_vector_norm",
    dtype_x_max_norm_p=_vector_norm_helper(),
)
def test_clip_vector_norm(
    *, dtype_x_max_norm_p, test_flags, backend_fw, fn_name, on_device
):
    dtype, x, max_norm, p = dtype_x_max_norm_p
    helpers.test_function(
        input_dtypes=dtype,
        test_flags=test_flags,
        on_device=on_device,
        fw=backend_fw,
        fn_name=fn_name,
        rtol_=1e-1,
        atol_=1e-1,
        x=x[0],
        max_norm=max_norm,
        p=p,
    )


# fourier_encode
# @given(
#     x=helpers.dtype_and_values(ivy_np.valid_float_dtypes, min_num_dims=1),
#     max_freq=helpers.dtype_and_values(ivy_np.valid_float_dtypes),
#     num_bands=st.integers(min_value=1,max_value=100000),
#     as_variable=st.booleans(),
#     num_positional_args=st.integers(0, 3),
#     native_array=st.booleans(),
#     container=st.booleans(),
#     instance_method=st.booleans(),
# )
# def test_fourier_encode(
#     x,
#     max_freq,
#     num_bands,
#     as_variable,
#     num_positional_args,
#     native_array,
#     container,
#     instance_method,
#     device,
#     call,
#     fw
# ):
#     # smoke test
#     dtype_x, x = x
#     dtype_max_freq, max_freq = max_freq
#     if fw == "torch" and dtype_x in ["uint16", "uint32", "uint64"]:
#         return
#     helpers.test_function(
#         dtype_x,
#         as_variable,
#         False,
#         num_positional_args,
#         native_array,
#         container,
#         instance_method,
#         fw,
#         "fourier_encode",
#         x=np.asarray(x, dtype=dtype_x),
#         max_freq=np.asarray(max_freq,dtype=dtype_max_freq),
#         num_bands=num_bands
#     )


@st.composite
def values_and_ndindices(
    draw,
    *,
    array_dtypes,
    indices_dtypes=helpers.get_dtypes("integer"),
    allow_inf=False,
    x_min_value=None,
    x_max_value=None,
    min_num_dims=2,
    max_num_dims=5,
    min_dim_size=1,
    max_dim_size=10,
):
    x_dtype, x, x_shape = draw(
        helpers.dtype_and_values(
            available_dtypes=array_dtypes,
            allow_inf=allow_inf,
            ret_shape=True,
            min_value=x_min_value,
            max_value=x_max_value,
            min_num_dims=min_num_dims,
            max_num_dims=max_num_dims,
            min_dim_size=min_dim_size,
            max_dim_size=max_dim_size,
        )
    )
    x_dtype = x_dtype[0] if isinstance(x_dtype, (list)) else x_dtype
    x = x[0] if isinstance(x, (list)) else x
    # indices_dims defines how far into the array to index.
    indices_dims = draw(
        helpers.ints(
            min_value=1,
            max_value=len(x_shape) - 1,
        )
    )

    # num_ndindices defines the number of elements to generate.
    num_ndindices = draw(
        helpers.ints(
            min_value=1,
            max_value=x_shape[indices_dims],
        )
    )

    # updates_dims defines how far into the array to index.
    updates_dtype, updates = draw(
        helpers.dtype_and_values(
            available_dtypes=array_dtypes,
            allow_inf=allow_inf,
            shape=x_shape[indices_dims:],
            num_arrays=num_ndindices,
            shared_dtype=True,
        )
    )
    updates_dtype = (
        updates_dtype[0] if isinstance(updates_dtype, list) else updates_dtype
    )
    updates = updates[0] if isinstance(updates, list) else updates

    indices = []
    indices_dtype = draw(st.sampled_from(indices_dtypes))
    for _ in range(num_ndindices):
        nd_index = []
        for j in range(indices_dims):
            axis_index = draw(
                helpers.ints(
                    min_value=0,
                    max_value=max(0, x_shape[j] - 1),
                )
            )
            nd_index.append(axis_index)
        indices.append(nd_index)
    indices = np.array(indices)
    return [x_dtype, indices_dtype, updates_dtype], x, indices, updates


# scatter_flat
@handle_test(
    fn_tree="functional.ivy.scatter_flat",
    x=st.integers(min_value=1, max_value=10).flatmap(
        lambda n: st.tuples(
            helpers.dtype_and_values(
                available_dtypes=helpers.get_dtypes("float"),
                min_num_dims=1,
                max_num_dims=1,
                min_dim_size=n,
                max_dim_size=n,
            ),
            helpers.dtype_and_values(
                available_dtypes=helpers.get_dtypes("integer"),
                min_value=0,
                max_value=max(n - 1, 0),
                min_num_dims=1,
                max_num_dims=1,
                min_dim_size=n,
                max_dim_size=n,
            ).filter(lambda d_n_v: len(set(d_n_v[1][0])) == len(d_n_v[1][0])),
            st.integers(min_value=n, max_value=n),
        )
    ),
    reduction=st.sampled_from(["sum", "min", "max", "replace"]),
    ground_truth_backend="tensorflow",
)
def test_scatter_flat(x, reduction, test_flags, backend_fw, fn_name, on_device):
    # scatter_flat throws an error while computing gradients for tensorflow
    # this has been fixed in the newer versions of tensorflow (2.10.0 onwards)
    if "tensorflow" in backend_fw.__name__:
        grad_support_version = [2, 10, 0]
        k = 0
        for number in [int(s) for s in tf.__version__.split(".") if s.isdigit()]:
            if k > len(grad_support_version):
                break
            if number < grad_support_version[k]:
                test_flags.test_gradients = False
            k += 1
    (val_dtype, vals), (ind_dtype, ind), size = x
    helpers.test_function(
        input_dtypes=ind_dtype + val_dtype,
        test_flags=test_flags,
        xs_grad_idxs=[[0, 1]],
        on_device=on_device,
        fw=backend_fw,
        fn_name=fn_name,
        indices=ind[0],
        updates=vals[0],
        size=size,
        reduction=reduction,
    )


# scatter_nd
@handle_test(
    fn_tree="functional.ivy.scatter_nd",
    x=values_and_ndindices(
        # ToDo: needs support for boolean arrays
        array_dtypes=helpers.get_dtypes("numeric"),
        indices_dtypes=["int32", "int64"],
        x_min_value=0,
        x_max_value=0,
        min_num_dims=2,
        allow_inf=False,
    ),
    reduction=st.sampled_from(["sum", "min", "max", "replace"]),
    test_gradients=st.just(False),
)
def test_scatter_nd(x, reduction, test_flags, backend_fw, fn_name, on_device):
    (val_dtype, ind_dtype, update_dtype), vals, ind, updates = x
    shape = vals.shape
    helpers.test_function(
        input_dtypes=[ind_dtype, update_dtype],
        test_flags=test_flags,
        on_device=on_device,
        fw=backend_fw,
        fn_name=fn_name,
        indices=np.asarray(ind, dtype=ind_dtype),
        updates=updates,
        shape=shape,
        reduction=reduction,
    )


# gather
@handle_test(
    fn_tree="functional.ivy.gather",
    params_indices_others=helpers.array_indices_axis(
        array_dtypes=helpers.get_dtypes("numeric"),
        indices_dtypes=["int32", "int64"],
        min_num_dims=1,
        max_num_dims=5,
        min_dim_size=1,
        max_dim_size=10,
    ),
)
def test_gather(params_indices_others, test_flags, backend_fw, fn_name, on_device):
    dtypes, params, indices, axis, batch_dims = params_indices_others
    helpers.test_function(
        input_dtypes=dtypes,
        test_flags=test_flags,
        on_device=on_device,
        fw=backend_fw,
        fn_name=fn_name,
        xs_grad_idxs=[[0, 0]],
        params=params,
        indices=indices,
        axis=axis,
        batch_dims=batch_dims,
    )


@st.composite
def array_and_ndindices_batch_dims(
    draw,
    *,
    array_dtypes,
    indices_dtypes=helpers.get_dtypes("integer"),
    allow_inf=False,
    min_num_dims=1,
    max_num_dims=5,
    min_dim_size=1,
    max_dim_size=10,
):
    x_dtype, x, x_shape = draw(
        helpers.dtype_and_values(
            available_dtypes=array_dtypes,
            allow_inf=allow_inf,
            ret_shape=True,
            min_num_dims=min_num_dims,
            max_num_dims=max_num_dims,
            min_dim_size=min_dim_size,
            max_dim_size=max_dim_size,
        )
    )

    batch_dims = draw(
        helpers.ints(
            min_value=0,
            max_value=len(x_shape) - 1,
        )
    )
    # indices_dims defines how far into the array to index.
    indices_dims = draw(
        helpers.ints(
            min_value=1,
            max_value=max(1, len(x_shape) - batch_dims),
        )
    )

    batch_shape = x_shape[0:batch_dims]
    shape_var = draw(
        helpers.get_shape(
            allow_none=False,
            min_num_dims=min_num_dims,
            max_num_dims=max_num_dims - batch_dims,
            min_dim_size=min_dim_size,
            max_dim_size=max_dim_size,
        )
    )
    ndindices_shape = list(batch_shape) + list(shape_var) + [indices_dims]
    ndindices = np.zeros(ndindices_shape, dtype="int32")
    if len(ndindices_shape) <= 1:
        enumerator = ndindices
    else:
        enumerator = np.zeros(ndindices_shape[0:-1], dtype="int32")
    ndindices_dtype = draw(st.sampled_from(indices_dtypes))
    for idx, _ in np.ndenumerate(enumerator):
        bounds = []
        for j in range(0, indices_dims):
            bounds.append(x_shape[j + batch_dims] - 1)
        ndindices[idx] = draw(ndindices_with_bounds(bounds=bounds))
    ndindices = np.asarray(ndindices, ndindices_dtype)
    return [x_dtype[0], ndindices_dtype], x[0], ndindices, batch_dims


@st.composite
def ndindices_with_bounds(
    draw,
    *,
    bounds,
):
    arr = []
    for i in bounds:
        x = draw(
            helpers.ints(
                min_value=0,
                max_value=max(0, i),
            )
        )
        arr.append(x)
    return arr


# gather_nd
@handle_test(
    fn_tree="functional.ivy.gather_nd",
    params_n_ndindices_batch_dims=array_and_ndindices_batch_dims(
        array_dtypes=helpers.get_dtypes("numeric"),
        indices_dtypes=["int32", "int64"],
        allow_inf=False,
    ),
)
def test_gather_nd(
    params_n_ndindices_batch_dims, test_flags, backend_fw, fn_name, on_device
):
    dtypes, params, ndindices, batch_dims = params_n_ndindices_batch_dims
    helpers.test_function(
        input_dtypes=dtypes,
        test_flags=test_flags,
        on_device=on_device,
        fw=backend_fw,
        fn_name=fn_name,
        xs_grad_idxs=[[0, 0]],
        params=params,
        indices=ndindices,
        batch_dims=batch_dims,
    )


# exists
@handle_test(
    fn_tree="functional.ivy.exists",
    x=st.one_of(
        st.none(),
        helpers.dtype_and_values(
            available_dtypes=helpers.get_dtypes("numeric"),
            allow_inf=False,
            min_num_dims=0,
            min_dim_size=1,
        ),
        st.sampled_from([ivy.array]),
    ),
)
def test_exists(x):
    if x is not None:
        if not hasattr(x, "__call__"):
            dtype, x = x
    ret = ivy.exists(x)
    assert isinstance(ret, bool)
    y_true = x is not None
    assert ret == y_true


# default
@handle_test(
    fn_tree="functional.ivy.default",
    x=st.one_of(
        st.none(),
        helpers.dtype_and_values(
            available_dtypes=helpers.get_dtypes("numeric"),
            allow_inf=False,
            min_num_dims=0,
            min_dim_size=2,
        ),
        st.sampled_from([lambda *args, **kwargs: None]),
    ),
    default_val=st.one_of(
        helpers.dtype_and_values(
            available_dtypes=helpers.get_dtypes("numeric"),
            allow_inf=False,
            min_num_dims=0,
            min_dim_size=2,
        ),
        st.sampled_from([lambda *args, **kwargs: None]),
    ),
)
def test_default(x, default_val):
    with_callable = False
    if x is not None:
        if hasattr(x, "__call__"):
            with_callable = True
        else:
            x_dtype, x = x
            x = x[0].tolist() if isinstance(x, list) else x
    else:
        if hasattr(default_val, "__call__"):
            with_callable = True
        else:
            dv_dtype, default_val = default_val
            default_val = (
                default_val[0].tolist()
                if isinstance(default_val, list)
                else default_val
            )

    truth_val = ivy.to_native(x if x is not None else default_val)
    if with_callable:
        assert ivy.default(x, default_val) == truth_val
    else:
        assert_all_close(
            np.asarray(ivy.default(x, default_val)),
            np.asarray(truth_val),
            rtol=1e-3,
            atol=1e-3,
        )


def test_cache_fn():
    def func():
        return ivy.random_uniform()

    # return a single cached_fn and then query this
    cached_fn = ivy.cache_fn(func)
    ret0 = cached_fn()
    ret0_again = cached_fn()
    ret1 = func()

    assert ivy.to_numpy(ret0).item() == ivy.to_numpy(ret0_again).item()
    assert ivy.to_numpy(ret0).item() != ivy.to_numpy(ret1).item()
    assert ret0 is ret0_again
    assert ret0 is not ret1

    # call ivy.cache_fn repeatedly, the new cached functions
    # each use the same global dict
    ret0 = ivy.cache_fn(func)()
    ret0_again = ivy.cache_fn(func)()
    ret1 = func()

    assert ivy.to_numpy(ret0).item() == ivy.to_numpy(ret0_again).item()
    assert ivy.to_numpy(ret0).item() != ivy.to_numpy(ret1).item()
    assert ret0 is ret0_again
    assert ret0 is not ret1


def test_cache_fn_with_args():
    def func(_):
        return ivy.random_uniform()

    # return a single cached_fn and then query this
    cached_fn = ivy.cache_fn(func)
    ret0 = cached_fn(0)
    ret0_again = cached_fn(0)
    ret1 = cached_fn(1)

    assert ivy.to_numpy(ret0).item() == ivy.to_numpy(ret0_again).item()
    assert ivy.to_numpy(ret0).item() != ivy.to_numpy(ret1).item()
    assert ret0 is ret0_again
    assert ret0 is not ret1

    # call ivy.cache_fn repeatedly, the new cached functions
    # each use the same global dict
    ret0 = ivy.cache_fn(func)(0)
    ret0_again = ivy.cache_fn(func)(0)
    ret1 = ivy.cache_fn(func)(1)

    assert ivy.to_numpy(ret0).item() == ivy.to_numpy(ret0_again).item()
    assert ivy.to_numpy(ret0).item() != ivy.to_numpy(ret1).item()
    assert ret0 is ret0_again
    assert ret0 is not ret1


def test_framework_setting_with_threading():
    if ivy.current_backend_str() == "jax":
        # Numpy is the conflicting framework being tested against
        pytest.skip()

    def thread_fn():
        x_ = jnp.array([0.0, 1.0, 2.0])
        ivy.set_backend("jax")
        for _ in range(2000):
            try:
                ivy.mean(x_)
            except TypeError:
                return False
        ivy.previous_backend()
        return True

    # get original framework string and array
    fws = ivy.current_backend_str()
    x = ivy.array([0.0, 1.0, 2.0])

    # start jax loop thread
    thread = threading.Thread(target=thread_fn)
    thread.start()
    time.sleep(0.01)
    # start local original framework loop
    ivy.set_backend(fws)
    for _ in range(2000):
        ivy.mean(x)
    ivy.previous_backend()
    assert not thread.join()


def test_framework_setting_with_multiprocessing():
    if ivy.current_backend_str() == "numpy":
        # Numpy is the conflicting framework being tested against
        pytest.skip()

    def worker_fn(out_queue):
        ivy.set_backend("numpy")
        x_ = np.array([0.0, 1.0, 2.0])
        for _ in range(1000):
            try:
                ivy.mean(x_)
            except TypeError:
                out_queue.put(False)
                return
        ivy.previous_backend()
        out_queue.put(True)

    # get original framework string and array
    fws = ivy.current_backend_str()
    x = ivy.array([0.0, 1.0, 2.0])

    # start numpy loop thread
    output_queue = multiprocessing.Queue()
    worker = multiprocessing.Process(target=worker_fn, args=(output_queue,))
    worker.start()

    # start local original framework loop
    ivy.set_backend(fws)
    for _ in range(1000):
        ivy.mean(x)
    ivy.previous_backend()

    worker.join()
    assert output_queue.get_nowait()


def test_explicit_ivy_framework_handles():
    if ivy.current_backend_str() == "numpy":
        # Numpy is the conflicting framework being tested against
        pytest.skip()

    # store original framework string and unset
    fw_str = ivy.current_backend_str()
    ivy.previous_backend()

    # set with explicit handle caught
    ivy_exp = ivy.with_backend(fw_str)
    assert ivy_exp.current_backend_str() == fw_str

    # assert backend implemented function is accessible
    assert "array" in ivy_exp.__dict__
    assert callable(ivy_exp.array)

    # assert joint implemented function is also accessible
    assert "cache_fn" in ivy_exp.__dict__
    assert callable(ivy_exp.cache_fn)

    # set global ivy to numpy
    ivy.set_backend("numpy")

    # assert the explicit handle is still unchanged
    assert ivy.current_backend_str() == "numpy"
    assert ivy_exp.current_backend_str() == fw_str

    # unset global ivy from numpy
    ivy.previous_backend()


# ToDo: re-add this test once ivy.get_backend is working correctly, with the returned
#  ivy handle having no dependence on the globally set ivy
# @handle_cmd_line_args
#
# def test_class_ivy_handles(device, call):
#
#     if call is helpers.np_call:
#         # Numpy is the conflicting framework being tested against
#         pytest.skip()
#
#     class ArrayGen:
#         def __init__(self, ivyh):
#             self._ivy = ivyh
#
#         def get_array(self):
#             return self._ivy.array([0.0, 1.0, 2.0], dtype="float32", device=device)
#
#     # create instance
#     ag = ArrayGen(ivy.get_backend())
#
#     # create array from array generator
#     x = ag.get_array()
#
#     # verify this is not a numpy array
#     assert not isinstance(x, np.ndarray)
#
#     # change global framework to numpy
#     ivy.set_backend("numpy")
#
#     # create another array from array generator
#     x = ag.get_array()
#
#     # verify this is not still a numpy array
#     assert not isinstance(x, np.ndarray)


# einops_rearrange
@handle_test(
    fn_tree="functional.ivy.einops_rearrange",
    dtype_x=helpers.dtype_and_values(
        available_dtypes=helpers.get_dtypes("numeric"),
        allow_inf=False,
        min_num_dims=4,
        max_num_dims=4,
        min_dim_size=2,
        max_dim_size=2,
        min_value=-1e05,
        max_value=1e05,
    ).filter(
        lambda x: (ivy.array([x[1][0]], dtype="float32").shape[2] % 2 == 0)
        and (ivy.array([x[1][0]], dtype="float32").shape[3] % 2 == 0)
        and (x[0][0] not in ["float16", "bfloat16"])
    ),
    pattern_and_axes_lengths=st.sampled_from(
        [
            ("b h w c -> b h w c", {}),
            ("b h w c -> (b h) w c", {}),
            ("b h w c -> b c h w", {}),
            ("b h w c -> h (b w) c", {}),
            ("b h w c -> b (c h w)", {}),
            ("b (h1 h) (w1 w) c -> (b h1 w1) h w c", {"h1": 2, "w1": 2}),
            ("b (h h1) (w w1) c -> b h w (c h1 w1)", {"h1": 2, "w1": 2}),
        ]
    ),
)
def test_einops_rearrange(
    dtype_x, pattern_and_axes_lengths, test_flags, backend_fw, fn_name, on_device
):
    pattern, axes_lengths = pattern_and_axes_lengths
    dtype, x = dtype_x
    helpers.test_function(
        input_dtypes=dtype,
        test_flags=test_flags,
        on_device=on_device,
        fw=backend_fw,
        fn_name=fn_name,
        x=x[0],
        pattern=pattern,
        **axes_lengths,
    )


# einops_reduce
@handle_test(
    fn_tree="functional.ivy.einops_reduce",
    dtype_x=helpers.dtype_and_values(
        available_dtypes=helpers.get_dtypes("numeric"),
        allow_inf=False,
        min_num_dims=4,
        max_num_dims=4,
        min_dim_size=2,
        max_dim_size=2,
        min_value=-1e05,
        max_value=1e05,
    ).filter(
        lambda x: (ivy.array([x[1][0]], dtype="float32").shape[2] % 2 == 0)
        and (ivy.array([x[1][0]], dtype="float32").shape[3] % 2 == 0)
        and (x[0][0] not in ["float16", "bfloat16"])
    ),
    pattern_and_axes_lengths=st.sampled_from(
        [
            ("b c (h1 h2) (w1 w2) -> b c h1 w1", {"h2": 2, "w2": 2}),
        ]
    ),
    floattypes=helpers.get_dtypes("float"),
    reduction=st.sampled_from(["min", "max", "sum", "mean", "prod"]),
)
def test_einops_reduce(
    *,
    dtype_x,
    pattern_and_axes_lengths,
    floattypes,
    reduction,
    test_flags,
    backend_fw,
    fn_name,
    on_device,
):
    pattern, axes_lengths = pattern_and_axes_lengths
    dtype, x = dtype_x
    if (reduction in ["mean", "prod"]) and (dtype not in floattypes):
        dtype = ["float32"]
    # torch computes min and max differently and leads to inconsistent gradients
    if "torch" in backend_fw.__name__ and reduction in ["min", "max"]:
        test_flags.test_gradients = False
    helpers.test_function(
        input_dtypes=dtype,
        test_flags=test_flags,
        on_device=on_device,
        fw=backend_fw,
        fn_name=fn_name,
        rtol_=1e-1,
        atol_=1e-1,
        x=x[0],
        pattern=pattern,
        reduction=reduction,
        **axes_lengths,
    )


# einops_repeat
@handle_test(
    fn_tree="functional.ivy.einops_repeat",
    dtype_x=helpers.dtype_and_values(
        available_dtypes=helpers.get_dtypes("numeric"),
        allow_inf=False,
        min_num_dims=2,
        max_num_dims=2,
        min_dim_size=2,
    ),
    pattern_and_axes_lengths=st.sampled_from(
        [
            ("h w -> h w repeat", {"repeat": 2}),
            ("h w -> (repeat h) w", {"repeat": 2}),
            ("h w -> h (repeat w)", {"repeat": 2}),
            ("h w -> (h h2) (w w2)", {"h2": 2, "w2": 2}),
            ("h w  -> w h", {}),
        ]
    ),
)
def test_einops_repeat(
    *, dtype_x, pattern_and_axes_lengths, test_flags, backend_fw, fn_name, on_device
):
    pattern, axes_lengths = pattern_and_axes_lengths
    dtype, x = dtype_x
    assume("uint16" not in dtype)
    helpers.test_function(
        input_dtypes=dtype,
        test_flags=test_flags,
        on_device=on_device,
        fw=backend_fw,
        fn_name=fn_name,
        x=x[0],
        pattern=pattern,
        **axes_lengths,
    )


# container types
def test_container_types():
    cont_types = ivy.container_types()
    assert isinstance(cont_types, list)
    for cont_type in cont_types:
        assert hasattr(cont_type, "keys")
        assert hasattr(cont_type, "values")
        assert hasattr(cont_type, "items")


def test_inplace_arrays_supported():
    cur_fw = ivy.current_backend_str()
    if cur_fw in ["numpy", "torch"]:
        assert ivy.inplace_arrays_supported()
    elif cur_fw in ["jax", "tensorflow", "paddle"]:
        assert not ivy.inplace_arrays_supported()
    else:
        raise Exception("Unrecognized framework")


def test_inplace_variables_supported():
    cur_fw = ivy.current_backend_str()
    if cur_fw in ["numpy", "torch", "tensorflow"]:
        assert ivy.inplace_variables_supported()
    elif cur_fw in ["jax", "paddle"]:
        assert not ivy.inplace_variables_supported()
    else:
        raise Exception("Unrecognized framework")


# inplace_update
@handle_test(
    fn_tree="functional.ivy.inplace_update",
    x_val_and_dtypes=helpers.dtype_and_values(
        available_dtypes=helpers.get_dtypes("numeric"),
        num_arrays=2,
        shared_dtype=True,
    ),
    keep_x_dtype=st.booleans(),
)
def test_inplace_update(x_val_and_dtypes, keep_x_dtype, test_flags, on_device):
    dtype = x_val_and_dtypes[0][0]
    if dtype in ivy.function_unsupported_dtypes(ivy.inplace_update):
        return
    x, val = x_val_and_dtypes[1]
    x = ivy.array(x.tolist(), dtype=dtype, device=on_device)
    val = ivy.array(val.tolist(), dtype=dtype, device=on_device)
    if (not test_flags.as_variable and ivy.inplace_arrays_supported()) or (
        test_flags.as_variable and ivy.inplace_variables_supported()
    ):
        if keep_x_dtype:
            x_dtype = x.dtype
            x_inplace = ivy.inplace_update(x, val, keep_input_dtype=True)
            assert x_dtype == x_inplace.dtype
        else:
            x_inplace = ivy.inplace_update(x, val)
        assert id(x_inplace) == id(x)
        x = helpers.flatten_and_to_np(ret=x)
        val = helpers.flatten_and_to_np(ret=val)
        helpers.value_test(ret_np_flat=x, ret_np_from_gt_flat=val)


# inplace_decrement
@handle_test(
    fn_tree="functional.ivy.inplace_decrement",
    x_val_and_dtypes=helpers.dtype_and_values(
        available_dtypes=helpers.get_dtypes("numeric"),
        allow_inf=False,
        min_num_dims=1,
        max_num_dims=1,
        min_dim_size=2,
        num_arrays=2,
        shared_dtype=True,
        safety_factor_scale="log",
    ),
)
def test_inplace_decrement(x_val_and_dtypes, test_flags, on_device):
    dtype = x_val_and_dtypes[0][0]
    x, val = x_val_and_dtypes[1]
    x, val = x.tolist(), val.tolist()
    x = ivy.array(x, dtype=dtype, device=on_device)
    val = ivy.array(val, dtype=dtype, device=on_device)
    new_val = x - val
    if (not test_flags.as_variable and ivy.inplace_arrays_supported()) or (
        test_flags.as_variable and ivy.inplace_variables_supported()
    ):
        x_inplace = ivy.inplace_decrement(x, val)
        assert id(x_inplace) == id(x)
        x = helpers.flatten_and_to_np(ret=x)
        new_val = helpers.flatten_and_to_np(ret=new_val)
        helpers.value_test(ret_np_flat=x, ret_np_from_gt_flat=new_val)


# inplace_increment
@handle_test(
    fn_tree="functional.ivy.inplace_increment",
    x_val_and_dtypes=helpers.dtype_and_values(
        available_dtypes=helpers.get_dtypes("numeric"),
        allow_inf=False,
        min_num_dims=1,
        max_num_dims=1,
        min_dim_size=2,
        num_arrays=2,
        shared_dtype=True,
    ),
)
def test_inplace_increment(x_val_and_dtypes, test_flags, on_device):
    dtype = x_val_and_dtypes[0][0]
    if dtype in ivy.function_unsupported_dtypes(ivy.inplace_increment):
        return
    x, val = x_val_and_dtypes[1]
    x, val = x.tolist(), val.tolist()
    x = ivy.array(x, dtype=dtype, device=on_device)
    val = ivy.array(val, dtype=dtype, device=on_device)
    new_val = x + val
    if (not test_flags.as_variable and ivy.inplace_arrays_supported()) or (
        test_flags.as_variable and ivy.inplace_variables_supported()
    ):
        x_inplace = ivy.inplace_increment(x, val)
        assert id(x_inplace) == id(x)
        x = helpers.flatten_and_to_np(ret=x)
        new_val = helpers.flatten_and_to_np(ret=new_val)
        helpers.value_test(ret_np_flat=x, ret_np_from_gt_flat=new_val)


# is_ivy_array
@handle_test(
    fn_tree="functional.ivy.is_ivy_array",
    x_val_and_dtypes=helpers.dtype_and_values(
        available_dtypes=helpers.get_dtypes("valid")
    ),
    exclusive=st.booleans(),
    ground_truth_backend="numpy",
    as_variable_flags=st.just([False]),
    test_with_out=st.just(False),
    test_gradients=st.just(False),
)
def test_is_ivy_array(
    *, x_val_and_dtypes, exclusive, test_flags, backend_fw, fn_name, on_device
):
    dtype, x = x_val_and_dtypes
    # as_variable=False as the result can't be consistent across backends
    if test_flags.container[0]:
        # container instance methods should also not be tested
        test_flags.instance_method = False
    helpers.test_function(
        input_dtypes=dtype,
        test_flags=test_flags,
        on_device=on_device,
        fw=backend_fw,
        fn_name=fn_name,
        x=x[0],
        exclusive=exclusive,
    )


# is_native_array
@handle_test(
    fn_tree="functional.ivy.is_native_array",
    x_val_and_dtypes=helpers.dtype_and_values(
        available_dtypes=helpers.get_dtypes("valid")
    ),
    exclusive=st.booleans(),
    as_variable_flags=st.just([False]),
    container_flags=st.just([False]),
    test_with_out=st.just(False),
    test_gradients=st.just(False),
)
def test_is_native_array(
    *, x_val_and_dtypes, test_flags, exclusive, backend_fw, fn_name, on_device
):
    dtype, x = x_val_and_dtypes
    # as_variable=False as the result can't be consistent across backends
    if test_flags.container[0]:
        # container instance methods should also not be tested
        test_flags.instance_method = False
    helpers.test_function(
        input_dtypes=dtype,
        test_flags=test_flags,
        on_device=on_device,
        fw=backend_fw,
        fn_name=fn_name,
        x=x[0],
        exclusive=exclusive,
    )


# is_array
@handle_test(
    fn_tree="functional.ivy.is_array",
    x_val_and_dtypes=helpers.dtype_and_values(
        available_dtypes=helpers.get_dtypes("valid")
    ),
    exclusive=st.booleans(),
    as_variable_flags=st.just([False]),
    container_flags=st.just([False]),
    test_with_out=st.just(False),
    test_gradients=st.just(False),
)
def test_is_array(
    x_val_and_dtypes, exclusive, test_flags, backend_fw, fn_name, on_device
):
    dtype, x = x_val_and_dtypes
    # as_variable=False as the result can't be consistent across backends
    if test_flags.container[0]:
        # container instance methods should also not be tested
        test_flags.instance_method = False
    helpers.test_function(
        input_dtypes=dtype,
        test_flags=test_flags,
        on_device=on_device,
        fw=backend_fw,
        fn_name=fn_name,
        x=x[0],
        exclusive=exclusive,
    )


# is_ivy_container
@handle_test(
    fn_tree="functional.ivy.is_ivy_container",
    x_val_and_dtypes=helpers.dtype_and_values(
        available_dtypes=helpers.get_dtypes("valid")
    ),
    test_with_out=st.just(False),
    test_instance_method=st.just(False),
    test_gradients=st.just(False),
)
def test_is_ivy_container(x_val_and_dtypes, test_flags, backend_fw, fn_name, on_device):
    dtype, x = x_val_and_dtypes
    helpers.test_function(
        input_dtypes=dtype,
        test_flags=test_flags,
        on_device=on_device,
        fw=backend_fw,
        fn_name=fn_name,
        x=x[0],
    )


# all_equal
@handle_test(
    fn_tree="functional.ivy.all_equal",
    dtypes_and_xs=helpers.dtype_and_values(
        available_dtypes=helpers.get_dtypes("valid"),
        num_arrays=helpers.ints(min_value=2, max_value=10),
        min_num_dims=1,
    ),
    equality_matrix=st.booleans(),
    test_with_out=st.just(False),
    test_gradients=st.just(False),
)
def test_all_equal(
    dtypes_and_xs, equality_matrix, test_flags, backend_fw, fn_name, on_device
):
    dtypes, arrays = dtypes_and_xs
    kw = {}
    i = 0
    for x_ in arrays:
        kw["x{}".format(i)] = x_
        i += 1
    test_flags.num_positional_args = len(arrays)
    helpers.test_function(
        input_dtypes=dtypes,
        test_flags=test_flags,
        on_device=on_device,
        fw=backend_fw,
        fn_name=fn_name,
        **kw,
        equality_matrix=equality_matrix,
    )


# clip_matrix_norm
@handle_test(
    fn_tree="functional.ivy.clip_matrix_norm",
    dtype_x=helpers.dtype_and_values(
        available_dtypes=helpers.get_dtypes("float"),
        min_num_dims=2,
        max_num_dims=5,
        min_dim_size=1,
        max_dim_size=5,
        min_value=-10,
        max_value=10,
        abs_smallest_val=1e-4,
    ),
    max_norm=st.floats(min_value=0.137, max_value=1e05),
    p=st.sampled_from([1, 2, float("inf"), "fro", "nuc"]),
)
def test_clip_matrix_norm(
    dtype_x, max_norm, p, test_flags, backend_fw, fn_name, on_device
):
    dtype, x = dtype_x
    helpers.test_function(
        input_dtypes=dtype,
        test_flags=test_flags,
        on_device=on_device,
        fw=backend_fw,
        fn_name=fn_name,
        rtol_=1e-2,
        atol_=1e-2,
        x=x[0],
        max_norm=max_norm,
        p=p,
    )


# value_is_nan
@handle_test(
    fn_tree="functional.ivy.value_is_nan",
    val_dtype=helpers.dtype_and_values(
        available_dtypes=helpers.get_dtypes("float"),
        max_dim_size=1,
        max_num_dims=1,
        allow_nan=True,
        allow_inf=True,
    ),
    include_infs=st.booleans(),
    test_with_out=st.just(False),
    test_gradients=st.just(False),
)
def test_value_is_nan(
    *, val_dtype, include_infs, test_flags, backend_fw, fn_name, on_device
):
    dtype, val = val_dtype
    helpers.test_function(
        input_dtypes=dtype,
        test_flags=test_flags,
        on_device=on_device,
        fw=backend_fw,
        fn_name=fn_name,
        x=val[0],
        include_infs=include_infs,
    )


# has_nans
@handle_test(
    fn_tree="functional.ivy.has_nans",
    x_val_and_dtypes=helpers.dtype_and_values(
        available_dtypes=helpers.get_dtypes("float"),
        allow_nan=True,
        allow_inf=True,
    ),
    include_infs=st.booleans(),
    test_with_out=st.just(False),
    test_gradients=st.just(False),
)
def test_has_nans(
    *, x_val_and_dtypes, include_infs, test_flags, backend_fw, fn_name, on_device
):
    dtype, x = x_val_and_dtypes
    helpers.test_function(
        input_dtypes=dtype,
        test_flags=test_flags,
        on_device=on_device,
        fw=backend_fw,
        fn_name=fn_name,
        x=x[0],
        include_infs=include_infs,
    )


# try_else_none
@given(
    x=st.booleans(),
)
def test_try_else_none(x):
    if x:
        fn = ivy.try_else_none(lambda: True)
        assert fn() is True
    else:
        fn = ivy.try_else_none(lambda x: x)
        assert fn is None


@given(
    x_n_value=st.sampled_from(
        [
            [ivy.value_is_nan, ["x", "include_infs"]],
            [ivy.clip_matrix_norm, ["x", "max_norm", "p", "out"]],
        ]
    )
)
def test_arg_names(x_n_value):
    x, value = x_n_value
    ret = ivy.arg_names(x)
    assert ret == value


def _composition_1():
    return ivy.relu().argmax()


_composition_1.test_unsupported_devices_and_dtypes = {
    "cpu": {
        "numpy": ("bfloat16",),
        "jax": ("complex64", "complex128"),
        "tensorflow": ("complex64", "complex128"),
        "torch": (
            "uint16",
            "uint32",
            "uint64",
            "float16",
            "complex64",
            "complex128",
        ),
        "paddle": ("uint16", "uint32", "uint64", "bfloat16", "complex64", "complex128"),
    },
    "gpu": {
        "numpy": ivy.all_dtypes,
        "jax": ("complex64", "complex128"),
        "tensorflow": ("complex64", "complex128"),
        "torch": ("complex64", "float16", "uint16", "complex128", "uint64", "uint32"),
        "paddle": ivy.all_dtypes,
    },
    "tpu": {
        "numpy": ivy.all_dtypes,
        "jax": ivy.all_dtypes,
        "tensorflow": ivy.all_dtypes,
        "torch": ivy.all_dtypes,
        "paddle": ivy.all_dtypes,
    },
}


def _composition_2():
    return ivy.ceil() or ivy.linspace()


_composition_2.test_unsupported_devices_and_dtypes = {
    "cpu": {
        "numpy": ("bfloat16", "complex64", "complex128"),
        "jax": ("complex64", "complex128"),
        "tensorflow": ("complex64", "complex128"),
        "torch": ("uint16", "uint32", "uint64", "float16", "complex64", "complex128"),
        "paddle": (
            "uint16",
            "uint32",
            "uint64",
            "bfloat16",
        ),
    },
    "gpu": {
        "numpy": ivy.all_dtypes,
        "jax": ("complex64", "complex128"),
        "tensorflow": ("complex64", "complex128"),
        "torch": ("uint16", "uint64", "uint32", "complex128", "float16", "complex64"),
        "paddle": ivy.all_dtypes,
    },
    "tpu": {
        "numpy": ivy.all_dtypes,
        "jax": ivy.all_dtypes,
        "tensorflow": ivy.all_dtypes,
        "torch": ivy.all_dtypes,
        "paddle": ivy.all_dtypes,
    },
}


# function_supported_devices_and_dtypes
@pytest.mark.parametrize(
    "func",
    [_composition_1, _composition_2],
)
def test_function_supported_device_and_dtype(func):
    res = ivy.function_supported_devices_and_dtypes(func, recurse=True)
    exp = {"cpu": func.test_unsupported_devices_and_dtypes.copy()["cpu"]}
    for dev in exp:
        exp[dev] = tuple(
            set(ivy.valid_dtypes).difference(exp[dev][ivy.current_backend_str()])
        )

    all_key = set(res.keys()).union(set(exp.keys()))
    for key in all_key:
        assert key in res
        assert key in exp
        assert set(res[key]) == set(exp[key])


# function_unsupported_devices_and_dtypes
@pytest.mark.parametrize(
    "func",
    [_composition_1, _composition_2],
)
def test_function_unsupported_devices(func):
    res = ivy.function_unsupported_devices_and_dtypes(func)
    exp = func.test_unsupported_devices_and_dtypes.copy()
    for dev in exp:
        exp[dev] = exp[dev][ivy.current_backend_str()]
    devs = list(exp.keys())
    for dev in devs:
        if len(exp[dev]) == 0:
            exp.pop(dev)

    all_key = set(res.keys()).union(set(exp.keys()))
    for key in all_key:
        assert key in res
        assert key in exp
        assert set(res[key]) == set(exp[key])


# Still to Add #
# ---------------#


@given(fw=st.sampled_from(["torch", "tensorflow", "numpy", "jax"]))
def test_current_backend_str(fw):
    ivy.set_backend(fw)
    assert ivy.current_backend_str() == fw
    ivy.previous_backend()


# get_min_denominator
def test_get_min_denominator():
    assert ivy.min_denominator == 1e-12


# set_min_denominator
@given(x=st.floats(allow_nan=False, allow_infinity=False))
def test_set_min_denominator(x):
    ivy.set_min_denominator(x)
    assert ivy.min_denominator == x


# get_min_base
def test_get_min_base():
    assert ivy.min_base == 1e-5


# set_min_base
@given(x=st.floats(allow_nan=False, allow_infinity=False))
def test_set_min_base(x):
    ivy.set_min_base(x)
    assert ivy.min_base == x


# stable_divide
@handle_test(
    fn_tree="functional.ivy.stable_divide",
    dtype_and_x=helpers.dtype_and_values(
        available_dtypes=helpers.get_dtypes("numeric"),
        num_arrays=3,
        shared_dtype=True,
        small_abs_safety_factor=8,
        large_abs_safety_factor=8,
        safety_factor_scale="log",
    ),
    test_with_out=st.just(False),
)
def test_stable_divide(*, dtype_and_x, test_flags, backend_fw, fn_name, on_device):
    input_dtype, x = dtype_and_x
    helpers.test_function(
        input_dtypes=input_dtype,
        test_flags=test_flags,
        on_device=on_device,
        fw=backend_fw,
        fn_name=fn_name,
        numerator=x[0],
        denominator=x[1],
        min_denominator=x[2],
    )


@st.composite  # ToDo remove when helpers.get_dtypes supports it
def _get_valid_numeric_no_unsigned(draw):
    return list(
        set(draw(helpers.get_dtypes("numeric"))).difference(
            draw(helpers.get_dtypes("unsigned"))
        )
    )


# stable_pow
@handle_test(
    fn_tree="functional.ivy.stable_pow",
    dtypes_and_xs=pow_helper(available_dtypes=_get_valid_numeric_no_unsigned()),
    min_base=helpers.floats(
        min_value=0, max_value=1, small_abs_safety_factor=8, safety_factor_scale="log"
    ),
    test_with_out=st.just(False),
)
def test_stable_pow(
    *, dtypes_and_xs, min_base, test_flags, backend_fw, fn_name, on_device
):
    dtypes, xs = dtypes_and_xs
    assume(all(["bfloat16" not in x for x in dtypes]))
    helpers.test_function(
        input_dtypes=dtypes,
        test_flags=test_flags,
        on_device=on_device,
        fw=backend_fw,
        fn_name=fn_name,
        rtol_=1e-1,
        atol_=1e-1,
        base=xs[0][0],
        exponent=np.abs(xs[1]),
        min_base=min_base,
    )


def test_get_all_arrays_in_memory():
    return


def test_num_arrays_in_memory():
    return


def test_print_all_arrays_in_memory():
    return


# set_queue_timeout
@given(
    x=st.floats(allow_nan=False, allow_infinity=False),
)
def test_set_queue_timeout(x):
    ivy.set_queue_timeout(x)
    ret = ivy.queue_timeout
    assert ret == x


# get_queue_timeout
@given(
    x=st.floats(allow_nan=False, allow_infinity=False),
)
def test_get_queue_timeout(x):
    ivy.set_queue_timeout(x)
    ret = ivy.queue_timeout
    assert ret == x


# get_tmp_dir
def test_get_tmp_dir():
    ret = ivy.tmp_dir
    assert ret == "/tmp"


# set_tmp_dir
def test_set_tmp_dir():
    ivy.set_tmp_dir("/new_dir")
    ret = ivy.tmp_dir
    assert ret == "/new_dir"


@handle_test(
    fn_tree="functional.ivy.supports_inplace_updates",
    x_val_and_dtypes=helpers.dtype_and_values(
        available_dtypes=helpers.get_dtypes("valid")
    ),
    test_with_out=st.just(False),
    test_gradients=st.just(False),
)
def test_supports_inplace_updates(
    x_val_and_dtypes, test_flags, backend_fw, fn_name, on_device
):
    dtype, x = x_val_and_dtypes
    helpers.test_function(
        input_dtypes=dtype,
        test_flags=test_flags,
        on_device=on_device,
        fw=backend_fw,
        fn_name=fn_name,
        test_values=False,
        x=x[0],
    )


@handle_test(
    fn_tree="functional.ivy.assert_supports_inplace",
    x_val_and_dtypes=helpers.dtype_and_values(
        available_dtypes=helpers.get_dtypes("valid")
    ),
    ground_truth_backend="numpy",
    test_with_out=st.just(False),
    test_gradients=st.just(False),
)
def test_assert_supports_inplace(
    x_val_and_dtypes, test_flags, backend_fw, fn_name, on_device
):
    dtype, x = x_val_and_dtypes
    if ivy.current_backend_str() in ["tensorflow", "jax", "paddle"]:
        return
    assume("bfloat16" not in dtype)
    helpers.test_function(
        input_dtypes=dtype,
        test_flags=test_flags,
        on_device=on_device,
        fw=backend_fw,
        fn_name=fn_name,
        x=x[0],
    )


def test_arg_info():
    return


def _fn1(x, y):
    return ivy.matmul(x, y)


def _fn2(x, y):
    return ivy.vecdot(x, y)


def _fn3(x, y):
    ivy.add(x, y)


# vmap
@handle_test(
    fn_tree="functional.ivy.vmap",
    func=st.sampled_from([_fn1, _fn2, _fn3]),
    dtype_and_arrays_and_axes=helpers.arrays_and_axes(
        allow_none=False,
        min_num_dims=1,
        max_num_dims=5,
        min_dim_size=1,
        max_dim_size=10,
        num=2,
        return_dtype=True,
    ),
    in_axes_as_cont=st.booleans(),
)
def test_vmap(func, dtype_and_arrays_and_axes, in_axes_as_cont):
    dtype, generated_arrays, in_axes = dtype_and_arrays_and_axes
    arrays = [ivy.native_array(array) for array in generated_arrays]
    assume(ivy.as_ivy_dtype(dtype[0]) not in ivy.function_unsupported_dtypes(ivy.vmap))

    if in_axes_as_cont:
        vmapped_func = ivy.vmap(func, in_axes=in_axes, out_axes=0)
    else:
        vmapped_func = ivy.vmap(func, in_axes=0, out_axes=0)

    assert callable(vmapped_func)

    try:
        fw_res = helpers.flatten_and_to_np(ret=vmapped_func(*arrays))
        fw_res = fw_res if len(fw_res) else None
    except Exception:
        fw_res = None

    ivy.set_backend("jax")
    arrays = [ivy.native_array(array) for array in generated_arrays]
    if in_axes_as_cont:
        jax_vmapped_func = ivy.vmap(func, in_axes=in_axes, out_axes=0)
    else:
        jax_vmapped_func = ivy.vmap(func, in_axes=0, out_axes=0)

    assert callable(jax_vmapped_func)

    try:
        jax_res = helpers.flatten_and_to_np(ret=jax_vmapped_func(*arrays))
        jax_res = jax_res if len(jax_res) else None
    except Exception:
        jax_res = None

    ivy.previous_backend()

    if fw_res is not None and jax_res is not None:
        helpers.value_test(
            ret_np_flat=fw_res,
            ret_np_from_gt_flat=jax_res,
            rtol=1e-1,
            atol=1e-1,
        )

    elif fw_res is None and jax_res is None:
        pass
    else:
        assert False, "One of the results is None while other isn't"


@st.composite
def _isin_data_generation_helper(draw):
    assume_unique = draw(st.booleans())
    if assume_unique:
        dtype_and_x = helpers.dtype_and_values(
            available_dtypes=helpers.get_dtypes("valid"),
            num_arrays=2,
            shared_dtype=True,
        ).filter(lambda x: np.array_equal(x[1][0], np.unique(x[1][0])))
    else:
        dtype_and_x = helpers.dtype_and_values(
            available_dtypes=helpers.get_dtypes("valid"),
            num_arrays=2,
            shared_dtype=True,
        )
    return assume_unique, draw(dtype_and_x)


@handle_test(
    fn_tree="functional.ivy.isin",
    assume_unique_and_dtype_and_x=_isin_data_generation_helper(),
    invert=st.booleans(),
    test_with_out=st.just(False),
    test_gradients=st.just(False),
)
def test_isin(
    assume_unique_and_dtype_and_x,
    invert,
    test_flags,
    backend_fw,
    on_device,
):
    assume_unique, x_and_dtype = assume_unique_and_dtype_and_x
    dtypes, values = x_and_dtype
    elements, test_elements = values
    helpers.test_function(
        input_dtypes=dtypes,
        test_flags=test_flags,
        on_device=on_device,
        fw=backend_fw,
        fn_name="isin",
        ground_truth_backend="numpy",
        elements=elements,
        test_elements=test_elements,
        invert=invert,
        assume_unique=assume_unique,
    )


@handle_test(
    fn_tree="functional.ivy.itemsize",
    x_and_dtype=helpers.dtype_and_values(available_dtypes=helpers.get_dtypes("valid")),
    ground_truth_backend="numpy",
    test_instance_method=st.just(False),
    test_with_out=st.just(False),
    test_gradients=st.just(False),
)
def test_itemsize(x_and_dtype, test_flags, backend_fw, fn_name, on_device):
    dtype, x = x_and_dtype
    helpers.test_function(
        input_dtypes=dtype,
        test_flags=test_flags,
        on_device=on_device,
        fw=backend_fw,
        fn_name=fn_name,
        x=x[0],
    )


@handle_test(
    fn_tree="functional.ivy.strides",
    x_and_dtype=helpers.dtype_and_values(available_dtypes=helpers.get_dtypes("valid")),
    test_instance_method=st.just(False),
    test_with_out=st.just(False),
    test_gradients=st.just(False),
)
def test_strides(x_and_dtype, test_flags, backend_fw, fn_name, on_device):
    dtype, x = x_and_dtype
    helpers.test_function(
        input_dtypes=dtype,
        test_flags=test_flags,
        on_device=on_device,
        fw=backend_fw,
        fn_name=fn_name,
        x=x[0],
    )<|MERGE_RESOLUTION|>--- conflicted
+++ resolved
@@ -188,13 +188,11 @@
     backend_fw,
     fn_name,
     on_device,
-    ground_truth_backend,
 ):
     dtypes, x, query = dtypes_x_query
     helpers.test_function(
         input_dtypes=dtypes,
         test_flags=test_flags,
-        ground_truth_backend=ground_truth_backend,
         on_device=on_device,
         fw=backend_fw,
         fn_name=fn_name,
@@ -218,10 +216,6 @@
     test_instance_method=st.just(False),
     container_flags=st.just([False]),
 )
-<<<<<<< HEAD
-def test_get_item(dtype_x_indices, copy, test_flags, backend_fw, fn_name, on_device):
-    dtypes, x, indices = dtype_x_indices
-=======
 def test_set_item(
     dtypes_x_query_val,
     copy,
@@ -232,10 +226,10 @@
     ground_truth_backend,
 ):
     dtypes, x, query, val = dtypes_x_query_val
->>>>>>> af371b8b
     helpers.test_function(
         input_dtypes=dtypes,
         test_flags=test_flags,
+        ground_truth_backend=ground_truth_backend,
         on_device=on_device,
         fw=backend_fw,
         fn_name=fn_name,
