"""Collection of tests for unified general functions."""

# global
import time
import math
from types import SimpleNamespace

try:
    import tensorflow as tf
except ImportError:
    tf = SimpleNamespace()
    tf.__version__ = None


try:
    import jax.numpy as jnp
except ImportError:
    jnp = SimpleNamespace()

import pytest
from hypothesis import given, assume, strategies as st
import numpy as np
from collections.abc import Sequence

try:
    import torch.multiprocessing as multiprocessing
except ImportError:
    multiprocessing = SimpleNamespace()

# local
import threading
import ivy

try:
    import ivy.functional.backends.jax
except ImportError:
    ivy.functional.backends.jax = SimpleNamespace()

try:
    import ivy.functional.backends.tensorflow
except ImportError:
    ivy.functional.backends.tensorflow = SimpleNamespace()

try:
    import ivy.functional.backends.torch
except ImportError:
    ivy.functional.backends.torch = SimpleNamespace()

import ivy_tests.test_ivy.helpers as helpers
from ivy_tests.test_ivy.helpers import handle_test
from ivy_tests.test_ivy.helpers.assertions import assert_all_close
from ivy_tests.test_ivy.test_functional.test_core.test_elementwise import pow_helper

# Helpers #
# --------#


def _get_shape_of_list(lst, shape=()):
    if not lst:
        return []
    if not isinstance(lst, Sequence):
        return shape
    if isinstance(lst[0], Sequence):
        length = len(lst[0])
        if not all(len(item) == length for item in lst):
            msg = "not all lists have the same length"
            raise ValueError(msg)
    shape += (len(lst),)
    shape = _get_shape_of_list(lst[0], shape)
    return shape


# Tests #
# ------#


@given(fw_str=st.sampled_from(["numpy", "jax", "torch", "tensorflow"]))
def test_set_framework(fw_str):
    ivy.set_backend(fw_str)
    ivy.previous_backend()


def test_use_within_use_framework():
    with ivy.functional.backends.numpy.use:
        pass
    with ivy.functional.backends.jax.use:
        pass
    with ivy.functional.backends.tensorflow.use:
        pass
    with ivy.functional.backends.torch.use:
        pass


# match_kwargs
@given(allow_duplicates=st.booleans())
def test_match_kwargs(allow_duplicates):
    def func_a(a, b, c=2):
        pass

    def func_b(a, d, e=5):
        return None

    class ClassA:
        def __init__(self, c, f, g=3):
            pass

    kwargs = {"a": 0, "b": 1, "c": 2, "d": 3, "e": 4, "f": 5, "g": 6}
    kwfa, kwfb, kwca = ivy.match_kwargs(
        kwargs, func_a, func_b, ClassA, allow_duplicates=allow_duplicates
    )
    if allow_duplicates:
        assert kwfa == {"a": 0, "b": 1, "c": 2}
        assert kwfb == {"a": 0, "d": 3, "e": 4}
        assert kwca == {"c": 2, "f": 5, "g": 6}
    else:
        assert kwfa == {"a": 0, "b": 1, "c": 2}
        assert kwfb == {"d": 3, "e": 4}
        assert kwca == {"f": 5, "g": 6}


# get_referrers_recursive
def test_get_referrers_recursive():
    class SomeClass:
        def __init__(self):
            self.x = [1, 2]
            self.y = [self.x]

    some_obj = SomeClass()
    refs = ivy.get_referrers_recursive(some_obj.x)
    ref_keys = refs.keys()
    assert len(ref_keys) == 3
    assert "repr" in ref_keys
    assert refs["repr"] == "[1,2]"
    y_id = str(id(some_obj.y))
    y_refs = refs[y_id]
    assert y_refs["repr"] == "[[1,2]]"
    some_obj_dict_id = str(id(some_obj.__dict__))
    assert y_refs[some_obj_dict_id] == "tracked"
    dict_refs = refs[some_obj_dict_id]
    assert dict_refs["repr"] == "{'x':[1,2],'y':[[1,2]]}"
    some_obj_id = str(id(some_obj))
    some_obj_refs = dict_refs[some_obj_id]
    assert some_obj_refs["repr"] == str(some_obj).replace(" ", "")
    assert len(some_obj_refs) == 1


# array_equal
@handle_test(
    fn_tree="functional.ivy.array_equal",
    dtypes_and_xs=helpers.dtype_and_values(
        available_dtypes=helpers.get_dtypes("valid"),
        num_arrays=2,
    ),
    test_with_out=st.just(False),
    test_gradients=st.just(False),
)
def test_array_equal(
    dtypes_and_xs,
    test_flags,
    backend_fw,
    fn_name,
    on_device,
    ground_truth_backend,
):
    dtypes, arrays = dtypes_and_xs
    helpers.test_function(
        input_dtypes=dtypes,
        test_flags=test_flags,
        ground_truth_backend=ground_truth_backend,
        on_device=on_device,
        fw=backend_fw,
        fn_name=fn_name,
        x0=arrays[0],
        x1=arrays[1],
    )


@st.composite
def array_and_boolean_mask(
    draw,
    *,
    array_dtypes,
    allow_inf=False,
    min_num_dims=1,
    max_num_dims=5,
    min_dim_size=1,
    max_dim_size=10,
):
    x_dtype, x = draw(
        helpers.dtype_and_values(
            available_dtypes=array_dtypes,
            allow_inf=allow_inf,
            min_num_dims=min_num_dims,
            max_num_dims=max_num_dims,
            min_dim_size=min_dim_size,
            max_dim_size=max_dim_size,
        )
    )
    boolean_mask_dtype, boolean_mask = draw(
        helpers.dtype_and_values(
            dtype=["bool"],
            min_num_dims=min_num_dims,
            max_num_dims=max_num_dims,
            min_dim_size=min_dim_size,
            max_dim_size=max_dim_size,
        )
    )
    return [x_dtype[0], boolean_mask_dtype[0]], x[0], boolean_mask[0]


# get_item
# TODO: add container and array instance methods
@handle_test(
    fn_tree="functional.ivy.get_item",
    dtype_x_indices=st.one_of(
        helpers.array_indices_axis(
            array_dtypes=helpers.get_dtypes("valid"),
            indices_dtypes=helpers.get_dtypes("integer"),
            disable_random_axis=True,
            first_dimension_only=True,
        ),
        array_and_boolean_mask(array_dtypes=helpers.get_dtypes("valid")),
    ),
    test_with_out=st.just(False),
    test_gradients=st.just(False),
    test_instance_method=st.just(False),
)
def test_get_item(
    dtype_x_indices,
    test_flags,
    backend_fw,
    fn_name,
    on_device,
    ground_truth_backend,
):
    dtypes, x, indices = dtype_x_indices
    helpers.test_function(
        input_dtypes=dtypes,
        test_flags=test_flags,
        ground_truth_backend=ground_truth_backend,
        on_device=on_device,
        fw=backend_fw,
        fn_name=fn_name,
        x=x,
        query=indices,
    )


# to_numpy
@handle_test(
    fn_tree="functional.ivy.to_numpy",
    dtype_x=helpers.dtype_and_values(
        available_dtypes=helpers.get_dtypes("valid"),
    ),
    copy=st.booleans(),
    test_with_out=st.just(False),
    test_gradients=st.just(False),
)
def test_to_numpy(
    *,
    dtype_x,
    copy,
    test_flags,
    backend_fw,
    fn_name,
    on_device,
    ground_truth_backend,
):
    dtype, x = dtype_x
    # torch throws an exception
    if ivy.current_backend_str() == "torch" and not copy:
        return
    helpers.test_function(
        input_dtypes=dtype,
        test_flags=test_flags,
        ground_truth_backend=ground_truth_backend,
        on_device=on_device,
        fw=backend_fw,
        fn_name=fn_name,
        x=x[0],
        copy=copy,
    )


# to_scalar
@handle_test(
    fn_tree="functional.ivy.to_scalar",
    x0_n_x1_n_res=helpers.dtype_and_values(
        available_dtypes=helpers.get_dtypes("valid"),
        min_num_dims=1,
        max_num_dims=1,
        min_dim_size=1,
        max_dim_size=1,
        large_abs_safety_factor=20,
    ),
    test_with_out=st.just(False),
    test_gradients=st.just(False),
)
def test_to_scalar(
    x0_n_x1_n_res,
    test_flags,
    backend_fw,
    fn_name,
    on_device,
    ground_truth_backend,
):
    dtype, x = x0_n_x1_n_res
    helpers.test_function(
        input_dtypes=dtype,
        test_flags=test_flags,
        ground_truth_backend=ground_truth_backend,
        on_device=on_device,
        fw=backend_fw,
        fn_name=fn_name,
        x=x[0],
    )


# to_list
@handle_test(
    fn_tree="functional.ivy.to_list",
    x0_n_x1_n_res=helpers.dtype_and_values(
        available_dtypes=helpers.get_dtypes("valid"),
        large_abs_safety_factor=20,
    ),
    test_with_out=st.just(False),
    test_gradients=st.just(False),
)
def test_to_list(
    x0_n_x1_n_res,
    test_flags,
    backend_fw,
    fn_name,
    on_device,
    ground_truth_backend,
):
    dtype, x = x0_n_x1_n_res
    helpers.test_function(
        input_dtypes=dtype,
        test_flags=test_flags,
        ground_truth_backend=ground_truth_backend,
        on_device=on_device,
        fw=backend_fw,
        fn_name=fn_name,
        x=x[0],
    )


# shape
# TODO: add container and array methods
@handle_test(
    fn_tree="functional.ivy.shape",
    x0_n_x1_n_res=helpers.dtype_and_values(
        available_dtypes=helpers.get_dtypes("valid")
    ),
    as_array=st.booleans(),
    test_with_out=st.just(False),
    test_instance_method=st.just(False),
    test_gradients=st.just(False),
)
def test_shape(
    x0_n_x1_n_res,
    as_array,
    test_flags,
    backend_fw,
    fn_name,
    on_device,
    ground_truth_backend,
):
    dtype, x = x0_n_x1_n_res
    # instance_method=False because the shape property would overwrite the shape method
    helpers.test_function(
        input_dtypes=dtype,
        test_flags=test_flags,
        ground_truth_backend=ground_truth_backend,
        on_device=on_device,
        fw=backend_fw,
        fn_name=fn_name,
        x=x[0],
        as_array=as_array,
    )


# get_num_dims
@handle_test(
    fn_tree="functional.ivy.get_num_dims",
    x0_n_x1_n_res=helpers.dtype_and_values(
        available_dtypes=helpers.get_dtypes("valid")
    ),
    as_array=st.booleans(),
    test_with_out=st.just(False),
    test_gradients=st.just(False),
)
def test_get_num_dims(
    x0_n_x1_n_res,
    as_array,
    test_flags,
    backend_fw,
    fn_name,
    on_device,
    ground_truth_backend,
):
    dtype, x = x0_n_x1_n_res
    helpers.test_function(
        input_dtypes=dtype,
        test_flags=test_flags,
        ground_truth_backend=ground_truth_backend,
        on_device=on_device,
        fw=backend_fw,
        fn_name=fn_name,
        x=x[0],
        as_array=as_array,
    )


@st.composite
def _vector_norm_helper(draw):
    dtype, x = draw(
        helpers.dtype_and_values(
            available_dtypes=helpers.get_dtypes("float", key="clip_vector_norm"),
            min_num_dims=1,
            min_value=-100,
            max_value=100,
            abs_smallest_val=1e-2,
            safety_factor_scale="log",
        )
    )
    if ivy.is_int_dtype(dtype[0]):
        max_val = ivy.iinfo(dtype[0]).max
    else:
        max_val = ivy.finfo(dtype[0]).max
    max_x = np.abs(x[0]).max()
    if max_x > 1:
        max_p = math.log(max_val) / math.log(max_x)
    else:
        max_p = math.log(max_val)
    p = draw(helpers.floats(abs_smallest_val=1e-2, min_value=-max_p, max_value=max_p))
    max_norm_val = math.log(max_val / max_x)
    max_norm = draw(
        helpers.floats(
            large_abs_safety_factor=4,
            safety_factor_scale="log",
            min_value=1e-2,
            max_value=max_norm_val,
        )
    )
    return dtype, x, max_norm, p


# clip_vector_norm
@handle_test(
    fn_tree="functional.ivy.clip_vector_norm",
    dtype_x_max_norm_p=_vector_norm_helper(),
)
def test_clip_vector_norm(
    *,
    dtype_x_max_norm_p,
    test_flags,
    backend_fw,
    fn_name,
    on_device,
    ground_truth_backend,
):
    dtype, x, max_norm, p = dtype_x_max_norm_p
    helpers.test_function(
        input_dtypes=dtype,
        test_flags=test_flags,
        ground_truth_backend=ground_truth_backend,
        on_device=on_device,
        fw=backend_fw,
        fn_name=fn_name,
        rtol_=1e-1,
        atol_=1e-1,
        x=x[0],
        max_norm=max_norm,
        p=p,
    )


# fourier_encode
# @given(
#     x=helpers.dtype_and_values(ivy_np.valid_float_dtypes, min_num_dims=1),
#     max_freq=helpers.dtype_and_values(ivy_np.valid_float_dtypes),
#     num_bands=st.integers(min_value=1,max_value=100000),
#     as_variable=st.booleans(),
#     num_positional_args=st.integers(0, 3),
#     native_array=st.booleans(),
#     container=st.booleans(),
#     instance_method=st.booleans(),
# )
# def test_fourier_encode(
#     x,
#     max_freq,
#     num_bands,
#     as_variable,
#     num_positional_args,
#     native_array,
#     container,
#     instance_method,
#     device,
#     call,
#     fw
# ):
#     # smoke test
#     dtype_x, x = x
#     dtype_max_freq, max_freq = max_freq
#     if fw == "torch" and dtype_x in ["uint16", "uint32", "uint64"]:
#         return
#     helpers.test_function(
#         dtype_x,
#         as_variable,
#         False,
#         num_positional_args,
#         native_array,
#         container,
#         instance_method,
#         fw,
#         "fourier_encode",
#         x=np.asarray(x, dtype=dtype_x),
#         max_freq=np.asarray(max_freq,dtype=dtype_max_freq),
#         num_bands=num_bands
#     )


@st.composite
def values_and_ndindices(
    draw,
    *,
    array_dtypes,
    indices_dtypes=helpers.get_dtypes("integer"),
    allow_inf=False,
    x_min_value=None,
    x_max_value=None,
    min_num_dims=2,
    max_num_dims=5,
    min_dim_size=1,
    max_dim_size=10,
):
    x_dtype, x, x_shape = draw(
        helpers.dtype_and_values(
            available_dtypes=array_dtypes,
            allow_inf=allow_inf,
            ret_shape=True,
            min_value=x_min_value,
            max_value=x_max_value,
            min_num_dims=min_num_dims,
            max_num_dims=max_num_dims,
            min_dim_size=min_dim_size,
            max_dim_size=max_dim_size,
        )
    )
    x_dtype = x_dtype[0] if isinstance(x_dtype, (list)) else x_dtype
    x = x[0] if isinstance(x, (list)) else x
    # indices_dims defines how far into the array to index.
    indices_dims = draw(
        helpers.ints(
            min_value=1,
            max_value=len(x_shape) - 1,
        )
    )

    # num_ndindices defines the number of elements to generate.
    num_ndindices = draw(
        helpers.ints(
            min_value=1,
            max_value=x_shape[indices_dims],
        )
    )

    # updates_dims defines how far into the array to index.
    updates_dtype, updates = draw(
        helpers.dtype_and_values(
            available_dtypes=array_dtypes,
            allow_inf=allow_inf,
            shape=x_shape[indices_dims:],
            num_arrays=num_ndindices,
            shared_dtype=True,
        )
    )
    updates_dtype = (
        updates_dtype[0] if isinstance(updates_dtype, list) else updates_dtype
    )
    updates = updates[0] if isinstance(updates, list) else updates

    indices = []
    indices_dtype = draw(st.sampled_from(indices_dtypes))
    for _ in range(num_ndindices):
        nd_index = []
        for j in range(indices_dims):
            axis_index = draw(
                helpers.ints(
                    min_value=0,
                    max_value=max(0, x_shape[j] - 1),
                )
            )
            nd_index.append(axis_index)
        indices.append(nd_index)
    return [x_dtype, indices_dtype, updates_dtype], x, indices, updates


# scatter_flat
@handle_test(
    fn_tree="functional.ivy.scatter_flat",
    x=st.integers(min_value=1, max_value=10).flatmap(
        lambda n: st.tuples(
            helpers.dtype_and_values(
                available_dtypes=helpers.get_dtypes("float"),
                min_num_dims=1,
                max_num_dims=1,
                min_dim_size=n,
                max_dim_size=n,
            ),
            helpers.dtype_and_values(
                available_dtypes=helpers.get_dtypes("integer"),
                min_value=0,
                max_value=max(n - 1, 0),
                min_num_dims=1,
                max_num_dims=1,
                min_dim_size=n,
                max_dim_size=n,
            ).filter(lambda d_n_v: len(set(d_n_v[1][0])) == len(d_n_v[1][0])),
            st.integers(min_value=n, max_value=n),
        )
    ),
    reduction=st.sampled_from(["sum", "min", "max", "replace"]),
    ground_truth_backend="torch",
)
def test_scatter_flat(
    x,
    reduction,
    test_flags,
    backend_fw,
    fn_name,
    on_device,
    ground_truth_backend,
):
    # scatter_flat throws an error while computing gradients for tensorflow
    # this has been fixed in the newer versions of tensorflow (2.10.0 onwards)
    if "tensorflow" in backend_fw.__name__:
        grad_support_version = [2, 10, 0]
        k = 0
        for number in [int(s) for s in tf.__version__.split(".") if s.isdigit()]:
            if k > len(grad_support_version):
                break
            if number < grad_support_version[k]:
                test_flags.test_gradients = False
            k += 1
    (val_dtype, vals), (ind_dtype, ind), size = x
    helpers.test_function(
        input_dtypes=ind_dtype + val_dtype,
        test_flags=test_flags,
        xs_grad_idxs=[[0, 1]],
        ground_truth_backend=ground_truth_backend,
        on_device=on_device,
        fw=backend_fw,
        fn_name=fn_name,
        indices=ind[0],
        updates=vals[0],
        size=size,
        reduction=reduction,
    )


# scatter_nd
@handle_test(
    fn_tree="functional.ivy.scatter_nd",
    x=values_and_ndindices(
        array_dtypes=helpers.get_dtypes("numeric"),
        indices_dtypes=["int32", "int64"],
        x_min_value=0,
        x_max_value=0,
        min_num_dims=2,
        allow_inf=False,
    ),
    reduction=st.sampled_from(["sum", "min", "max", "replace"]),
    test_gradients=st.just(False),
)
def test_scatter_nd(
    x,
    reduction,
    test_flags,
    backend_fw,
    fn_name,
    on_device,
    ground_truth_backend,
):
    (val_dtype, ind_dtype, update_dtype), vals, ind, updates = x
    shape = vals.shape
    helpers.test_function(
        input_dtypes=[ind_dtype, update_dtype],
        test_flags=test_flags,
        ground_truth_backend=ground_truth_backend,
        on_device=on_device,
        fw=backend_fw,
        fn_name=fn_name,
        indices=np.asarray(ind, dtype=ind_dtype),
        updates=updates,
        shape=shape,
        reduction=reduction,
    )


# gather
@handle_test(
    fn_tree="functional.ivy.gather",
    params_indices_others=helpers.array_indices_axis(
        array_dtypes=helpers.get_dtypes("numeric"),
        indices_dtypes=["int32", "int64"],
        min_num_dims=1,
        max_num_dims=5,
        min_dim_size=1,
        max_dim_size=10,
    ),
)
def test_gather(
    params_indices_others,
    test_flags,
    backend_fw,
    fn_name,
    on_device,
    ground_truth_backend,
):
    dtypes, params, indices, axis, batch_dims = params_indices_others
    helpers.test_function(
        input_dtypes=dtypes,
        test_flags=test_flags,
        ground_truth_backend=ground_truth_backend,
        on_device=on_device,
        fw=backend_fw,
        fn_name=fn_name,
        xs_grad_idxs=[[0, 0]],
        params=params,
        indices=indices,
        axis=axis,
        batch_dims=batch_dims,
    )


@st.composite
def array_and_ndindices_batch_dims(
    draw,
    *,
    array_dtypes,
    indices_dtypes=helpers.get_dtypes("integer"),
    allow_inf=False,
    min_num_dims=1,
    max_num_dims=5,
    min_dim_size=1,
    max_dim_size=10,
):
    x_dtype, x, x_shape = draw(
        helpers.dtype_and_values(
            available_dtypes=array_dtypes,
            allow_inf=allow_inf,
            ret_shape=True,
            min_num_dims=min_num_dims,
            max_num_dims=max_num_dims,
            min_dim_size=min_dim_size,
            max_dim_size=max_dim_size,
        )
    )

    batch_dims = draw(
        helpers.ints(
            min_value=0,
            max_value=len(x_shape) - 1,
        )
    )
    # indices_dims defines how far into the array to index.
    indices_dims = draw(
        helpers.ints(
            min_value=1,
            max_value=max(1, len(x_shape) - batch_dims),
        )
    )

    batch_shape = x_shape[0:batch_dims]
    shape_var = draw(
        helpers.get_shape(
            allow_none=False,
            min_num_dims=min_num_dims,
            max_num_dims=max_num_dims - batch_dims,
            min_dim_size=min_dim_size,
            max_dim_size=max_dim_size,
        )
    )
    ndindices_shape = list(batch_shape) + list(shape_var) + [indices_dims]
    ndindices = np.zeros(ndindices_shape, dtype="int32")
    if len(ndindices_shape) <= 1:
        enumerator = ndindices
    else:
        enumerator = np.zeros(ndindices_shape[0:-1], dtype="int32")
    ndindices_dtype = draw(st.sampled_from(indices_dtypes))
    for idx, _ in np.ndenumerate(enumerator):
        bounds = []
        for j in range(0, indices_dims):
            bounds.append(x_shape[j + batch_dims] - 1)
        ndindices[idx] = draw(ndindices_with_bounds(bounds=bounds))
    ndindices = np.asarray(ndindices, ndindices_dtype)
    return [x_dtype[0], ndindices_dtype], x[0], ndindices, batch_dims


@st.composite
def ndindices_with_bounds(
    draw,
    *,
    bounds,
):
    arr = []
    for i in bounds:
        x = draw(
            helpers.ints(
                min_value=0,
                max_value=max(0, i),
            )
        )
        arr.append(x)
    return arr


# gather_nd
@handle_test(
    fn_tree="functional.ivy.gather_nd",
    params_n_ndindices_batch_dims=array_and_ndindices_batch_dims(
        array_dtypes=helpers.get_dtypes("numeric"),
        indices_dtypes=["int32", "int64"],
        allow_inf=False,
    ),
)
def test_gather_nd(
    params_n_ndindices_batch_dims,
    test_flags,
    backend_fw,
    fn_name,
    on_device,
    ground_truth_backend,
):
    dtypes, params, ndindices, batch_dims = params_n_ndindices_batch_dims
    helpers.test_function(
        input_dtypes=dtypes,
        test_flags=test_flags,
        ground_truth_backend=ground_truth_backend,
        on_device=on_device,
        fw=backend_fw,
        fn_name=fn_name,
        xs_grad_idxs=[[0, 0]],
        params=params,
        indices=ndindices,
        batch_dims=batch_dims,
    )


# exists
@handle_test(
    fn_tree="functional.ivy.exists",
    x=st.one_of(
        st.none(),
        helpers.dtype_and_values(
            available_dtypes=helpers.get_dtypes("numeric"),
            allow_inf=False,
            min_num_dims=0,
            min_dim_size=1,
        ),
        st.sampled_from([ivy.array]),
    ),
)
def test_exists(x):
    if x is not None:
        if not hasattr(x, "__call__"):
            dtype, x = x
    ret = ivy.exists(x)
    assert isinstance(ret, bool)
    y_true = x is not None
    assert ret == y_true


# default
@handle_test(
    fn_tree="functional.ivy.default",
    x=st.one_of(
        st.none(),
        helpers.dtype_and_values(
            available_dtypes=helpers.get_dtypes("numeric"),
            allow_inf=False,
            min_num_dims=0,
            min_dim_size=2,
        ),
        st.sampled_from([lambda *args, **kwargs: None]),
    ),
    default_val=st.one_of(
        helpers.dtype_and_values(
            available_dtypes=helpers.get_dtypes("numeric"),
            allow_inf=False,
            min_num_dims=0,
            min_dim_size=2,
        ),
        st.sampled_from([lambda *args, **kwargs: None]),
    ),
)
def test_default(x, default_val):
    with_callable = False
    if x is not None:
        if hasattr(x, "__call__"):
            with_callable = True
        else:
            x_dtype, x = x
            x = x[0].tolist() if isinstance(x, list) else x
    else:
        if hasattr(default_val, "__call__"):
            with_callable = True
        else:
            dv_dtype, default_val = default_val
            default_val = (
                default_val[0].tolist()
                if isinstance(default_val, list)
                else default_val
            )

    truth_val = ivy.to_native(x if x is not None else default_val)
    if with_callable:
        assert ivy.default(x, default_val) == truth_val
    else:
        assert_all_close(
            np.asarray(ivy.default(x, default_val)),
            np.asarray(truth_val),
            rtol=1e-3,
            atol=1e-3,
        )


def test_cache_fn():
    def func():
        return ivy.random_uniform()

    # return a single cached_fn and then query this
    cached_fn = ivy.cache_fn(func)
    ret0 = cached_fn()
    ret0_again = cached_fn()
    ret1 = func()

    assert ivy.to_numpy(ret0).item() == ivy.to_numpy(ret0_again).item()
    assert ivy.to_numpy(ret0).item() != ivy.to_numpy(ret1).item()
    assert ret0 is ret0_again
    assert ret0 is not ret1

    # call ivy.cache_fn repeatedly, the new cached functions
    # each use the same global dict
    ret0 = ivy.cache_fn(func)()
    ret0_again = ivy.cache_fn(func)()
    ret1 = func()

    assert ivy.to_numpy(ret0).item() == ivy.to_numpy(ret0_again).item()
    assert ivy.to_numpy(ret0).item() != ivy.to_numpy(ret1).item()
    assert ret0 is ret0_again
    assert ret0 is not ret1


def test_cache_fn_with_args():
    def func(_):
        return ivy.random_uniform()

    # return a single cached_fn and then query this
    cached_fn = ivy.cache_fn(func)
    ret0 = cached_fn(0)
    ret0_again = cached_fn(0)
    ret1 = cached_fn(1)

    assert ivy.to_numpy(ret0).item() == ivy.to_numpy(ret0_again).item()
    assert ivy.to_numpy(ret0).item() != ivy.to_numpy(ret1).item()
    assert ret0 is ret0_again
    assert ret0 is not ret1

    # call ivy.cache_fn repeatedly, the new cached functions
    # each use the same global dict
    ret0 = ivy.cache_fn(func)(0)
    ret0_again = ivy.cache_fn(func)(0)
    ret1 = ivy.cache_fn(func)(1)

    assert ivy.to_numpy(ret0).item() == ivy.to_numpy(ret0_again).item()
    assert ivy.to_numpy(ret0).item() != ivy.to_numpy(ret1).item()
    assert ret0 is ret0_again
    assert ret0 is not ret1


def test_framework_setting_with_threading():
    if ivy.current_backend_str() == "jax":
        # Numpy is the conflicting framework being tested against
        pytest.skip()

    def thread_fn():
        x_ = jnp.array([0.0, 1.0, 2.0])
        ivy.set_backend("jax")
        for _ in range(2000):
            try:
                ivy.mean(x_)
            except TypeError:
                return False
        ivy.previous_backend()
        return True

    # get original framework string and array
    fws = ivy.current_backend_str()
    x = ivy.array([0.0, 1.0, 2.0])

    # start jax loop thread
    thread = threading.Thread(target=thread_fn)
    thread.start()
    time.sleep(0.01)
    # start local original framework loop
    ivy.set_backend(fws)
    for _ in range(2000):
        ivy.mean(x)
    ivy.previous_backend()
    assert not thread.join()


def test_framework_setting_with_multiprocessing():
    if ivy.current_backend_str() == "numpy":
        # Numpy is the conflicting framework being tested against
        pytest.skip()

    def worker_fn(out_queue):
        ivy.set_backend("numpy")
        x_ = np.array([0.0, 1.0, 2.0])
        for _ in range(1000):
            try:
                ivy.mean(x_)
            except TypeError:
                out_queue.put(False)
                return
        ivy.previous_backend()
        out_queue.put(True)

    # get original framework string and array
    fws = ivy.current_backend_str()
    x = ivy.array([0.0, 1.0, 2.0])

    # start numpy loop thread
    output_queue = multiprocessing.Queue()
    worker = multiprocessing.Process(target=worker_fn, args=(output_queue,))
    worker.start()

    # start local original framework loop
    ivy.set_backend(fws)
    for _ in range(1000):
        ivy.mean(x)
    ivy.previous_backend()

    worker.join()
    assert output_queue.get_nowait()


def test_explicit_ivy_framework_handles():
    if ivy.current_backend_str() == "numpy":
        # Numpy is the conflicting framework being tested against
        pytest.skip()

    # store original framework string and unset
    fw_str = ivy.current_backend_str()
    ivy.previous_backend()

    # set with explicit handle caught
    ivy_exp = ivy.get_backend(fw_str)
    assert ivy_exp.current_backend_str() == fw_str

    # assert backend implemented function is accessible
    assert "array" in ivy_exp.__dict__
    assert callable(ivy_exp.array)

    # assert joint implemented function is also accessible
    assert "cache_fn" in ivy_exp.__dict__
    assert callable(ivy_exp.cache_fn)

    # set global ivy to numpy
    ivy.set_backend("numpy")

    # assert the explicit handle is still unchanged
    assert ivy.current_backend_str() == "numpy"
    assert ivy_exp.current_backend_str() == fw_str

    # unset global ivy from numpy
    ivy.previous_backend()


# ToDo: re-add this test once ivy.get_backend is working correctly, with the returned
#  ivy handle having no dependence on the globally set ivy
# @handle_cmd_line_args
#
# def test_class_ivy_handles(device, call):
#
#     if call is helpers.np_call:
#         # Numpy is the conflicting framework being tested against
#         pytest.skip()
#
#     class ArrayGen:
#         def __init__(self, ivyh):
#             self._ivy = ivyh
#
#         def get_array(self):
#             return self._ivy.array([0.0, 1.0, 2.0], dtype="float32", device=device)
#
#     # create instance
#     ag = ArrayGen(ivy.get_backend())
#
#     # create array from array generator
#     x = ag.get_array()
#
#     # verify this is not a numpy array
#     assert not isinstance(x, np.ndarray)
#
#     # change global framework to numpy
#     ivy.set_backend("numpy")
#
#     # create another array from array generator
#     x = ag.get_array()
#
#     # verify this is not still a numpy array
#     assert not isinstance(x, np.ndarray)


# einops_rearrange
@handle_test(
    fn_tree="functional.ivy.einops_rearrange",
    dtype_x=helpers.dtype_and_values(
        available_dtypes=helpers.get_dtypes("numeric"),
        allow_inf=False,
        min_num_dims=4,
        max_num_dims=4,
        min_dim_size=2,
        max_dim_size=2,
        min_value=-1e05,
        max_value=1e05,
    ).filter(
        lambda x: (ivy.array([x[1][0]], dtype="float32").shape[2] % 2 == 0)
        and (ivy.array([x[1][0]], dtype="float32").shape[3] % 2 == 0)
        and (x[0][0] not in ["float16", "bfloat16"])
    ),
    pattern_and_axes_lengths=st.sampled_from(
        [
            ("b h w c -> b h w c", {}),
            ("b h w c -> (b h) w c", {}),
            ("b h w c -> b c h w", {}),
            ("b h w c -> h (b w) c", {}),
            ("b h w c -> b (c h w)", {}),
            ("b (h1 h) (w1 w) c -> (b h1 w1) h w c", {"h1": 2, "w1": 2}),
            ("b (h h1) (w w1) c -> b h w (c h1 w1)", {"h1": 2, "w1": 2}),
        ]
    ),
)
def test_einops_rearrange(
    dtype_x,
    pattern_and_axes_lengths,
    test_flags,
    backend_fw,
    fn_name,
    on_device,
    ground_truth_backend,
):
    pattern, axes_lengths = pattern_and_axes_lengths
    dtype, x = dtype_x
    helpers.test_function(
        input_dtypes=dtype,
        test_flags=test_flags,
        ground_truth_backend=ground_truth_backend,
        on_device=on_device,
        fw=backend_fw,
        fn_name=fn_name,
        x=x[0],
        pattern=pattern,
        **axes_lengths,
    )


# einops_reduce
@handle_test(
    fn_tree="functional.ivy.einops_reduce",
    dtype_x=helpers.dtype_and_values(
        available_dtypes=helpers.get_dtypes("numeric"),
        allow_inf=False,
        min_num_dims=4,
        max_num_dims=4,
        min_dim_size=2,
        max_dim_size=2,
        min_value=-1e05,
        max_value=1e05,
    ).filter(
        lambda x: (ivy.array([x[1][0]], dtype="float32").shape[2] % 2 == 0)
        and (ivy.array([x[1][0]], dtype="float32").shape[3] % 2 == 0)
        and (x[0][0] not in ["float16", "bfloat16"])
    ),
    pattern_and_axes_lengths=st.sampled_from(
        [
            ("b c (h1 h2) (w1 w2) -> b c h1 w1", {"h2": 2, "w2": 2}),
        ]
    ),
    floattypes=helpers.get_dtypes("float"),
    reduction=st.sampled_from(["min", "max", "sum", "mean", "prod"]),
)
def test_einops_reduce(
    *,
    dtype_x,
    pattern_and_axes_lengths,
    floattypes,
    reduction,
    test_flags,
    backend_fw,
    fn_name,
    on_device,
    ground_truth_backend,
):
    pattern, axes_lengths = pattern_and_axes_lengths
    dtype, x = dtype_x
    if (reduction in ["mean", "prod"]) and (dtype not in floattypes):
        dtype = ["float32"]
    # torch computes min and max differently and leads to inconsistent gradients
    if "torch" in backend_fw.__name__ and reduction in ["min", "max"]:
        test_flags.test_gradients = False
    helpers.test_function(
        input_dtypes=dtype,
        test_flags=test_flags,
        ground_truth_backend=ground_truth_backend,
        on_device=on_device,
        fw=backend_fw,
        fn_name=fn_name,
        rtol_=1e-1,
        atol_=1e-1,
        x=x[0],
        pattern=pattern,
        reduction=reduction,
        **axes_lengths,
    )


# einops_repeat
@handle_test(
    fn_tree="functional.ivy.einops_repeat",
    dtype_x=helpers.dtype_and_values(
        available_dtypes=helpers.get_dtypes("numeric"),
        allow_inf=False,
        min_num_dims=2,
        max_num_dims=2,
        min_dim_size=2,
    ),
    pattern_and_axes_lengths=st.sampled_from(
        [
            ("h w -> h w repeat", {"repeat": 2}),
            ("h w -> (repeat h) w", {"repeat": 2}),
            ("h w -> h (repeat w)", {"repeat": 2}),
            ("h w -> (h h2) (w w2)", {"h2": 2, "w2": 2}),
            ("h w  -> w h", {}),
        ]
    ),
)
def test_einops_repeat(
    *,
    dtype_x,
    pattern_and_axes_lengths,
    test_flags,
    backend_fw,
    fn_name,
    on_device,
    ground_truth_backend,
):
    pattern, axes_lengths = pattern_and_axes_lengths
    dtype, x = dtype_x
    assume("uint16" not in dtype)
    helpers.test_function(
        input_dtypes=dtype,
        test_flags=test_flags,
        ground_truth_backend=ground_truth_backend,
        on_device=on_device,
        fw=backend_fw,
        fn_name=fn_name,
        x=x[0],
        pattern=pattern,
        **axes_lengths,
    )


# container types
def test_container_types():
    cont_types = ivy.container_types()
    assert isinstance(cont_types, list)
    for cont_type in cont_types:
        assert hasattr(cont_type, "keys")
        assert hasattr(cont_type, "values")
        assert hasattr(cont_type, "items")


def test_inplace_arrays_supported():
    cur_fw = ivy.current_backend_str()
    if cur_fw in ["numpy", "torch"]:
        assert ivy.inplace_arrays_supported()
    elif cur_fw in ["jax", "tensorflow", "paddle"]:
        assert not ivy.inplace_arrays_supported()
    else:
        raise Exception("Unrecognized framework")


def test_inplace_variables_supported():
    cur_fw = ivy.current_backend_str()
    if cur_fw in ["numpy", "torch", "tensorflow"]:
        assert ivy.inplace_variables_supported()
    elif cur_fw in ["jax", "paddle"]:
        assert not ivy.inplace_variables_supported()
    else:
        raise Exception("Unrecognized framework")


# inplace_update
@handle_test(
    fn_tree="functional.ivy.inplace_update",
    x_val_and_dtypes=helpers.dtype_and_values(
        available_dtypes=helpers.get_dtypes("numeric"),
        num_arrays=2,
        shared_dtype=True,
    ),
    keep_x_dtype=st.booleans(),
)
def test_inplace_update(x_val_and_dtypes, keep_x_dtype, test_flags, on_device):
    dtype = x_val_and_dtypes[0][0]
    if dtype in ivy.function_unsupported_dtypes(ivy.inplace_update):
        return
    x, val = x_val_and_dtypes[1]
    x = ivy.array(x.tolist(), dtype=dtype, device=on_device)
    val = ivy.array(val.tolist(), dtype=dtype, device=on_device)
    if (not test_flags.as_variable and ivy.inplace_arrays_supported()) or (
        test_flags.as_variable and ivy.inplace_variables_supported()
    ):
        if keep_x_dtype:
            x_dtype = x.dtype
            x_inplace = ivy.inplace_update(x, val, keep_input_dtype=True)
            assert x_dtype == x_inplace.dtype
        else:
            x_inplace = ivy.inplace_update(x, val)
        assert id(x_inplace) == id(x)
        x = helpers.flatten_and_to_np(ret=x)
        val = helpers.flatten_and_to_np(ret=val)
        helpers.value_test(ret_np_flat=x, ret_np_from_gt_flat=val)


# inplace_decrement
@handle_test(
    fn_tree="functional.ivy.inplace_decrement",
    x_val_and_dtypes=helpers.dtype_and_values(
        available_dtypes=helpers.get_dtypes("numeric"),
        allow_inf=False,
        min_num_dims=1,
        max_num_dims=1,
        min_dim_size=2,
        num_arrays=2,
        shared_dtype=True,
        safety_factor_scale="log",
    ),
)
def test_inplace_decrement(x_val_and_dtypes, test_flags, on_device):
    dtype = x_val_and_dtypes[0][0]
    x, val = x_val_and_dtypes[1]
    x, val = x.tolist(), val.tolist()
    x = ivy.array(x, dtype=dtype, device=on_device)
    val = ivy.array(val, dtype=dtype, device=on_device)
    new_val = x - val
    if (not test_flags.as_variable and ivy.inplace_arrays_supported()) or (
        test_flags.as_variable and ivy.inplace_variables_supported()
    ):
        x_inplace = ivy.inplace_decrement(x, val)
        assert id(x_inplace) == id(x)
        x = helpers.flatten_and_to_np(ret=x)
        new_val = helpers.flatten_and_to_np(ret=new_val)
        helpers.value_test(ret_np_flat=x, ret_np_from_gt_flat=new_val)


# inplace_increment
@handle_test(
    fn_tree="functional.ivy.inplace_increment",
    x_val_and_dtypes=helpers.dtype_and_values(
        available_dtypes=helpers.get_dtypes("numeric"),
        allow_inf=False,
        min_num_dims=1,
        max_num_dims=1,
        min_dim_size=2,
        num_arrays=2,
        shared_dtype=True,
    ),
)
def test_inplace_increment(x_val_and_dtypes, test_flags, on_device):
    dtype = x_val_and_dtypes[0][0]
    if dtype in ivy.function_unsupported_dtypes(ivy.inplace_increment):
        return
    x, val = x_val_and_dtypes[1]
    x, val = x.tolist(), val.tolist()
    x = ivy.array(x, dtype=dtype, device=on_device)
    val = ivy.array(val, dtype=dtype, device=on_device)
    new_val = x + val
    if (not test_flags.as_variable and ivy.inplace_arrays_supported()) or (
        test_flags.as_variable and ivy.inplace_variables_supported()
    ):
        x_inplace = ivy.inplace_increment(x, val)
        assert id(x_inplace) == id(x)
        x = helpers.flatten_and_to_np(ret=x)
        new_val = helpers.flatten_and_to_np(ret=new_val)
        helpers.value_test(ret_np_flat=x, ret_np_from_gt_flat=new_val)


# is_ivy_array
@handle_test(
    fn_tree="functional.ivy.is_ivy_array",
    x_val_and_dtypes=helpers.dtype_and_values(
        available_dtypes=helpers.get_dtypes("valid")
    ),
    exclusive=st.booleans(),
    ground_truth_backend="numpy",
    as_variable_flags=st.just([False]),
    test_with_out=st.just(False),
    test_gradients=st.just(False),
)
def test_is_ivy_array(
    *,
    x_val_and_dtypes,
    exclusive,
    test_flags,
    backend_fw,
    fn_name,
    on_device,
    ground_truth_backend,
):
    dtype, x = x_val_and_dtypes
    # as_variable=False as the result can't be consistent across backends
    if test_flags.container[0]:
        # container instance methods should also not be tested
        test_flags.instance_method = False
    helpers.test_function(
        input_dtypes=dtype,
        test_flags=test_flags,
        ground_truth_backend=ground_truth_backend,
        on_device=on_device,
        fw=backend_fw,
        fn_name=fn_name,
        x=x[0],
        exclusive=exclusive,
    )


# is_native_array
@handle_test(
    fn_tree="functional.ivy.is_native_array",
    x_val_and_dtypes=helpers.dtype_and_values(
        available_dtypes=helpers.get_dtypes("valid")
    ),
    exclusive=st.booleans(),
    as_variable_flags=st.just([False]),
    container_flags=st.just([False]),
    test_with_out=st.just(False),
    test_gradients=st.just(False),
)
def test_is_native_array(
    *,
    x_val_and_dtypes,
    test_flags,
    exclusive,
    backend_fw,
    fn_name,
    on_device,
    ground_truth_backend,
):
    dtype, x = x_val_and_dtypes
    # as_variable=False as the result can't be consistent across backends
    if test_flags.container[0]:
        # container instance methods should also not be tested
        test_flags.instance_method = False
    helpers.test_function(
        input_dtypes=dtype,
        test_flags=test_flags,
        ground_truth_backend=ground_truth_backend,
        on_device=on_device,
        fw=backend_fw,
        fn_name=fn_name,
        x=x[0],
        exclusive=exclusive,
    )


# is_array
@handle_test(
    fn_tree="functional.ivy.is_array",
    x_val_and_dtypes=helpers.dtype_and_values(
        available_dtypes=helpers.get_dtypes("valid")
    ),
    exclusive=st.booleans(),
    as_variable_flags=st.just([False]),
    container_flags=st.just([False]),
    test_with_out=st.just(False),
    test_gradients=st.just(False),
)
def test_is_array(
    x_val_and_dtypes,
    exclusive,
    test_flags,
    backend_fw,
    fn_name,
    on_device,
    ground_truth_backend,
):
    dtype, x = x_val_and_dtypes
    # as_variable=False as the result can't be consistent across backends
    if test_flags.container[0]:
        # container instance methods should also not be tested
        test_flags.instance_method = False
    helpers.test_function(
        input_dtypes=dtype,
        test_flags=test_flags,
        ground_truth_backend=ground_truth_backend,
        on_device=on_device,
        fw=backend_fw,
        fn_name=fn_name,
        x=x[0],
        exclusive=exclusive,
    )


# is_ivy_container
@handle_test(
    fn_tree="functional.ivy.is_ivy_container",
    x_val_and_dtypes=helpers.dtype_and_values(
        available_dtypes=helpers.get_dtypes("valid")
    ),
    test_with_out=st.just(False),
    test_instance_method=st.just(False),
    test_gradients=st.just(False),
)
def test_is_ivy_container(
    x_val_and_dtypes,
    test_flags,
    backend_fw,
    fn_name,
    on_device,
    ground_truth_backend,
):
    dtype, x = x_val_and_dtypes
    helpers.test_function(
        input_dtypes=dtype,
        test_flags=test_flags,
        ground_truth_backend=ground_truth_backend,
        on_device=on_device,
        fw=backend_fw,
        fn_name=fn_name,
        x=x[0],
    )


# all_equal
@handle_test(
    fn_tree="functional.ivy.all_equal",
    dtypes_and_xs=helpers.dtype_and_values(
        available_dtypes=helpers.get_dtypes("valid"),
        num_arrays=helpers.ints(min_value=2, max_value=10),
        min_num_dims=1,
    ),
    equality_matrix=st.booleans(),
    test_with_out=st.just(False),
    test_gradients=st.just(False),
)
def test_all_equal(
    dtypes_and_xs,
    equality_matrix,
    test_flags,
    backend_fw,
    fn_name,
    on_device,
    ground_truth_backend,
):
    dtypes, arrays = dtypes_and_xs
    kw = {}
    i = 0
    for x_ in arrays:
        kw["x{}".format(i)] = x_
        i += 1
    test_flags.num_positional_args = len(arrays)
    helpers.test_function(
        input_dtypes=dtypes,
        test_flags=test_flags,
        ground_truth_backend=ground_truth_backend,
        on_device=on_device,
        fw=backend_fw,
        fn_name=fn_name,
        **kw,
        equality_matrix=equality_matrix,
    )


# clip_matrix_norm
@handle_test(
    fn_tree="functional.ivy.clip_matrix_norm",
    dtype_x=helpers.dtype_and_values(
        available_dtypes=helpers.get_dtypes("float"),
        min_num_dims=2,
        max_num_dims=5,
        min_dim_size=1,
        max_dim_size=5,
        min_value=-10,
        max_value=10,
        abs_smallest_val=1e-4,
    ),
    max_norm=st.floats(min_value=0.137, max_value=1e05),
    p=st.sampled_from([1, 2, float("inf"), "fro", "nuc"]),
)
def test_clip_matrix_norm(
    dtype_x,
    max_norm,
    p,
    test_flags,
    backend_fw,
    fn_name,
    on_device,
    ground_truth_backend,
):
    dtype, x = dtype_x
    helpers.test_function(
        input_dtypes=dtype,
        test_flags=test_flags,
        ground_truth_backend=ground_truth_backend,
        on_device=on_device,
        fw=backend_fw,
        fn_name=fn_name,
        rtol_=1e-2,
        atol_=1e-2,
        x=x[0],
        max_norm=max_norm,
        p=p,
    )


# value_is_nan
@handle_test(
    fn_tree="functional.ivy.value_is_nan",
    val_dtype=helpers.dtype_and_values(
        available_dtypes=helpers.get_dtypes("float"),
        max_dim_size=1,
        max_num_dims=1,
        allow_nan=True,
        allow_inf=True,
    ),
    include_infs=st.booleans(),
    test_with_out=st.just(False),
    test_gradients=st.just(False),
)
def test_value_is_nan(
    *,
    val_dtype,
    include_infs,
    test_flags,
    backend_fw,
    fn_name,
    on_device,
    ground_truth_backend,
):
    dtype, val = val_dtype
    helpers.test_function(
        input_dtypes=dtype,
        test_flags=test_flags,
        ground_truth_backend=ground_truth_backend,
        on_device=on_device,
        fw=backend_fw,
        fn_name=fn_name,
        x=val[0],
        include_infs=include_infs,
    )


# has_nans
@handle_test(
    fn_tree="functional.ivy.has_nans",
    x_val_and_dtypes=helpers.dtype_and_values(
        available_dtypes=helpers.get_dtypes("float"),
        allow_nan=True,
        allow_inf=True,
    ),
    include_infs=st.booleans(),
    test_with_out=st.just(False),
    test_gradients=st.just(False),
)
def test_has_nans(
    *,
    x_val_and_dtypes,
    include_infs,
    test_flags,
    backend_fw,
    fn_name,
    on_device,
    ground_truth_backend,
):
    dtype, x = x_val_and_dtypes
    helpers.test_function(
        input_dtypes=dtype,
        test_flags=test_flags,
        ground_truth_backend=ground_truth_backend,
        on_device=on_device,
        fw=backend_fw,
        fn_name=fn_name,
        x=x[0],
        include_infs=include_infs,
    )


# try_else_none
@given(
    x=st.booleans(),
)
def test_try_else_none(x):
    if x:
        fn = ivy.try_else_none(lambda: True)
        assert fn() is True
    else:
        fn = ivy.try_else_none(lambda x: x)
        assert fn is None


@given(
    x_n_value=st.sampled_from(
        [
            [ivy.value_is_nan, ["x", "include_infs"]],
            [ivy.clip_matrix_norm, ["x", "max_norm", "p", "out"]],
        ]
    )
)
def test_arg_names(x_n_value):
    x, value = x_n_value
    ret = ivy.arg_names(x)
    assert ret == value


def _composition_1():
    return ivy.relu().argmax()


_composition_1.test_unsupported_devices_and_dtypes = {
    "cpu": {
        "numpy": ("bfloat16",),
        "jax": ("complex64", "complex128"),
        "tensorflow": ("complex64", "complex128"),
        "torch": (
            "uint16",
            "uint32",
            "uint64",
            "float16",
            "complex64",
            "complex128",
        ),
        "paddle": ("uint16", "uint32", "uint64", "bfloat16", "complex64", "complex128"),
    },
    "gpu": {
        "numpy": ivy.all_dtypes,
        "jax": ("complex64", "complex128"),
        "tensorflow": ("complex64", "complex128"),
        "torch": ("complex64", "float16", "uint16", "complex128", "uint64", "uint32"),
        "paddle": ivy.all_dtypes,
    },
    "tpu": {
        "numpy": ivy.all_dtypes,
        "jax": ivy.all_dtypes,
        "tensorflow": ivy.all_dtypes,
        "torch": ivy.all_dtypes,
        "paddle": ivy.all_dtypes,
    },
}


def _composition_2():
    return ivy.ceil() or ivy.linspace()


_composition_2.test_unsupported_devices_and_dtypes = {
    "cpu": {
        "numpy": ("bfloat16", "complex64", "complex128"),
        "jax": ("complex64", "complex128"),
        "tensorflow": ("complex64", "complex128"),
        "torch": ("uint16", "uint32", "uint64", "float16", "complex64", "complex128"),
<<<<<<< HEAD
        "paddle": ("uint16", "uint32", "uint64", "bfloat16", ),
=======
        "paddle": (
            "uint16",
            "uint32",
            "uint64",
            "bfloat16",
        ),
>>>>>>> 868253f3
    },
    "gpu": {
        "numpy": ivy.all_dtypes,
        "jax": ("complex64", "complex128"),
        "tensorflow": ("complex64", "complex128"),
        "torch": ("uint16", "uint64", "uint32", "complex128", "float16", "complex64"),
        "paddle": ivy.all_dtypes,
    },
    "tpu": {
        "numpy": ivy.all_dtypes,
        "jax": ivy.all_dtypes,
        "tensorflow": ivy.all_dtypes,
        "torch": ivy.all_dtypes,
        "paddle": ivy.all_dtypes,
    },
}


# function_supported_devices_and_dtypes
@pytest.mark.parametrize(
    "func",
    [_composition_1, _composition_2],
)
def test_function_supported_device_and_dtype(func):
    res = ivy.function_supported_devices_and_dtypes(func)
    exp = {"cpu": func.test_unsupported_devices_and_dtypes.copy()["cpu"]}
    for dev in exp:
        exp[dev] = tuple(
            set(ivy.valid_dtypes).difference(exp[dev][ivy.current_backend_str()])
        )

    all_key = set(res.keys()).union(set(exp.keys()))
    for key in all_key:
        assert key in res
        assert key in exp
        assert set(res[key]) == set(exp[key])


# function_unsupported_devices_and_dtypes
@pytest.mark.parametrize(
    "func",
    [_composition_1, _composition_2],
)
def test_function_unsupported_devices(func):
    res = ivy.function_unsupported_devices_and_dtypes(func)
    exp = func.test_unsupported_devices_and_dtypes.copy()
    for dev in exp:
        exp[dev] = exp[dev][ivy.current_backend_str()]
    devs = list(exp.keys())
    for dev in devs:
        if len(exp[dev]) == 0:
            exp.pop(dev)

    all_key = set(res.keys()).union(set(exp.keys()))
    for key in all_key:
        assert key in res
        assert key in exp
        assert set(res[key]) == set(exp[key])


# Still to Add #
# ---------------#


@given(fw=st.sampled_from(["torch", "tensorflow", "numpy", "jax"]))
def test_current_backend_str(fw):
    ivy.set_backend(fw)
    assert ivy.current_backend_str() == fw
    ivy.previous_backend()


# get_min_denominator
def test_get_min_denominator():
    assert ivy.get_min_denominator() == 1e-12


# set_min_denominator
@given(x=st.floats(allow_nan=False, allow_infinity=False))
def test_set_min_denominator(x):
    ivy.set_min_denominator(x)
    assert ivy.get_min_denominator() == x


# get_min_base
def test_get_min_base():
    assert ivy.get_min_base() == 1e-5


# set_min_base
@given(x=st.floats(allow_nan=False, allow_infinity=False))
def test_set_min_base(x):
    ivy.set_min_base(x)
    assert ivy.get_min_base() == x


# stable_divide
@handle_test(
    fn_tree="functional.ivy.stable_divide",
    dtype_and_x=helpers.dtype_and_values(
        available_dtypes=helpers.get_dtypes("numeric"),
        num_arrays=3,
        shared_dtype=True,
        small_abs_safety_factor=8,
        large_abs_safety_factor=8,
        safety_factor_scale="log",
    ),
    test_with_out=st.just(False),
)
def test_stable_divide(
    *,
    dtype_and_x,
    test_flags,
    backend_fw,
    fn_name,
    on_device,
    ground_truth_backend,
):
    input_dtype, x = dtype_and_x
    helpers.test_function(
        input_dtypes=input_dtype,
        test_flags=test_flags,
        ground_truth_backend=ground_truth_backend,
        on_device=on_device,
        fw=backend_fw,
        fn_name=fn_name,
        numerator=x[0],
        denominator=x[1],
        min_denominator=x[2],
    )


@st.composite  # ToDo remove when helpers.get_dtypes supports it
def _get_valid_numeric_no_unsigned(draw):
    return list(
        set(draw(helpers.get_dtypes("numeric"))).difference(
            draw(helpers.get_dtypes("unsigned"))
        )
    )


# stable_pow
@handle_test(
    fn_tree="functional.ivy.stable_pow",
    dtypes_and_xs=pow_helper(available_dtypes=_get_valid_numeric_no_unsigned()),
    min_base=helpers.floats(
        min_value=0, max_value=1, small_abs_safety_factor=8, safety_factor_scale="log"
    ),
    test_with_out=st.just(False),
)
def test_stable_pow(
    *,
    dtypes_and_xs,
    min_base,
    test_flags,
    backend_fw,
    fn_name,
    on_device,
    ground_truth_backend,
):
    dtypes, xs = dtypes_and_xs
    assume(all(["bfloat16" not in x for x in dtypes]))
    helpers.test_function(
        input_dtypes=dtypes,
        test_flags=test_flags,
        ground_truth_backend=ground_truth_backend,
        on_device=on_device,
        fw=backend_fw,
        fn_name=fn_name,
        rtol_=1e-1,
        atol_=1e-1,
        base=xs[0][0],
        exponent=np.abs(xs[1]),
        min_base=min_base,
    )


def test_get_all_arrays_in_memory():
    return


def test_num_arrays_in_memory():
    return


def test_print_all_arrays_in_memory():
    return


# set_queue_timeout
@given(
    x=st.floats(allow_nan=False, allow_infinity=False),
)
def test_set_queue_timeout(x):
    ivy.set_queue_timeout(x)
    ret = ivy.get_queue_timeout()
    assert ret == x


# get_queue_timeout
@given(
    x=st.floats(allow_nan=False, allow_infinity=False),
)
def test_get_queue_timeout(x):
    ivy.set_queue_timeout(x)
    ret = ivy.get_queue_timeout()
    assert ret == x


# get_tmp_dir
def test_get_tmp_dir():
    ret = ivy.get_tmp_dir()
    assert ret == "/tmp"


# set_tmp_dir
def test_set_tmp_dir():
    ivy.set_tmp_dir("/new_dir")
    ret = ivy.get_tmp_dir()
    assert ret == "/new_dir"


@handle_test(
    fn_tree="functional.ivy.supports_inplace_updates",
    x_val_and_dtypes=helpers.dtype_and_values(
        available_dtypes=helpers.get_dtypes("valid")
    ),
    test_with_out=st.just(False),
    test_gradients=st.just(False),
)
def test_supports_inplace_updates(
    x_val_and_dtypes,
    test_flags,
    backend_fw,
    fn_name,
    on_device,
    ground_truth_backend,
):
    dtype, x = x_val_and_dtypes
    helpers.test_function(
        input_dtypes=dtype,
        test_flags=test_flags,
        ground_truth_backend=ground_truth_backend,
        on_device=on_device,
        fw=backend_fw,
        fn_name=fn_name,
        test_values=False,
        x=x[0],
    )


@handle_test(
    fn_tree="functional.ivy.assert_supports_inplace",
    x_val_and_dtypes=helpers.dtype_and_values(
        available_dtypes=helpers.get_dtypes("valid")
    ),
    ground_truth_backend="numpy",
    test_with_out=st.just(False),
    test_gradients=st.just(False),
)
def test_assert_supports_inplace(
    x_val_and_dtypes,
    test_flags,
    backend_fw,
    fn_name,
    on_device,
    ground_truth_backend,
):
    dtype, x = x_val_and_dtypes
    if ivy.current_backend_str() in ["tensorflow", "jax", "paddle"]:
        return
    assume("bfloat16" not in dtype)
    helpers.test_function(
        input_dtypes=dtype,
        test_flags=test_flags,
        ground_truth_backend=ground_truth_backend,
        on_device=on_device,
        fw=backend_fw,
        fn_name=fn_name,
        x=x[0],
    )


def test_arg_info():
    return


def _fn1(x, y):
    return ivy.matmul(x, y)


def _fn2(x, y):
    return ivy.vecdot(x, y)


def _fn3(x, y):
    ivy.add(x, y)


# vmap
@handle_test(
    fn_tree="functional.ivy.vmap",
    func=st.sampled_from([_fn1, _fn2, _fn3]),
    dtype_and_arrays_and_axes=helpers.arrays_and_axes(
        allow_none=False,
        min_num_dims=2,
        max_num_dims=5,
        min_dim_size=2,
        max_dim_size=10,
        num=2,
        return_dtype=True,
    ),
    in_axes_as_cont=st.booleans(),
)
def test_vmap(func, dtype_and_arrays_and_axes, in_axes_as_cont):
    dtype, generated_arrays, in_axes = dtype_and_arrays_and_axes
    arrays = [ivy.native_array(array) for array in generated_arrays]
    assume(ivy.as_ivy_dtype(dtype[0]) not in ivy.function_unsupported_dtypes(ivy.vmap))

    if in_axes_as_cont:
        vmapped_func = ivy.vmap(func, in_axes=in_axes, out_axes=0)
    else:
        vmapped_func = ivy.vmap(func, in_axes=0, out_axes=0)

    assert callable(vmapped_func)

    try:
        fw_res = helpers.flatten_and_to_np(ret=vmapped_func(*arrays))
        fw_res = fw_res if len(fw_res) else None
    except Exception:
        fw_res = None

    ivy.set_backend("jax")
    arrays = [ivy.native_array(array) for array in generated_arrays]
    if in_axes_as_cont:
        jax_vmapped_func = ivy.vmap(func, in_axes=in_axes, out_axes=0)
    else:
        jax_vmapped_func = ivy.vmap(func, in_axes=0, out_axes=0)

    assert callable(jax_vmapped_func)

    try:
        jax_res = helpers.flatten_and_to_np(ret=jax_vmapped_func(*arrays))
        jax_res = jax_res if len(jax_res) else None
    except Exception:
        jax_res = None

    ivy.previous_backend()

    if fw_res is not None and jax_res is not None:
        helpers.value_test(
            ret_np_flat=fw_res,
            ret_np_from_gt_flat=jax_res,
            rtol=1e-1,
            atol=1e-1,
        )

    elif fw_res is None and jax_res is None:
        pass
    else:
        assert False, "One of the results is None while other isn't"<|MERGE_RESOLUTION|>--- conflicted
+++ resolved
@@ -1775,16 +1775,12 @@
         "jax": ("complex64", "complex128"),
         "tensorflow": ("complex64", "complex128"),
         "torch": ("uint16", "uint32", "uint64", "float16", "complex64", "complex128"),
-<<<<<<< HEAD
-        "paddle": ("uint16", "uint32", "uint64", "bfloat16", ),
-=======
         "paddle": (
             "uint16",
             "uint32",
             "uint64",
             "bfloat16",
         ),
->>>>>>> 868253f3
     },
     "gpu": {
         "numpy": ivy.all_dtypes,
