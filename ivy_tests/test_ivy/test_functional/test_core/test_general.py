--- conflicted
+++ resolved
@@ -3,11 +3,13 @@
 # global
 import time
 import math
-<<<<<<< HEAD
-=======
 import tensorflow as tf
-import jax.numpy as jnp
->>>>>>> 71d254c8
+
+try:
+    import jax.numpy as jnp
+except ImportError:
+    jnp = types.SimpleNamespace()
+    
 import pytest
 from hypothesis import given, assume, strategies as st
 import numpy as np
@@ -22,14 +24,6 @@
 # local
 import threading
 import ivy
-import types
-
-
-try:
-    import jax.numpy as jnp
-except ImportError:
-    jnp = types.SimpleNamespace()
-
 
 try:
     import ivy.functional.backends.jax
@@ -163,6 +157,7 @@
     backend_fw,
     fn_name,
     on_device,
+    ground_truth_backend,
 ):
     dtypes, arrays = dtypes_and_xs
     helpers.test_function(
@@ -241,6 +236,7 @@
     fn_name,
     on_device,
     test_gradients,
+    ground_truth_backend,
 ):
     dtypes, x, indices = dtype_x_indices
     helpers.test_function(
@@ -256,11 +252,7 @@
         fw=backend_fw,
         fn_name=fn_name,
         test_gradients=test_gradients,
-<<<<<<< HEAD
-        xs_grad_idxs=[["0"]],
-=======
         xs_grad_idxs=[[0, 0]],
->>>>>>> 71d254c8
         x=x,
         query=indices,
     )
@@ -287,6 +279,7 @@
     backend_fw,
     fn_name,
     on_device,
+    ground_truth_backend,
 ):
     dtype, x = dtype_x
     # torch throws an exception
@@ -332,6 +325,7 @@
     backend_fw,
     fn_name,
     on_device,
+    ground_truth_backend,
 ):
     dtype, x = x0_n_x1_n_res
     helpers.test_function(
@@ -369,6 +363,7 @@
     backend_fw,
     fn_name,
     on_device,
+    ground_truth_backend,
 ):
     dtype, x = x0_n_x1_n_res
     helpers.test_function(
@@ -408,6 +403,7 @@
     backend_fw,
     fn_name,
     on_device,
+    ground_truth_backend,
 ):
     dtype, x = x0_n_x1_n_res
     helpers.test_function(
@@ -447,6 +443,7 @@
     backend_fw,
     fn_name,
     on_device,
+    ground_truth_backend,
 ):
     dtype, x = x0_n_x1_n_res
     helpers.test_function(
@@ -521,6 +518,7 @@
     fn_name,
     on_device,
     test_gradients,
+    ground_truth_backend,
 ):
     dtype, x, max_norm, p = dtype_x_max_norm_p
     helpers.test_function(
@@ -704,11 +702,8 @@
     backend_fw,
     fn_name,
     on_device,
-<<<<<<< HEAD
-=======
     test_gradients,
     ground_truth_backend,
->>>>>>> 71d254c8
 ):
     # scatter_flat throws an error while computing gradients for tensorflow
     # this has been fixed in the newer versions of tensorflow (2.10.0 onwards)
@@ -768,6 +763,7 @@
     backend_fw,
     fn_name,
     on_device,
+    ground_truth_backend,
 ):
     (val_dtype, ind_dtype, update_dtype), vals, ind, updates = x
     shape = vals.shape
@@ -814,6 +810,7 @@
     fn_name,
     on_device,
     test_gradients,
+    ground_truth_backend,
 ):
     dtypes, params, indices, axis, batch_dims = params_indices_others
     helpers.test_function(
@@ -829,7 +826,7 @@
         fw=backend_fw,
         fn_name=fn_name,
         test_gradients=test_gradients,
-        xs_grad_idxs=[["0"]],
+        xs_grad_idxs=[["0", "0"]],
         params=params,
         indices=indices,
         axis=axis,
@@ -940,6 +937,7 @@
     fn_name,
     on_device,
     test_gradients,
+    ground_truth_backend,
 ):
     dtypes, params, ndindices, batch_dims = params_n_ndindices_batch_dims
     helpers.test_function(
@@ -955,7 +953,7 @@
         fw=backend_fw,
         fn_name=fn_name,
         test_gradients=test_gradients,
-        xs_grad_idxs=[["0"]],
+        xs_grad_idxs=[["0", "0"]],
         params=params,
         indices=ndindices,
         batch_dims=batch_dims,
@@ -1272,6 +1270,7 @@
     fn_name,
     on_device,
     test_gradients,
+    ground_truth_backend,
 ):
     pattern, axes_lengths = pattern_and_axes_lengths
     dtype, x = dtype_x
@@ -1334,6 +1333,7 @@
     backend_fw,
     fn_name,
     on_device,
+    ground_truth_backend,
 ):
     pattern, axes_lengths = pattern_and_axes_lengths
     dtype, x = dtype_x
@@ -1394,6 +1394,7 @@
     fn_name,
     on_device,
     test_gradients,
+    ground_truth_backend,
 ):
     pattern, axes_lengths = pattern_and_axes_lengths
     dtype, x = dtype_x
@@ -1550,6 +1551,7 @@
     backend_fw,
     fn_name,
     on_device,
+    ground_truth_backend,
 ):
     dtype, x = x_val_and_dtypes
     helpers.test_function(
@@ -1590,6 +1592,7 @@
     backend_fw,
     fn_name,
     on_device,
+    ground_truth_backend,
 ):
     dtype, x = x_val_and_dtypes
     helpers.test_function(
@@ -1629,6 +1632,7 @@
     backend_fw,
     fn_name,
     on_device,
+    ground_truth_backend,
 ):
     dtype, x = x_val_and_dtypes
     helpers.test_function(
@@ -1666,6 +1670,7 @@
     backend_fw,
     fn_name,
     on_device,
+    ground_truth_backend,
 ):
     dtype, x = x_val_and_dtypes
     helpers.test_function(
@@ -1705,6 +1710,7 @@
     backend_fw,
     fn_name,
     on_device,
+    ground_truth_backend,
 ):
     dtypes, arrays = dtypes_and_xs
     kw = {}
@@ -1760,6 +1766,7 @@
     fn_name,
     on_device,
     test_gradients,
+    ground_truth_backend,
 ):
     dtype, x = dtype_x
     helpers.test_function(
@@ -1808,6 +1815,7 @@
     backend_fw,
     fn_name,
     on_device,
+    ground_truth_backend,
 ):
     dtype, val = val_dtype
     helpers.test_function(
@@ -1850,6 +1858,7 @@
     backend_fw,
     fn_name,
     on_device,
+    ground_truth_backend,
 ):
     dtype, x = x_val_and_dtypes
     helpers.test_function(
@@ -2050,6 +2059,7 @@
     fn_name,
     on_device,
     test_gradients,
+    ground_truth_backend,
 ):
     input_dtype, x = dtype_and_x
     helpers.test_function(
@@ -2107,6 +2117,7 @@
     fn_name,
     on_device,
     test_gradients,
+    ground_truth_backend,
 ):
     dtypes, xs = dtypes_and_xs
     input_dtype_min_base, min_base = dtype_and_min_base
@@ -2194,6 +2205,7 @@
     backend_fw,
     fn_name,
     on_device,
+    ground_truth_backend,
 ):
     dtype, x = x_val_and_dtypes
     helpers.test_function(
@@ -2231,6 +2243,7 @@
     backend_fw,
     fn_name,
     on_device,
+    ground_truth_backend,
 ):
     dtype, x = x_val_and_dtypes
     if ivy.current_backend_str() in ["tensorflow", "jax"]:
