--- conflicted
+++ resolved
@@ -122,17 +122,12 @@
 
 # copy array
 @handle_cmd_line_args
-<<<<<<< HEAD
-@given(dtype_and_x=helpers.dtype_and_values(available_dtypes=ivy_np.valid_dtypes))
-def test_copy_array(dtype_and_x, device, fw):
-=======
 @given(
     dtype_and_x=helpers.dtype_and_values(
         available_dtypes=helpers.get_dtypes("valid", full=True)
     )
 )
-def test_copy_array(*, dtype_and_x, device, fw):
->>>>>>> 6ebcfd5c
+def test_copy_array(dtype_and_x, device, fw):
     dtype, x = dtype_and_x
     assume(not (fw == "torch" and dtype in ["uint16", "uint32", "uint64"]))
 
@@ -247,17 +242,12 @@
 
 # to_numpy
 @handle_cmd_line_args
-<<<<<<< HEAD
-@given(x0_n_x1_n_res=helpers.dtype_and_values(available_dtypes=ivy_np.valid_dtypes))
-def test_to_numpy(x0_n_x1_n_res, device, fw):
-=======
 @given(
     x0_n_x1_n_res=helpers.dtype_and_values(
         available_dtypes=helpers.get_dtypes("valid", full=True)
     )
 )
-def test_to_numpy(*, x0_n_x1_n_res, device, fw):
->>>>>>> 6ebcfd5c
+def test_to_numpy(x0_n_x1_n_res, device, fw):
     dtype, object_in = x0_n_x1_n_res
     # bfloat16 is not supported by numpy
     assume(not ("bfloat16" in dtype))
@@ -281,13 +271,7 @@
     object_in=st.sampled_from([[0.0], [[[1]]], [True], [[1.0]]]),
     dtype=helpers.get_dtypes("valid"),
 )
-<<<<<<< HEAD
 def test_to_scalar(object_in, dtype, device, fw):
-=======
-def test_to_scalar(*, object_in, dtype, device, fw):
-    # bfloat16 is not supported by numpy
-    assume(not ("bfloat16" in dtype))
->>>>>>> 6ebcfd5c
     assume(not (fw == "torch" and (dtype in ["uint16", "uint32", "uint64"])))
     # torch does not support those dtypes
     assume(not (fw == "mxnet" and dtype == "int16"))
@@ -303,17 +287,12 @@
 
 # to_list
 @handle_cmd_line_args
-<<<<<<< HEAD
-@given(x0_n_x1_n_res=helpers.dtype_and_values(available_dtypes=ivy_np.valid_dtypes))
-def test_to_list(x0_n_x1_n_res, device, fw):
-=======
 @given(
     x0_n_x1_n_res=helpers.dtype_and_values(
         available_dtypes=helpers.get_dtypes("valid", full=True)
     )
 )
-def test_to_list(*, x0_n_x1_n_res, device, fw):
->>>>>>> 6ebcfd5c
+def test_to_list(x0_n_x1_n_res, device, fw):
     dtype, object_in = x0_n_x1_n_res
     # bfloat16 is not supported by numpy
     assume(not ("bfloat16" in dtype))
@@ -340,17 +319,11 @@
 # shape
 @handle_cmd_line_args
 @given(
-<<<<<<< HEAD
-    x0_n_x1_n_res=helpers.dtype_and_values(available_dtypes=ivy_np.valid_dtypes),
-    as_array=st.booleans(),
-    num_positional_args=helpers.num_positional_args(fn_name='shape'),
-=======
     x0_n_x1_n_res=helpers.dtype_and_values(
         available_dtypes=helpers.get_dtypes("valid", full=True)
     ),
-    as_tensor=st.booleans(),
-    tensor_fn=st.sampled_from([ivy.array, helpers.var_fn]),
->>>>>>> 6ebcfd5c
+    as_array=st.booleans(),
+    num_positional_args=helpers.num_positional_args(fn_name='shape'),
 )
 
 def test_shape(
@@ -682,7 +655,6 @@
     ),
     num_positional_args=st.integers(0, 3),
 )
-<<<<<<< HEAD
 def test_cumsum(
     x,
     with_out,
@@ -708,39 +680,6 @@
         x=np.asarray(x, dtype=dtype),
         axis=axis,
     )
-=======
-@pytest.mark.parametrize("dtype", ["float32"])
-@pytest.mark.parametrize("with_out", [True, False])
-@pytest.mark.parametrize("tensor_fn", [ivy.array, helpers.var_fn])
-def test_cumsum(*, x_n_axis, dtype, with_out, tensor_fn, device):
-    # smoke test
-    x, axis = x_n_axis
-    x = ivy.array(x, dtype=dtype, device=device)
-    if with_out:
-        if ivy.exists(axis):
-            out = ivy.zeros(x.shape)
-            ret = ivy.cumsum(x, axis, out=out)
-        else:
-            out = ivy.zeros(ivy.reshape(x, (-1,)).shape)
-            ret = ivy.cumsum(x, axis, out=out)
-    else:
-        ret = ivy.cumsum(x, axis)
-    # type test
-    assert ivy.is_ivy_array(ret)
-    # cardinality test
-    assert ret.shape == x.shape
-    # value test
-    x_np = ivy.to_numpy(x)
-    with ivy.functional.backends.numpy.use:
-        true_np = ivy.cumsum(x_np, axis).data
-    assert np.allclose(ivy.to_numpy(ivy.cumsum(x, axis)), true_np)
-    # out test
-    if with_out:
-        if not ivy.current_backend_str() in ["tensorflow", "jax"]:
-            # these backends do not support native inplace updates
-            assert ret is out
-            assert ret.data is out.data
->>>>>>> 6ebcfd5c
 
 
 # cumprod
@@ -754,7 +693,6 @@
     ),
     num_positional_args=st.integers(0, 3),
 )
-<<<<<<< HEAD
 def test_cumprod(
     x,
     with_out,
@@ -780,40 +718,6 @@
         x=np.asarray(x, dtype=dtype),
         axis=axis,
     )
-=======
-@pytest.mark.parametrize("exclusive", [True, False])
-@pytest.mark.parametrize("dtype", ["float32"])
-@pytest.mark.parametrize("with_out", [True, False])
-@pytest.mark.parametrize("tensor_fn", [ivy.array, helpers.var_fn])
-def test_cumprod(*, x_n_axis, exclusive, dtype, with_out, tensor_fn, device):
-    # smoke test
-    x, axis = x_n_axis
-    x = ivy.array(x, dtype=dtype, device=device)
-    if with_out:
-        if ivy.exists(axis):
-            out = ivy.zeros(x.shape)
-            ret = ivy.cumprod(x, axis, exclusive=exclusive, out=out)
-        else:
-            out = ivy.zeros(ivy.reshape(x, (-1,)).shape)
-            ret = ivy.cumprod(x, axis, exclusive=exclusive, out=out)
-    else:
-        ret = ivy.cumprod(x, axis, exclusive)
-    # type test
-    assert ivy.is_ivy_array(ret)
-    # cardinality test
-    assert ret.shape == x.shape
-    # value test
-    x_np = ivy.to_numpy(x)
-    with ivy.functional.backends.numpy.use:
-        true_np = ivy.cumprod(x_np, axis, exclusive).data
-    assert np.allclose(ivy.to_numpy(ivy.cumprod(x, axis, exclusive)), true_np)
-    # out test
-    if with_out:
-        if not ivy.current_backend_str() in ["tensorflow", "jax"]:
-            # these backends do not support native inplace updates
-            assert ret is out
-            assert ret.data is out.data
->>>>>>> 6ebcfd5c
 
 
 # scatter_flat
