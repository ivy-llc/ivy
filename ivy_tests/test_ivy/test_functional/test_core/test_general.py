--- conflicted
+++ resolved
@@ -660,11 +660,7 @@
                 max_num_dims=1,
                 min_dim_size=n,
                 max_dim_size=n,
-<<<<<<< HEAD
-            ).filter(lambda le: len(set(le[1][0])) == len(le[1][0])),
-=======
             ).filter(lambda d_n_v: len(set(d_n_v[1][0])) == len(d_n_v[1][0])),
->>>>>>> d9b4c63f
             st.integers(min_value=n, max_value=n),
         )
     ),
