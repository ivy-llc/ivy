--- conflicted
+++ resolved
@@ -266,17 +266,11 @@
 
 
 # to_scalar
-<<<<<<< HEAD
-@given(object_in = st.sampled_from([[0.], [[[1]]], [True], [[1.]]]),
-       dtype = st.sampled_from(ivy_np.valid_dtype_strs))
-def test_to_scalar(object_in, dtype, device, call,fw):
-=======
 @given(
     object_in=st.sampled_from([[0.0], [[[1]]], [True], [[1.0]]]),
     dtype=st.sampled_from(ivy_np.valid_dtype_strs),
 )
 def test_to_scalar(object_in, dtype, device, call, fw):
->>>>>>> 5765a841
     if fw == "torch" and (dtype in ["uint16", "uint32", "uint64"]):
         # torch does not support those dtypes
         return
@@ -301,19 +295,11 @@
 
 # to_list
 @given(x0_n_x1_n_res=helpers.dtype_and_values(ivy_np.valid_dtype_strs))
-<<<<<<< HEAD
-def test_to_list(x0_n_x1_n_res, device, call,fw):
-    dtype, object_in = x0_n_x1_n_res
-    if fw == "torch" and (dtype in ["uint16", "uint32", "uint64"]):
-        # torch does not support those dtypes
-        return    
-=======
 def test_to_list(x0_n_x1_n_res, device, call, fw):
     dtype, object_in = x0_n_x1_n_res
     if fw == "torch" and (dtype in ["uint16", "uint32", "uint64"]):
         # torch does not support those dtypes
         return
->>>>>>> 5765a841
     if call in [helpers.mx_call] and dtype == "int16":
         # mxnet does not support int16
         return
@@ -328,17 +314,12 @@
     assert _get_shape_of_list(ret) == _get_shape_of_list(object_in)
     # value test
     assert np.allclose(
-<<<<<<< HEAD
-        np.nan_to_num(np.asarray(ivy.to_list(ivy.array(object_in, dtype, device))),posinf=np.inf,neginf=-np.inf),
-        np.nan_to_num(np.array(object_in).astype(dtype),posinf=np.inf,neginf=-np.inf),
-=======
         np.nan_to_num(
             np.asarray(ivy.to_list(ivy.array(object_in, dtype, device))),
             posinf=np.inf,
             neginf=-np.inf,
         ),
         np.nan_to_num(np.array(object_in).astype(dtype), posinf=np.inf, neginf=-np.inf),
->>>>>>> 5765a841
     )
     # compilation test
     if call in [helpers.torch_call]:
@@ -349,14 +330,6 @@
 # shape
 @given(
     x0_n_x1_n_res=helpers.dtype_and_values(ivy_np.valid_dtype_strs),
-<<<<<<< HEAD
-    as_tensor = st.booleans(),
-    tensor_fn = st.sampled_from([ivy.array, helpers.var_fn])
-)
-def test_shape(x0_n_x1_n_res, as_tensor, tensor_fn, device, call, fw):
-    dtype, object_in = x0_n_x1_n_res
-    if fw == "torch" and (dtype in ["uint16", "uint32", "uint64"] or (not dtype in ivy_np.valid_float_dtypes and tensor_fn == helpers.var_fn)):
-=======
     as_tensor=st.booleans(),
     tensor_fn=st.sampled_from([ivy.array, helpers.var_fn]),
 )
@@ -366,7 +339,6 @@
         dtype in ["uint16", "uint32", "uint64"]
         or (dtype not in ivy_np.valid_float_dtypes and tensor_fn == helpers.var_fn)
     ):
->>>>>>> 5765a841
         # torch does not support those dtypes
         return
     # smoke test
@@ -395,14 +367,6 @@
 # get_num_dims
 @given(
     x0_n_x1_n_res=helpers.dtype_and_values(ivy_np.valid_dtype_strs),
-<<<<<<< HEAD
-    as_tensor = st.booleans(),
-    tensor_fn = st.sampled_from([ivy.array, helpers.var_fn])
-)
-def test_get_num_dims(x0_n_x1_n_res, as_tensor, tensor_fn, device, call, fw):
-    dtype, object_in = x0_n_x1_n_res
-    if fw == "torch" and (dtype in ["uint16", "uint32", "uint64"] or (not dtype in ivy_np.valid_float_dtypes and tensor_fn == helpers.var_fn)):
-=======
     as_tensor=st.booleans(),
     tensor_fn=st.sampled_from([ivy.array, helpers.var_fn]),
 )
@@ -412,7 +376,6 @@
         dtype in ["uint16", "uint32", "uint64"]
         or (dtype not in ivy_np.valid_float_dtypes and tensor_fn == helpers.var_fn)
     ):
->>>>>>> 5765a841
         # torch does not support those dtypes
         return
     # smoke test
@@ -442,13 +405,6 @@
 @given(xy=helpers.dtype_and_values(ivy_np.valid_numeric_dtype_strs,n_arrays=2),
        as_variable=st.booleans(),
        with_out=st.booleans(),
-<<<<<<< HEAD
-       num_positional_args=st.integers(2),
-       native_array=st.booleans(),
-       container=st.booleans(),
-       instance_method=st.booleans())
-def test_minimum(xy, as_variable, with_out, num_positional_args, native_array, container, instance_method, device, call,fw):
-=======
        num_positional_args=st.integers(1,2),
        native_array=st.booleans(),
        container=st.booleans(),
@@ -465,22 +421,10 @@
     call,
     fw
     ):
->>>>>>> 5765a841
     # smoke test
     dtype = xy[0]
     x = xy[1][0]
     y = xy[1][1]
-<<<<<<< HEAD
-    if fw == 'torch' and (d in ['uint16', 'uint32', 'uint64'] for d in dtype):
-        return
-    if (isinstance(xy[1][0], Number) or isinstance(xy[1], Number))\
-            and as_variable == True and fw == 'mxnet':
-        # mxnet does not support 0-dimensional variables
-        return
-    helpers.test_array_function(
-        dtype, as_variable, with_out, num_positional_args, native_array, container, instance_method, fw, 'minimum',
-        x=np.asarray(x, dtype=dtype[0]),y=np.asarray(y, dtype=dtype[1]))
-=======
     if fw == 'torch' and any(d in ['uint16', 'uint32', 'uint64'] for d in dtype):
         return
     if (
@@ -502,20 +446,12 @@
         x1=np.asarray(x, dtype=dtype[0]),
         x2=ivy.array(y, dtype=dtype[1])
         )
->>>>>>> 5765a841
 
 
 # maximum
 @given(xy=helpers.dtype_and_values(ivy_np.valid_numeric_dtype_strs,n_arrays=2),
        as_variable=st.booleans(),
        with_out=st.booleans(),
-<<<<<<< HEAD
-       num_positional_args=st.integers(2),
-       native_array=st.booleans(),
-       container=st.booleans(),
-       instance_method=st.booleans())
-def test_maximum(xy, as_variable, with_out, num_positional_args, native_array, container, instance_method, device, call,fw):
-=======
        num_positional_args=st.integers(1,2),
        native_array=st.booleans(),
        container=st.booleans(),
@@ -532,36 +468,10 @@
     call,
     fw
     ):
->>>>>>> 5765a841
     # smoke test
     dtype = xy[0]
     x = xy[1][0]
     y = xy[1][1]
-<<<<<<< HEAD
-    if fw == 'torch' and (d in ['uint16', 'uint32', 'uint64'] for d in dtype):
-        return
-    if (isinstance(xy[1][0], Number) or isinstance(xy[1], Number))\
-            and as_variable == True and fw == 'mxnet':
-        # mxnet does not support 0-dimensional variables
-        return
-    helpers.test_array_function(
-        dtype, as_variable, with_out, num_positional_args, native_array, container, instance_method, fw, 'maximum',
-        x=np.asarray(x, dtype=dtype[0]),y=np.asarray(y, dtype=dtype[1]))
-
-
-# clip
-@given(x_min_n_max=helpers.dtype_and_values(ivy_np.valid_numeric_dtype_strs,n_arrays=3),
-       as_variable=st.booleans(),
-       with_out=st.booleans(),
-       num_positional_args=st.integers(3),
-       native_array=st.booleans(),
-       container=st.booleans(),
-       instance_method=st.booleans())
-def test_clip(x_min_n_max, as_variable, with_out, num_positional_args, native_array, container, instance_method, device, call,fw):
-    # smoke test
-    if (isinstance(x_min_n_max[1][0], Number) or isinstance(x_min_n_max[1][1], Number) or isinstance(x_min_n_max[1][2], Number))\
-            and as_variable and call is helpers.mx_call:
-=======
     if fw == 'torch' and any(d in ['uint16', 'uint32', 'uint64'] for d in dtype):
         return
     if (
@@ -617,7 +527,6 @@
         and as_variable
         and call is helpers.mx_call
     ):
->>>>>>> 5765a841
         # mxnet does not support 0-dimensional variables
         return
     dtype = x_min_n_max[0]
@@ -626,17 +535,6 @@
     max_val1 = np.array(x_min_n_max[1][2], dtype=dtype[2])
     min_val = np.minimum(min_val1, max_val1)
     max_val = np.maximum(min_val1, max_val1)
-<<<<<<< HEAD
-    if fw == 'torch' and (d in ['uint16', 'uint32', 'uint64'] for d in dtype):
-        return
-    if ((len(min_val) != 0 and len(min_val) != 1) or (len(max_val) != 0 and len(max_val) != 1 ))\
-            and call in [helpers.mx_call]:
-        # mxnet only supports numbers or 0 or 1 dimensional arrays for min and max while performing clip
-        return
-    helpers.test_array_function(
-        dtype, as_variable, with_out, num_positional_args, native_array, container, instance_method, fw, 'clip',
-        x=np.asarray(x, dtype=dtype[0]),x_min=min_val,x_max=max_val)
-=======
     if fw == 'torch' and \
         ( 
           any(d in ['uint16', 'uint32', 'uint64','float16'] for d in dtype) or \
@@ -665,7 +563,6 @@
         x_min=ivy.array(min_val),
         x_max=ivy.array(max_val)
         )
->>>>>>> 5765a841
 
 
 # clip_vector_norm
