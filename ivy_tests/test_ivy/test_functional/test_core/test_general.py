--- conflicted
+++ resolved
@@ -1,36 +1,24 @@
 """Collection of tests for unified general functions."""
+
+# global
+import time
+import jax.numpy as jnp
+import pytest
+from hypothesis import given, assume, strategies as st
+import numpy as np
+from collections.abc import Sequence
+import torch.multiprocessing as multiprocessing
 
 # local
 import threading
-
-# global
-import time
-<<<<<<< HEAD
-from collections.abc import Sequence
-from numbers import Number
-
-import einops
-=======
->>>>>>> 20dcf79b
-import jax.numpy as jnp
-import numpy as np
-<<<<<<< HEAD
-import pytest
-=======
-from collections.abc import Sequence
->>>>>>> 20dcf79b
-import torch.multiprocessing as multiprocessing
-from hypothesis import given, assume, strategies as st
-
 import ivy
 import ivy.functional.backends.jax
-import ivy.functional.backends.mxnet
-import ivy.functional.backends.numpy as ivy_np
 import ivy.functional.backends.tensorflow
 import ivy.functional.backends.torch
+import ivy.functional.backends.mxnet
 import ivy_tests.test_ivy.helpers as helpers
+import ivy.functional.backends.numpy as ivy_np
 from ivy_tests.test_ivy.helpers import handle_cmd_line_args
-
 
 # Helpers #
 # --------#
@@ -1692,7 +1680,21 @@
         assert fn is None
 
 
-<<<<<<< HEAD
+@handle_cmd_line_args
+@given(
+    x_n_value=st.sampled_from(
+        [
+            [ivy.value_is_nan, ["x", "include_infs"]],
+            [ivy.clip_matrix_norm, ["x", "max_norm", "p", "out"]],
+        ]
+    )
+)
+def test_arg_names(x_n_value):
+    x, value = x_n_value
+    ret = ivy.arg_names(x)
+    assert ret == value
+
+
 def _composition_1():
     return ivy.relu().argmax()
 
@@ -1789,21 +1791,6 @@
 
 # Still to Add #
 # ---------------#
-=======
-@handle_cmd_line_args
-@given(
-    x_n_value=st.sampled_from(
-        [
-            [ivy.value_is_nan, ["x", "include_infs"]],
-            [ivy.clip_matrix_norm, ["x", "max_norm", "p", "out"]],
-        ]
-    )
-)
-def test_arg_names(x_n_value):
-    x, value = x_n_value
-    ret = ivy.arg_names(x)
-    assert ret == value
->>>>>>> 20dcf79b
 
 
 @handle_cmd_line_args
