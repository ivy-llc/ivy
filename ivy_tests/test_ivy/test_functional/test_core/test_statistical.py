"""Collection of tests for statistical functions."""
# global
import numpy as np
from hypothesis import given, assume, strategies as st

# local
import ivy
import ivy_tests.test_ivy.helpers as helpers
from ivy_tests.test_ivy.helpers import handle_cmd_line_args


@st.composite
def statistical_dtype_values(draw, *, function):
    large_abs_safety_factor = 2
    small_abs_safety_factor = 2
    if function in ["mean", "std", "var"]:
        large_abs_safety_factor = 24
        small_abs_safety_factor = 24
    dtype, values, axis = draw(
        helpers.dtype_values_axis(
            available_dtypes=helpers.get_dtypes("float"),
            large_abs_safety_factor=large_abs_safety_factor,
            small_abs_safety_factor=small_abs_safety_factor,
            safety_factor_scale="log",
            min_num_dims=1,
            max_num_dims=5,
            min_dim_size=2,
            valid_axis=True,
            allow_neg_axes=False,
            min_axes_size=1,
        )
    )
    shape = values[0].shape
    size = values[0].size
    max_correction = np.min(shape)
    if function == "var" or function == "std":
        if size == 1:
            correction = 0
        elif isinstance(axis, int):
            correction = draw(
                helpers.ints(min_value=0, max_value=shape[axis] - 1)
                | helpers.floats(min_value=0, max_value=shape[axis] - 1)
            )
            return dtype, values, axis, correction
        else:
            correction = draw(
                helpers.ints(min_value=0, max_value=max_correction - 1)
                | helpers.floats(min_value=0, max_value=max_correction - 1)
            )
        return dtype, values, axis, correction
    return dtype, values, axis


# min
@handle_cmd_line_args
@given(
    dtype_and_x=statistical_dtype_values(function="min"),
    num_positional_args=helpers.num_positional_args(fn_name="min"),
    keep_dims=st.booleans(),
)
def test_min(
    *,
    dtype_and_x,
    as_variable,
    with_out,
    num_positional_args,
    native_array,
    container,
    instance_method,
    fw,
    keep_dims,
):
    input_dtype, x, axis = dtype_and_x
    helpers.test_function(
        input_dtypes=input_dtype,
        as_variable_flags=as_variable,
        with_out=with_out,
        num_positional_args=num_positional_args,
        native_array_flags=native_array,
        container_flags=container,
        instance_method=instance_method,
        fw=fw,
        fn_name="min",
        x=x[0],
        axis=axis,
        keepdims=keep_dims,
    )


# max
@handle_cmd_line_args
@given(
    dtype_and_x=statistical_dtype_values(function="max"),
    num_positional_args=helpers.num_positional_args(fn_name="max"),
    keep_dims=st.booleans(),
)
def test_max(
    *,
    dtype_and_x,
    as_variable,
    with_out,
    num_positional_args,
    native_array,
    container,
    instance_method,
    fw,
    keep_dims,
):
    input_dtype, x, axis = dtype_and_x
    helpers.test_function(
        input_dtypes=input_dtype,
        as_variable_flags=as_variable,
        with_out=with_out,
        num_positional_args=num_positional_args,
        native_array_flags=native_array,
        container_flags=container,
        instance_method=instance_method,
        fw=fw,
        fn_name="max",
        x=x[0],
        axis=axis,
        keepdims=keep_dims,
    )


# mean
@handle_cmd_line_args
@given(
    dtype_and_x=statistical_dtype_values(function="mean"),
    num_positional_args=helpers.num_positional_args(fn_name="mean"),
    keep_dims=st.booleans(),
)
def test_mean(
    *,
    dtype_and_x,
    as_variable,
    with_out,
    num_positional_args,
    native_array,
    container,
    instance_method,
    fw,
    keep_dims,
):
    input_dtype, x, axis = dtype_and_x
    helpers.test_function(
        input_dtypes=input_dtype,
        as_variable_flags=as_variable,
        with_out=with_out,
        num_positional_args=num_positional_args,
        native_array_flags=native_array,
        container_flags=container,
        instance_method=instance_method,
        fw=fw,
        fn_name="mean",
        rtol_=1e-1,
        atol_=1e-1,
        x=x[0],
        axis=axis,
        keepdims=keep_dims,
    )


# var
@handle_cmd_line_args
@given(
    dtype_and_x=statistical_dtype_values(function="var"),
    num_positional_args=helpers.num_positional_args(fn_name="var"),
    keep_dims=st.booleans(),
)
def test_var(
    *,
    dtype_and_x,
    as_variable,
    with_out,
    num_positional_args,
    native_array,
    container,
    instance_method,
    fw,
    keep_dims,
):
    input_dtype, x, axis, correction = dtype_and_x
    helpers.test_function(
        input_dtypes=input_dtype,
        as_variable_flags=as_variable,
        with_out=with_out,
        num_positional_args=num_positional_args,
        native_array_flags=native_array,
        container_flags=container,
        instance_method=instance_method,
        fw=fw,
        fn_name="var",
        rtol_=1e-1,
        atol_=1e-2,
        x=x[0],
        axis=axis,
        correction=correction,
        keepdims=keep_dims,
    )


# prod
@handle_cmd_line_args
@given(
    dtype_x_axis=helpers.dtype_values_axis(
        available_dtypes=helpers.get_dtypes("numeric"),
        min_num_dims=1,
        max_num_dims=5,
        valid_axis=True,
        allow_neg_axes=False,
        max_axes_size=1,
        force_int_axis=True,
    ),
    num_positional_args=helpers.num_positional_args(fn_name="prod"),
    keep_dims=st.booleans(),
    dtype=helpers.get_dtypes("numeric", none=True),
)
def test_prod(
    *,
    dtype_x_axis,
    as_variable,
    with_out,
    num_positional_args,
    native_array,
    container,
    instance_method,
    fw,
    keep_dims,
    dtype,
):
    input_dtype, x, axis = dtype_x_axis
    helpers.test_function(
        input_dtypes=input_dtype,
        as_variable_flags=as_variable,
        with_out=with_out,
        num_positional_args=num_positional_args,
        native_array_flags=native_array,
        container_flags=container,
        instance_method=instance_method,
        fw=fw,
        fn_name="prod",
        x=x[0],
        axis=axis,
        keepdims=keep_dims,
        dtype=dtype,
    )


# sum
@handle_cmd_line_args
@given(
    dtype_x_axis=helpers.dtype_values_axis(
        available_dtypes=helpers.get_dtypes("numeric"),
        min_num_dims=1,
        max_num_dims=5,
        valid_axis=True,
        allow_neg_axes=False,
        max_axes_size=1,
        force_int_axis=True,
    ),
    num_positional_args=helpers.num_positional_args(fn_name="sum"),
    keep_dims=st.booleans(),
    dtype=helpers.get_dtypes("numeric", full=False, none=True),
)
def test_sum(
    *,
    dtype_x_axis,
    as_variable,
    with_out,
    num_positional_args,
    native_array,
    container,
    instance_method,
    fw,
    keep_dims,
    dtype,
):
    input_dtype, x, axis = dtype_x_axis
    helpers.test_function(
        input_dtypes=input_dtype,
        as_variable_flags=as_variable,
        with_out=with_out,
        num_positional_args=num_positional_args,
        native_array_flags=native_array,
        container_flags=container,
        instance_method=instance_method,
        fw=fw,
        fn_name="sum",
        rtol_=1e-1,
        atol_=1e-2,
        x=x[0],
        axis=axis,
        keepdims=keep_dims,
        dtype=dtype[0],
    )


# std
@handle_cmd_line_args
@given(
    dtype_and_x=statistical_dtype_values(function="std"),
    num_positional_args=helpers.num_positional_args(fn_name="std"),
    keep_dims=st.booleans(),
)
def test_std(
    *,
    dtype_and_x,
    as_variable,
    with_out,
    num_positional_args,
    native_array,
    container,
    instance_method,
    fw,
    keep_dims,
):
    input_dtype, x, axis, correction = dtype_and_x
    helpers.test_function(
        input_dtypes=input_dtype,
        as_variable_flags=as_variable,
        with_out=with_out,
        num_positional_args=num_positional_args,
        native_array_flags=native_array,
        container_flags=container,
        instance_method=instance_method,
        fw=fw,
        fn_name="std",
        rtol_=1e-2,
        atol_=1e-2,
        x=x[0],
        axis=axis,
        correction=correction,
        keepdims=keep_dims,
    )


@handle_cmd_line_args
@given(
    dtype_x_axis=helpers.dtype_values_axis(
        available_dtypes=helpers.get_dtypes("numeric"),
        min_num_dims=1,
        max_num_dims=5,
        valid_axis=True,
        allow_neg_axes=False,
        max_axes_size=1,
        force_int_axis=True,
    ),
    num_positional_args=helpers.num_positional_args(fn_name="cumsum"),
    exclusive=st.booleans(),
    reverse=st.booleans(),
    dtype=helpers.get_dtypes("numeric", full=False, none=True),
)
def test_cumsum(
    dtype_x_axis,
    with_out,
    as_variable,
    num_positional_args,
    native_array,
    container,
    instance_method,
    fw,
    exclusive,
    reverse,
    dtype,
):
    input_dtype, x, axis = dtype_x_axis
    helpers.test_function(
        input_dtypes=input_dtype,
        as_variable_flags=as_variable,
        with_out=with_out,
        num_positional_args=num_positional_args,
        native_array_flags=native_array,
        container_flags=container,
        instance_method=instance_method,
        fw=fw,
        fn_name="cumsum",
        x=x[0],
        axis=axis,
        exclusive=exclusive,
        reverse=reverse,
        dtype=dtype[0],
    )


# cumprod
@handle_cmd_line_args
@given(
    dtype_x_axis=helpers.dtype_values_axis(
        available_dtypes=helpers.get_dtypes("numeric"),
        min_num_dims=1,
        max_num_dims=5,
        valid_axis=True,
        allow_neg_axes=False,
        max_axes_size=1,
        force_int_axis=True,
    ),
    num_positional_args=helpers.num_positional_args(fn_name="cumprod"),
    exclusive=st.booleans(),
<<<<<<< HEAD
    reverse=st.booleans(),
    dtype=helpers.get_dtypes("numeric", none=True),
=======
    dtype=helpers.get_dtypes("numeric", full=False, none=True),
>>>>>>> 88677c20
)
def test_cumprod(
    dtype_x_axis,
    with_out,
    as_variable,
    num_positional_args,
    native_array,
    container,
    instance_method,
    fw,
    exclusive,
    reverse,
    dtype,
):
    input_dtype, x, axis = dtype_x_axis
    helpers.test_function(
        input_dtypes=input_dtype,
        as_variable_flags=as_variable,
        with_out=with_out,
        num_positional_args=num_positional_args,
        native_array_flags=native_array,
        container_flags=container,
        instance_method=instance_method,
        fw=fw,
        fn_name="cumprod",
        x=x[0],
        axis=axis,
        exclusive=exclusive,
<<<<<<< HEAD
        reverse=reverse,
        dtype=dtype,
=======
        dtype=dtype[0],
>>>>>>> 88677c20
    )


# einsum
@handle_cmd_line_args
@given(
    eq_n_op_n_shp=st.sampled_from(
        [
            ("ii", (np.arange(25).reshape(5, 5),), ()),
            ("ii->i", (np.arange(25).reshape(5, 5),), (5,)),
            ("ij,j", (np.arange(25).reshape(5, 5), np.arange(5)), (5,)),
        ]
    ),
    dtype=helpers.get_dtypes("float", full=False),
    with_out=st.booleans(),
    tensor_fn=st.sampled_from([ivy.array, helpers.var_fn]),
)
def test_einsum(*, eq_n_op_n_shp, dtype, with_out, tensor_fn, fw, device):
    # smoke test
    eq, operands, true_shape = eq_n_op_n_shp
    operands = [tensor_fn(op, dtype=dtype[0], device=device) for op in operands]
    if with_out:
        out = ivy.zeros(true_shape, dtype=dtype[0])
        ret = ivy.einsum(eq, *operands, out=out)
    else:
        ret = ivy.einsum(eq, *operands)
    # type test
    assert ivy.is_ivy_array(ret)
    # cardinality test
    assert ret.shape == true_shape
    # value test
    assert np.allclose(
        ivy.to_numpy(ivy.einsum(eq, *operands)),
        ivy.functional.backends.numpy.einsum(
            eq, *[ivy.to_numpy(op) for op in operands]
        ),
    )
    # out test
    if with_out:
        assert ret is out
        # these backends do not support native inplace updates
        assume(not (fw in ["tensorflow", "jax"]))
        assert ret.data is out.data<|MERGE_RESOLUTION|>--- conflicted
+++ resolved
@@ -397,12 +397,8 @@
     ),
     num_positional_args=helpers.num_positional_args(fn_name="cumprod"),
     exclusive=st.booleans(),
-<<<<<<< HEAD
     reverse=st.booleans(),
     dtype=helpers.get_dtypes("numeric", none=True),
-=======
-    dtype=helpers.get_dtypes("numeric", full=False, none=True),
->>>>>>> 88677c20
 )
 def test_cumprod(
     dtype_x_axis,
@@ -431,12 +427,8 @@
         x=x[0],
         axis=axis,
         exclusive=exclusive,
-<<<<<<< HEAD
         reverse=reverse,
         dtype=dtype,
-=======
-        dtype=dtype[0],
->>>>>>> 88677c20
     )
 
 
