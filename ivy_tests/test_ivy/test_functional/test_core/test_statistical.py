--- conflicted
+++ resolved
@@ -1,10 +1,9 @@
 """Collection of tests for statistical functions."""
 # global
 import numpy as np
-from hypothesis import given, assume, strategies as st
+from hypothesis import given, strategies as st
 
 # local
-import ivy
 import ivy_tests.test_ivy.helpers as helpers
 from ivy_tests.test_ivy.helpers import handle_cmd_line_args
 
@@ -51,6 +50,20 @@
     return dtype, values, axis
 
 
+@st.composite
+def _get_castable_dtype(draw):
+    available_dtypes = helpers.get_dtypes("numeric")
+    shape = draw(helpers.get_shape(min_num_dims=1))
+    dtype, values = draw(
+        helpers.dtype_and_values(
+            available_dtypes=available_dtypes, num_arrays=1, shape=shape
+        )
+    )
+    axis = draw(helpers.get_axis(shape=shape, force_int=True))
+    dtype1, dtype2 = draw(helpers.get_castable_dtype(draw(available_dtypes), dtype[0]))
+    return dtype1, values, axis, dtype2
+
+
 # min
 @handle_cmd_line_args
 @given(
@@ -203,35 +216,25 @@
 # prod
 @handle_cmd_line_args
 @given(
-    dtype_x_axis=helpers.dtype_values_axis(
-        available_dtypes=helpers.get_dtypes("numeric"),
-        min_num_dims=1,
-        max_num_dims=5,
-        valid_axis=True,
-        allow_neg_axes=False,
-        max_axes_size=1,
-        force_int_axis=True,
-    ),
+    dtype_x_axis_castable=_get_castable_dtype(),
     num_positional_args=helpers.num_positional_args(fn_name="prod"),
     keep_dims=st.booleans(),
-    dtype=helpers.get_dtypes("numeric", none=True),
 )
 def test_prod(
     *,
-    dtype_x_axis,
-    as_variable,
-    with_out,
-    num_positional_args,
-    native_array,
-    container,
-    instance_method,
-    fw,
-    keep_dims,
-    dtype,
-):
-    input_dtype, x, axis = dtype_x_axis
-    helpers.test_function(
-        input_dtypes=input_dtype,
+    dtype_x_axis_castable,
+    as_variable,
+    with_out,
+    num_positional_args,
+    native_array,
+    container,
+    instance_method,
+    fw,
+    keep_dims,
+):
+    input_dtype, x, axis, castable_dtype = dtype_x_axis_castable
+    helpers.test_function(
+        input_dtypes=[input_dtype],
         as_variable_flags=as_variable,
         with_out=with_out,
         num_positional_args=num_positional_args,
@@ -243,42 +246,32 @@
         x=x[0],
         axis=axis,
         keepdims=keep_dims,
-        dtype=dtype,
+        dtype=[castable_dtype],
     )
 
 
 # sum
 @handle_cmd_line_args
 @given(
-    dtype_x_axis=helpers.dtype_values_axis(
-        available_dtypes=helpers.get_dtypes("numeric"),
-        min_num_dims=1,
-        max_num_dims=5,
-        valid_axis=True,
-        allow_neg_axes=False,
-        max_axes_size=1,
-        force_int_axis=True,
-    ),
+    dtype_x_axis_castable=_get_castable_dtype(),
     num_positional_args=helpers.num_positional_args(fn_name="sum"),
     keep_dims=st.booleans(),
-    dtype=helpers.get_dtypes("numeric", full=False, none=True),
 )
 def test_sum(
     *,
-    dtype_x_axis,
-    as_variable,
-    with_out,
-    num_positional_args,
-    native_array,
-    container,
-    instance_method,
-    fw,
-    keep_dims,
-    dtype,
-):
-    input_dtype, x, axis = dtype_x_axis
-    helpers.test_function(
-        input_dtypes=input_dtype,
+    dtype_x_axis_castable,
+    as_variable,
+    with_out,
+    num_positional_args,
+    native_array,
+    container,
+    instance_method,
+    fw,
+    keep_dims,
+):
+    input_dtype, x, axis, castable_dtype = dtype_x_axis_castable
+    helpers.test_function(
+        input_dtypes=[input_dtype],
         as_variable_flags=as_variable,
         with_out=with_out,
         num_positional_args=num_positional_args,
@@ -292,7 +285,7 @@
         x=x[0],
         axis=axis,
         keepdims=keep_dims,
-        dtype=dtype[0],
+        dtype=[castable_dtype],
     )
 
 
@@ -337,22 +330,13 @@
 
 @handle_cmd_line_args
 @given(
-    dtype_x_axis=helpers.dtype_values_axis(
-        available_dtypes=helpers.get_dtypes("numeric"),
-        min_num_dims=1,
-        max_num_dims=5,
-        valid_axis=True,
-        allow_neg_axes=False,
-        max_axes_size=1,
-        force_int_axis=True,
-    ),
+    dtype_x_axis_castable=_get_castable_dtype(),
     num_positional_args=helpers.num_positional_args(fn_name="cumsum"),
     exclusive=st.booleans(),
     reverse=st.booleans(),
-    dtype=helpers.get_dtypes("numeric", full=False, none=True),
 )
 def test_cumsum(
-    dtype_x_axis,
+    dtype_x_axis_castable,
     with_out,
     as_variable,
     num_positional_args,
@@ -362,11 +346,10 @@
     fw,
     exclusive,
     reverse,
-    dtype,
-):
-    input_dtype, x, axis = dtype_x_axis
-    helpers.test_function(
-        input_dtypes=input_dtype,
+):
+    input_dtype, x, axis, castable_dtype = dtype_x_axis_castable
+    helpers.test_function(
+        input_dtypes=[input_dtype],
         as_variable_flags=as_variable,
         with_out=with_out,
         num_positional_args=num_positional_args,
@@ -379,28 +362,20 @@
         axis=axis,
         exclusive=exclusive,
         reverse=reverse,
-        dtype=dtype[0],
+        dtype=[castable_dtype],
     )
 
 
 # cumprod
 @handle_cmd_line_args
 @given(
-    dtype_x_axis=helpers.dtype_values_axis(
-        available_dtypes=helpers.get_dtypes("numeric"),
-        min_num_dims=1,
-        max_num_dims=5,
-        valid_axis=True,
-        allow_neg_axes=False,
-        max_axes_size=1,
-        force_int_axis=True,
-    ),
+    dtype_x_axis_castable=_get_castable_dtype(),
     num_positional_args=helpers.num_positional_args(fn_name="cumprod"),
     exclusive=st.booleans(),
-    dtype=helpers.get_dtypes("numeric", full=False, none=True),
+    reverse=st.booleans(),
 )
 def test_cumprod(
-    dtype_x_axis,
+    dtype_x_axis_castable,
     with_out,
     as_variable,
     num_positional_args,
@@ -409,11 +384,11 @@
     instance_method,
     fw,
     exclusive,
-    dtype,
-):
-    input_dtype, x, axis = dtype_x_axis
-    helpers.test_function(
-        input_dtypes=input_dtype,
+    reverse,
+):
+    input_dtype, x, axis, castable_dtype = dtype_x_axis_castable
+    helpers.test_function(
+        input_dtypes=[input_dtype],
         as_variable_flags=as_variable,
         with_out=with_out,
         num_positional_args=num_positional_args,
@@ -425,10 +400,12 @@
         x=x[0],
         axis=axis,
         exclusive=exclusive,
-        dtype=dtype[0],
-    )
-
-
+        reverse=reverse,
+        dtype=[castable_dtype],
+    )
+
+
+# TODO: add more general tests and fix get instance method testing passing
 # einsum
 @handle_cmd_line_args
 @given(
@@ -440,79 +417,36 @@
         ]
     ),
     dtype=helpers.get_dtypes("float", full=False),
-    with_out=st.booleans(),
-    tensor_fn=st.sampled_from([ivy.array, helpers.var_fn]),
-)
-def test_einsum(*, eq_n_op_n_shp, dtype, with_out, tensor_fn, fw, device):
-    # smoke test
+)
+def test_einsum(
+    *,
+    eq_n_op_n_shp,
+    dtype,
+    as_variable,
+    with_out,
+    native_array,
+    container,
+    instance_method,
+    fw,
+):
     eq, operands, true_shape = eq_n_op_n_shp
-    operands = [tensor_fn(op, dtype=dtype[0], device=device) for op in operands]
-    if with_out:
-        out = ivy.zeros(true_shape, dtype=dtype[0])
-        ret = ivy.einsum(eq, *operands, out=out)
-    else:
-        ret = ivy.einsum(eq, *operands)
-    # type test
-    assert ivy.is_ivy_array(ret)
-    # cardinality test
-    assert ret.shape == true_shape
-    # value test
-    assert np.allclose(
-        ivy.to_numpy(ivy.einsum(eq, *operands)),
-        ivy.functional.backends.numpy.einsum(
-            eq, *[ivy.to_numpy(op) for op in operands]
-        ),
-    )
-    # out test
-    if with_out:
-        assert ret is out
-        # these backends do not support native inplace updates
-        assume(not (fw in ["tensorflow", "jax"]))
-        assert ret.data is out.data
-
-<<<<<<< HEAD
-=======
-
-# kaiser_bessel_window
-@handle_cmd_line_args
-@given(
-    dtype_and_x=helpers.dtype_and_values(
-        available_dtypes=helpers.get_dtypes("integer"),
-        min_num_dims=1,
-        max_num_dims=1,
-    ),
-    periodic=st.booleans(),
-    beta=st.floats(),
-    dtype=helpers.get_dtypes("float"),
-    num_positional_args=helpers.num_positional_args(fn_name="kaiser_bessel_window"),
-)
-def test_kaiser_bessel_window(
-    dtype_and_x,
-    periodic,
-    beta,
-    dtype,
-    with_out,
-    as_variable,
-    num_positional_args,
-    native_array,
-    container,
-    instance_method,
-    fw,
-):
-    input_dtype, x = dtype_and_x
-    helpers.test_function(
-        input_dtypes=input_dtype,
-        as_variable_flags=as_variable,
-        with_out=with_out,
-        num_positional_args=num_positional_args,
-        native_array_flags=native_array,
-        container_flags=container,
-        instance_method=instance_method,
-        fw=fw,
-        fn_name="kaiser_bessel_window",
-        window_length=x[0],
-        periodic=periodic,
-        beta=beta,
-        dtype=dtype
-    )
->>>>>>> dd1a4b91
+    kw = {}
+    i = 0
+    for x_ in operands:
+        kw["x{}".format(i)] = x_
+        i += 1
+    # len(operands) + 1 because of the equation
+    num_positional_args = len(operands) + 1
+    helpers.test_function(
+        input_dtypes=dtype,
+        as_variable_flags=as_variable,
+        with_out=with_out,
+        num_positional_args=num_positional_args,
+        native_array_flags=native_array,
+        container_flags=container,
+        instance_method=False,
+        fw=fw,
+        fn_name="einsum",
+        equation=eq,
+        **kw,
+    )