"""Collection of tests for statistical functions."""
# global
import numpy as np
from hypothesis import given, assume, strategies as st

# local
import ivy
import ivy_tests.test_ivy.helpers as helpers
import ivy.functional.backends.numpy as ivy_np
from ivy_tests.test_ivy.helpers import handle_cmd_line_args


@st.composite
def statistical_dtype_values(draw, *, function):
    dtype = draw(st.sampled_from(ivy_np.valid_float_dtypes))
    size = draw(st.integers(1, 10))
    if dtype == "float16":
        max_value = 2048
    elif dtype == "float32":
        max_value = 16777216
    elif dtype == "float64":
        max_value = 9.0071993e15

    if function == "prod":
        abs_value_limit = 0.99 * max_value ** (1 / size)
    elif function in ["var", "std"]:
        abs_value_limit = 0.99 * (max_value / size) ** 0.5
    else:
        abs_value_limit = 0.99 * max_value / size

    values = draw(
        helpers.list_of_length(
            x=st.floats(
                -abs_value_limit,
                abs_value_limit,
                allow_subnormal=False,
                allow_infinity=False,
            ),
            length=size,
        )
    )
    shape = np.asarray(values, dtype=dtype).shape
    axis = draw(helpers.get_axis(shape=shape, allow_none=True))
    return dtype, values, axis


@st.composite
def statistical_correction_values(draw, *, function):
    correction = draw(
        st.integers()
        | st.floats()
    )
    return correction


# min
@given(
<<<<<<< HEAD
    dtype_values_axis=helpers.dtype_values_axis(
        available_dtypes=ivy_np.valid_numeric_dtypes,
        ret_shape=True),
    as_variable=st.booleans(),
    with_out=st.booleans(),
    num_positional_args=helpers.num_positional_args(fn_name="min"),
    native_array=st.booleans(),
    container=st.booleans(),
    instance_method=st.booleans(),
    keep_dims=st.booleans(),
=======
    dtype_and_x=helpers.dtype_and_values(available_dtypes=ivy_np.valid_numeric_dtypes),
    num_positional_args=helpers.num_positional_args(fn_name="min"),
    data=st.data(),
>>>>>>> e3a50afc
)
@handle_cmd_line_args
def test_min(
<<<<<<< HEAD
    dtype_values_axis,
=======
    *,
    data,
    dtype_and_x,
>>>>>>> e3a50afc
    as_variable,
    with_out,
    num_positional_args,
    native_array,
    container,
    instance_method,
    fw,
    keep_dims,
):
    input_dtype, x, axis = dtype_values_axis
    assume(x)
    helpers.test_function(
        input_dtypes=input_dtype,
        as_variable_flags=as_variable,
        with_out=with_out,
        num_positional_args=num_positional_args,
        native_array_flags=native_array,
        container_flags=container,
        instance_method=instance_method,
        fw=fw,
        fn_name="min",
        x=np.asarray(x, dtype=input_dtype),
        axis=None, # axis=axis,
        keepdims=keep_dims,
    )


# max
@given(
<<<<<<< HEAD
    dtype_values_axis=helpers.dtype_values_axis(
        available_dtypes=ivy_np.valid_numeric_dtypes,
        ret_shape=True),
    as_variable=st.booleans(),
    with_out=st.booleans(),
    num_positional_args=helpers.num_positional_args(fn_name="max"),
    native_array=st.booleans(),
    container=st.booleans(),
    instance_method=st.booleans(),
    keep_dims=st.booleans(),
=======
    dtype_and_x=helpers.dtype_and_values(available_dtypes=ivy_np.valid_numeric_dtypes),
    num_positional_args=helpers.num_positional_args(fn_name="max"),
    data=st.data(),
>>>>>>> e3a50afc
)
@handle_cmd_line_args
def test_max(
<<<<<<< HEAD
    dtype_values_axis,
=======
    *,
    data,
    dtype_and_x,
>>>>>>> e3a50afc
    as_variable,
    with_out,
    num_positional_args,
    native_array,
    container,
    instance_method,
    fw,
    keep_dims,
):
    input_dtype, x, axis = dtype_values_axis
    assume(x)
    helpers.test_function(
        input_dtypes=input_dtype,
        as_variable_flags=as_variable,
        with_out=with_out,
        num_positional_args=num_positional_args,
        native_array_flags=native_array,
        container_flags=container,
        instance_method=instance_method,
        fw=fw,
        fn_name="max",
        x=np.asarray(x, dtype=input_dtype),
        axis=None, # axis=axis,
        keepdims=keep_dims,
    )


# mean
@given(
<<<<<<< HEAD
    dtype_values_axis=helpers.dtype_values_axis(
        available_dtypes=ivy_np.valid_numeric_dtypes,
        ret_shape=True),
    as_variable=st.booleans(),
    with_out=st.booleans(),
    num_positional_args=helpers.num_positional_args(fn_name="mean"),
    native_array=st.booleans(),
    container=st.booleans(),
    instance_method=st.booleans(),
    keep_dims=st.booleans(),
=======
    dtype_and_x=statistical_dtype_values(function="mean"),
    num_positional_args=helpers.num_positional_args(fn_name="mean"),
    data=st.data(),
>>>>>>> e3a50afc
)
@handle_cmd_line_args
def test_mean(
<<<<<<< HEAD
    dtype_values_axis,
=======
    *,
    data,
    dtype_and_x,
>>>>>>> e3a50afc
    as_variable,
    with_out,
    num_positional_args,
    native_array,
    container,
    instance_method,
    fw,
    keep_dims,
):
    input_dtype, x, axis = dtype_values_axis
    if fw == "torch" and (input_dtype in ivy_np.valid_int_dtypes):
        return  # torch implementation exhibits strange behaviour
    helpers.test_function(
        input_dtypes=input_dtype,
        as_variable_flags=as_variable,
        with_out=with_out,
        num_positional_args=num_positional_args,
        native_array_flags=native_array,
        container_flags=container,
        instance_method=instance_method,
        fw=fw,
        fn_name="mean",
        rtol_=1e-1,
        x=np.asarray(x, dtype=input_dtype),
        axis=None, # axis=axis,
        keepdims=keep_dims
    )


# var
@given(
<<<<<<< HEAD
    dtype_values_axis=statistical_dtype_values(function="var"),
    as_variable=st.booleans(),
    with_out=st.booleans(),
    num_positional_args=helpers.num_positional_args(fn_name="var"),
    native_array=st.booleans(),
    container=st.booleans(),
    instance_method=st.booleans(),
    correction=statistical_correction_values(function="var"),
    keep_dims=st.booleans()
=======
    dtype_and_x=statistical_dtype_values(function="var"),
    num_positional_args=helpers.num_positional_args(fn_name="var"),
    data=st.data(),
>>>>>>> e3a50afc
)
@handle_cmd_line_args
def test_var(
<<<<<<< HEAD
    dtype_values_axis,
=======
    *,
    data,
    dtype_and_x,
>>>>>>> e3a50afc
    as_variable,
    with_out,
    num_positional_args,
    native_array,
    container,
    instance_method,
    fw,
    correction,
    keep_dims,
):
    input_dtype, x, axis = dtype_values_axis
    helpers.test_function(
        input_dtypes=input_dtype,
        as_variable_flags=as_variable,
        with_out=with_out,
        num_positional_args=num_positional_args,
        native_array_flags=native_array,
        container_flags=container,
        instance_method=instance_method,
        fw=fw,
        fn_name="var",
        x=np.asarray(x, dtype=input_dtype),
        axis=None, # axis=axis,
        correction=correction,
        keepdims=keep_dims,
    )


# prod
@given(
<<<<<<< HEAD
    dtype_values_axis=statistical_dtype_values(function="prod"),
    as_variable=st.booleans(),
    with_out=st.booleans(),
    num_positional_args=helpers.num_positional_args(fn_name="prod"),
    native_array=st.booleans(),
    container=st.booleans(),
    instance_method=st.booleans(),
    keep_dims=st.booleans(),
=======
    dtype_and_x=statistical_dtype_values(function="prod"),
    num_positional_args=helpers.num_positional_args(fn_name="prod"),
    data=st.data(),
>>>>>>> e3a50afc
)
@handle_cmd_line_args
def test_prod(
<<<<<<< HEAD
    dtype_values_axis,
=======
    *,
    data,
    dtype_and_x,
>>>>>>> e3a50afc
    as_variable,
    with_out,
    num_positional_args,
    native_array,
    container,
    instance_method,
    fw,
    keep_dims,
):
    input_dtype, x, axis = dtype_values_axis
    if fw == "torch" and (input_dtype == "float16" or ivy.is_int_dtype(input_dtype)):
        return  # torch implementation exhibits strange behaviour
    helpers.test_function(
        input_dtypes=input_dtype,
        as_variable_flags=as_variable,
        with_out=with_out,
        num_positional_args=num_positional_args,
        native_array_flags=native_array,
        container_flags=container,
        instance_method=instance_method,
        fw=fw,
        fn_name="prod",
        x=np.asarray(x, dtype=input_dtype),
        axis=None, # axis=axis,
        keepdims=keep_dims,
    )


# sum
@given(
<<<<<<< HEAD
    dtype_values_axis=statistical_dtype_values(function="sum"),
    as_variable=st.booleans(),
    with_out=st.booleans(),
    num_positional_args=helpers.num_positional_args(fn_name="sum"),
    native_array=st.booleans(),
    container=st.booleans(),
    instance_method=st.booleans(),
    keep_dims=st.booleans(),
=======
    dtype_and_x=statistical_dtype_values(function="sum"),
    num_positional_args=helpers.num_positional_args(fn_name="sum"),
    data=st.data(),
>>>>>>> e3a50afc
)
@handle_cmd_line_args
def test_sum(
<<<<<<< HEAD
    dtype_values_axis,
=======
    *,
    data,
    dtype_and_x,
>>>>>>> e3a50afc
    as_variable,
    with_out,
    num_positional_args,
    native_array,
    container,
    instance_method,
    fw,
    keep_dims,
):
    input_dtype, x, axis = dtype_values_axis

    helpers.test_function(
        input_dtypes=input_dtype,
        as_variable_flags=as_variable,
        with_out=with_out,
        num_positional_args=num_positional_args,
        native_array_flags=native_array,
        container_flags=container,
        instance_method=instance_method,
        fw=fw,
        fn_name="sum",
        rtol_=1e-2,
        x=np.asarray(x, dtype=input_dtype),
        axis=None, # axis=axis,
        keepdims=keep_dims,
    )


# std
@given(
<<<<<<< HEAD
    dtype_values_axis=statistical_dtype_values(function="std"),
    as_variable=st.booleans(),
    with_out=st.booleans(),
    num_positional_args=helpers.num_positional_args(fn_name="std"),
    native_array=st.booleans(),
    container=st.booleans(),
    instance_method=st.booleans(),
    correction=statistical_correction_values(function="std"),
    keep_dims=st.booleans(),
=======
    dtype_and_x=statistical_dtype_values(function="std"),
    num_positional_args=helpers.num_positional_args(fn_name="std"),
    data=st.data(),
>>>>>>> e3a50afc
)
@handle_cmd_line_args
def test_std(
<<<<<<< HEAD
    dtype_values_axis,
=======
    *,
    data,
    dtype_and_x,
>>>>>>> e3a50afc
    as_variable,
    with_out,
    num_positional_args,
    native_array,
    container,
    instance_method,
    fw,
    correction,
    keep_dims,
):
    input_dtype, x, axis = dtype_values_axis
    helpers.test_function(
        input_dtypes=input_dtype,
        as_variable_flags=as_variable,
        with_out=with_out,
        num_positional_args=num_positional_args,
        native_array_flags=native_array,
        container_flags=container,
        instance_method=instance_method,
        fw=fw,
        fn_name="std",
        rtol_=1e-2,
        atol_=1e-2,
        x=np.asarray(x, dtype=input_dtype),
        axis=None, # axis=axis,
        correction=correction,
        keepdims=keep_dims,
    )


# einsum
@given(
    eq_n_op_n_shp=st.sampled_from(
        [
            ("ii", (np.arange(25).reshape(5, 5),), ()),
            ("ii->i", (np.arange(25).reshape(5, 5),), (5,)),
            ("ij,j", (np.arange(25).reshape(5, 5), np.arange(5)), (5,)),
        ]
    ),
    dtype=st.sampled_from(ivy_np.valid_float_dtypes),
    with_out=st.booleans(),
    tensor_fn=st.sampled_from([ivy.array, helpers.var_fn]),
    data=st.data(),
)
<<<<<<< HEAD
def test_einsum(
        eq_n_op_n_shp,
        dtype,
        with_out,
        tensor_fn,
        device,
        call,
):
=======
@handle_cmd_line_args
def test_einsum(*, data, eq_n_op_n_shp, dtype, with_out, tensor_fn, device, call):
>>>>>>> e3a50afc
    # smoke test
    eq, operands, true_shape = eq_n_op_n_shp
    operands = [tensor_fn(op, dtype=dtype, device=device) for op in operands]
    if with_out:
        out = ivy.zeros(true_shape, dtype=dtype)
        ret = ivy.einsum(eq, *operands, out=out)
    else:
        ret = ivy.einsum(eq, *operands)
    # type test
    assert ivy.is_ivy_array(ret)
    # cardinality test
    assert ret.shape == true_shape
    # value test
    assert np.allclose(
        call(ivy.einsum, eq, *operands),
        ivy.functional.backends.numpy.einsum(
            eq, *[ivy.to_numpy(op) for op in operands]
        ),
    )
    # out test
    if with_out:
        assert ret is out
        if ivy.current_backend_str() in ["tensorflow", "jax"]:
            # these backends do not support native inplace updates
            return
        assert ret.data is out.data<|MERGE_RESOLUTION|>--- conflicted
+++ resolved
@@ -55,7 +55,6 @@
 
 # min
 @given(
-<<<<<<< HEAD
     dtype_values_axis=helpers.dtype_values_axis(
         available_dtypes=ivy_np.valid_numeric_dtypes,
         ret_shape=True),
@@ -66,21 +65,10 @@
     container=st.booleans(),
     instance_method=st.booleans(),
     keep_dims=st.booleans(),
-=======
-    dtype_and_x=helpers.dtype_and_values(available_dtypes=ivy_np.valid_numeric_dtypes),
-    num_positional_args=helpers.num_positional_args(fn_name="min"),
-    data=st.data(),
->>>>>>> e3a50afc
 )
 @handle_cmd_line_args
 def test_min(
-<<<<<<< HEAD
-    dtype_values_axis,
-=======
-    *,
-    data,
-    dtype_and_x,
->>>>>>> e3a50afc
+    dtype_values_axis,
     as_variable,
     with_out,
     num_positional_args,
@@ -110,7 +98,7 @@
 
 # max
 @given(
-<<<<<<< HEAD
+
     dtype_values_axis=helpers.dtype_values_axis(
         available_dtypes=ivy_np.valid_numeric_dtypes,
         ret_shape=True),
@@ -121,21 +109,10 @@
     container=st.booleans(),
     instance_method=st.booleans(),
     keep_dims=st.booleans(),
-=======
-    dtype_and_x=helpers.dtype_and_values(available_dtypes=ivy_np.valid_numeric_dtypes),
-    num_positional_args=helpers.num_positional_args(fn_name="max"),
-    data=st.data(),
->>>>>>> e3a50afc
 )
 @handle_cmd_line_args
 def test_max(
-<<<<<<< HEAD
-    dtype_values_axis,
-=======
-    *,
-    data,
-    dtype_and_x,
->>>>>>> e3a50afc
+    dtype_values_axis,
     as_variable,
     with_out,
     num_positional_args,
@@ -165,7 +142,6 @@
 
 # mean
 @given(
-<<<<<<< HEAD
     dtype_values_axis=helpers.dtype_values_axis(
         available_dtypes=ivy_np.valid_numeric_dtypes,
         ret_shape=True),
@@ -176,21 +152,10 @@
     container=st.booleans(),
     instance_method=st.booleans(),
     keep_dims=st.booleans(),
-=======
-    dtype_and_x=statistical_dtype_values(function="mean"),
-    num_positional_args=helpers.num_positional_args(fn_name="mean"),
-    data=st.data(),
->>>>>>> e3a50afc
 )
 @handle_cmd_line_args
 def test_mean(
-<<<<<<< HEAD
-    dtype_values_axis,
-=======
-    *,
-    data,
-    dtype_and_x,
->>>>>>> e3a50afc
+    dtype_values_axis,
     as_variable,
     with_out,
     num_positional_args,
@@ -222,7 +187,6 @@
 
 # var
 @given(
-<<<<<<< HEAD
     dtype_values_axis=statistical_dtype_values(function="var"),
     as_variable=st.booleans(),
     with_out=st.booleans(),
@@ -232,21 +196,10 @@
     instance_method=st.booleans(),
     correction=statistical_correction_values(function="var"),
     keep_dims=st.booleans()
-=======
-    dtype_and_x=statistical_dtype_values(function="var"),
-    num_positional_args=helpers.num_positional_args(fn_name="var"),
-    data=st.data(),
->>>>>>> e3a50afc
 )
 @handle_cmd_line_args
 def test_var(
-<<<<<<< HEAD
-    dtype_values_axis,
-=======
-    *,
-    data,
-    dtype_and_x,
->>>>>>> e3a50afc
+    dtype_values_axis,
     as_variable,
     with_out,
     num_positional_args,
@@ -277,7 +230,6 @@
 
 # prod
 @given(
-<<<<<<< HEAD
     dtype_values_axis=statistical_dtype_values(function="prod"),
     as_variable=st.booleans(),
     with_out=st.booleans(),
@@ -286,21 +238,10 @@
     container=st.booleans(),
     instance_method=st.booleans(),
     keep_dims=st.booleans(),
-=======
-    dtype_and_x=statistical_dtype_values(function="prod"),
-    num_positional_args=helpers.num_positional_args(fn_name="prod"),
-    data=st.data(),
->>>>>>> e3a50afc
 )
 @handle_cmd_line_args
 def test_prod(
-<<<<<<< HEAD
-    dtype_values_axis,
-=======
-    *,
-    data,
-    dtype_and_x,
->>>>>>> e3a50afc
+    dtype_values_axis,
     as_variable,
     with_out,
     num_positional_args,
@@ -331,7 +272,6 @@
 
 # sum
 @given(
-<<<<<<< HEAD
     dtype_values_axis=statistical_dtype_values(function="sum"),
     as_variable=st.booleans(),
     with_out=st.booleans(),
@@ -340,21 +280,10 @@
     container=st.booleans(),
     instance_method=st.booleans(),
     keep_dims=st.booleans(),
-=======
-    dtype_and_x=statistical_dtype_values(function="sum"),
-    num_positional_args=helpers.num_positional_args(fn_name="sum"),
-    data=st.data(),
->>>>>>> e3a50afc
 )
 @handle_cmd_line_args
 def test_sum(
-<<<<<<< HEAD
-    dtype_values_axis,
-=======
-    *,
-    data,
-    dtype_and_x,
->>>>>>> e3a50afc
+    dtype_values_axis,
     as_variable,
     with_out,
     num_positional_args,
@@ -385,7 +314,6 @@
 
 # std
 @given(
-<<<<<<< HEAD
     dtype_values_axis=statistical_dtype_values(function="std"),
     as_variable=st.booleans(),
     with_out=st.booleans(),
@@ -395,21 +323,10 @@
     instance_method=st.booleans(),
     correction=statistical_correction_values(function="std"),
     keep_dims=st.booleans(),
-=======
-    dtype_and_x=statistical_dtype_values(function="std"),
-    num_positional_args=helpers.num_positional_args(fn_name="std"),
-    data=st.data(),
->>>>>>> e3a50afc
 )
 @handle_cmd_line_args
 def test_std(
-<<<<<<< HEAD
-    dtype_values_axis,
-=======
-    *,
-    data,
-    dtype_and_x,
->>>>>>> e3a50afc
+    dtype_values_axis,
     as_variable,
     with_out,
     num_positional_args,
@@ -454,7 +371,6 @@
     tensor_fn=st.sampled_from([ivy.array, helpers.var_fn]),
     data=st.data(),
 )
-<<<<<<< HEAD
 def test_einsum(
         eq_n_op_n_shp,
         dtype,
@@ -463,10 +379,6 @@
         device,
         call,
 ):
-=======
-@handle_cmd_line_args
-def test_einsum(*, data, eq_n_op_n_shp, dtype, with_out, tensor_fn, device, call):
->>>>>>> e3a50afc
     # smoke test
     eq, operands, true_shape = eq_n_op_n_shp
     operands = [tensor_fn(op, dtype=dtype, device=device) for op in operands]
