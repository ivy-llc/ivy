"""Collection of tests for unified dtype functions."""

# global
import numpy as np
from hypothesis import given, strategies as st


# local
import ivy
import ivy_tests.test_ivy.helpers as helpers
import ivy.functional.backends.numpy as ivy_np
import ivy.functional.backends.jax
import ivy.functional.backends.tensorflow
import ivy.functional.backends.torch
import ivy.functional.backends.mxnet


# dtype objects
def test_dtype_instances(device, call):
    assert ivy.exists(ivy.int8)
    assert ivy.exists(ivy.int16)
    assert ivy.exists(ivy.int32)
    assert ivy.exists(ivy.int64)
    assert ivy.exists(ivy.uint8)
    if ivy.current_backend_str() != "torch":
        assert ivy.exists(ivy.uint16)
        assert ivy.exists(ivy.uint32)
        assert ivy.exists(ivy.uint64)
    assert ivy.exists(ivy.float32)
    assert ivy.exists(ivy.float64)
    assert ivy.exists(ivy.bool)


# for data generation in multiple tests
dtype_shared = st.shared(st.sampled_from(ivy_np.valid_dtypes), key="dtype")


# astype
@given(
    dtype_and_x=helpers.dtype_and_values(
        available_dtypes=ivy_np.valid_dtypes, n_arrays=1
    ),
    dtype=st.sampled_from(ivy_np.valid_dtypes),
<<<<<<< HEAD
    as_variable=helpers.list_of_length(x=st.booleans(), length=2),
    num_positional_args=helpers.num_positional_args(fn_name="astype"),
    native_array=helpers.list_of_length(x=st.booleans(), length=2),
    container=helpers.list_of_length(x=st.booleans(), length=2),
=======
    as_variable=st.booleans(),
    num_positional_args=helpers.num_positional_args(fn_name="astype"),
    native_array=st.booleans(),
    container=st.booleans(),
>>>>>>> 01cfda0d
    instance_method=st.booleans(),
)
def test_astype(
    dtype_and_x,
    dtype,
    as_variable,
    num_positional_args,
    native_array,
    container,
    instance_method,
    fw,
):
    input_dtype, x = dtype_and_x
    helpers.test_function(
        input_dtypes=input_dtype,
        as_variable_flags=as_variable,
        with_out=False,
        num_positional_args=num_positional_args,
        native_array_flags=native_array,
        container_flags=container,
        instance_method=instance_method,
        fw=fw,
        fn_name="astype",
        x=np.asarray(x, dtype=input_dtype),
        dtype=dtype,
    )


# broadcast_to
@given(
    array_shape=helpers.lists(
        arg=st.integers(1, 5),
        min_size="num_dims",
        max_size="num_dims",
        size_bounds=[1, 5],
    ),
    input_dtype=st.sampled_from(ivy_np.valid_dtypes),
    data=st.data(),
    as_variable=st.booleans(),
    num_positional_args=helpers.num_positional_args(fn_name="broadcast_to"),
    native_array=st.booleans(),
    container=st.booleans(),
    instance_method=st.booleans(),
)
def test_broadcast_to(
    array_shape,
    input_dtype,
    data,
    as_variable,
    num_positional_args,
    native_array,
    container,
    instance_method,
    fw,
):
    x = data.draw(helpers.nph.arrays(shape=array_shape, dtype=input_dtype))
    helpers.test_function(
        input_dtypes=input_dtype,
        as_variable_flags=as_variable,
        with_out=False,
        num_positional_args=num_positional_args,
        native_array_flags=native_array,
        container_flags=container,
        instance_method=instance_method,
        fw=fw,
        fn_name="broadcast_to",
        x=x,
        shape=array_shape,
    )


# can_cast
@given(
    dtype_and_x=helpers.dtype_and_values(
        available_dtypes=ivy_np.valid_dtypes, n_arrays=1
    ),
    dtype=st.sampled_from(ivy_np.valid_dtypes),
<<<<<<< HEAD
    as_variable=helpers.list_of_length(x=st.booleans(), length=2),
    num_positional_args=helpers.num_positional_args(fn_name="can_cast"),
    native_array=helpers.list_of_length(x=st.booleans(), length=2),
    container=helpers.list_of_length(x=st.booleans(), length=2),
=======
    as_variable=st.booleans(),
    num_positional_args=helpers.num_positional_args(fn_name="can_cast"),
    native_array=st.booleans(),
    container=st.booleans(),
>>>>>>> 01cfda0d
    instance_method=st.booleans(),
)
def test_can_cast(
    dtype_and_x,
    dtype,
    as_variable,
    num_positional_args,
    native_array,
    container,
    instance_method,
    fw,
):
    input_dtype, x = dtype_and_x
    helpers.test_function(
        input_dtypes=input_dtype,
        as_variable_flags=as_variable,
        with_out=False,
        num_positional_args=num_positional_args,
        native_array_flags=native_array,
        container_flags=container,
        instance_method=instance_method,
        fw=fw,
        fn_name="can_cast",
        from_=np.array(x, dtype=input_dtype),
        to=dtype,
    )


# dtype_bits
@given(
    dtype=st.sampled_from(ivy_np.valid_dtypes),
    num_positional_args=helpers.num_positional_args(fn_name="dtype_bits"),
)
def test_dtype_bits(
    dtype,
    num_positional_args,
    fw,
):
    ret = helpers.test_function(
        input_dtypes=dtype,
        as_variable_flags=False,
        with_out=False,
        num_positional_args=num_positional_args,
        native_array_flags=True,
        container_flags=False,
        instance_method=False,
        fw=fw,
        fn_name="dtype_bits",
        dtype_in=dtype,
        test_values=False,
    )
    if not ivy.exists(ret):
        return
    num_bits, num_bits_np = ret
    assert num_bits == num_bits_np


@st.composite
def _array_or_type(draw, float_or_int):
    valid_dtypes = {"float": ivy_np.valid_float_dtypes, "int": ivy_np.valid_int_dtypes}[
        float_or_int
    ]
    return draw(
        st.sampled_from(
            (
                draw(
                    helpers.dtype_and_values(available_dtypes=valid_dtypes, n_arrays=1)
                ),
                draw(st.sampled_from(valid_dtypes)),
            )
        )
    )


# finfo
@given(
    type=_array_or_type("float"),
    num_positional_args=helpers.num_positional_args(fn_name="finfo"),
)
def test_finfo(
    type,
    num_positional_args,
    fw,
):
    if isinstance(type, str):
        input_dtype = type
    else:
        input_dtype, x = type
        type = np.array(x, dtype=input_dtype)
    ret = helpers.test_function(
        input_dtypes=input_dtype,
        as_variable_flags=False,
        with_out=False,
        num_positional_args=num_positional_args,
        native_array_flags=False,
        container_flags=False,
        instance_method=False,
        fw=fw,
        fn_name="finfo",
        type=type,
        test_values=False,
    )
    if not ivy.exists(ret):
        return
    mach_lims, mach_lims_np = ret
    assert mach_lims.min == mach_lims_np.min
    assert mach_lims.max == mach_lims_np.max
    assert mach_lims.eps == mach_lims_np.eps
    assert mach_lims.bits == mach_lims_np.bits


# iinfo
@given(
    type=_array_or_type("int"),
    num_positional_args=helpers.num_positional_args(fn_name="iinfo"),
)
def test_iinfo(
    type,
    num_positional_args,
    fw,
):
    if isinstance(type, str):
        input_dtype = type
    else:
        input_dtype, x = type
        type = np.array(x, dtype=input_dtype)
    ret = helpers.test_function(
        input_dtypes=input_dtype,
        as_variable_flags=False,
        with_out=False,
        num_positional_args=num_positional_args,
        native_array_flags=False,
        container_flags=False,
        instance_method=False,
        fw=fw,
        fn_name="iinfo",
        type=type,
        test_values=False,
    )
    if not ivy.exists(ret):
        return
    mach_lims, mach_lims_np = ret
    assert mach_lims.min == mach_lims_np.min
    assert mach_lims.max == mach_lims_np.max
    assert mach_lims.dtype == mach_lims_np.dtype
    assert mach_lims.bits == mach_lims_np.bits


# is_float_dtype
@given(
<<<<<<< HEAD
    array_shape=helpers.lists(
        arg=st.integers(1, 5),
        min_size="num_dims",
        max_size="num_dims",
        size_bounds=[1, 5],
=======
    array=helpers.nph.arrays(
        dtype=dtype_shared,
        shape=helpers.lists(
            st.integers(1, 5),
            min_size="num_dims",
            max_size="num_dims",
            size_bounds=[1, 5],
        ),
>>>>>>> 01cfda0d
    ),
    dtype_in=dtype_shared,
    as_variable=st.booleans(),
    num_positional_args=helpers.num_positional_args(fn_name="is_float_dtype"),
    native_array=st.booleans(),
    container=st.booleans(),
    instance_method=st.booleans(),
)
def test_is_float_dtype(
    array,
    dtype_in,
    as_variable,
    num_positional_args,
    native_array,
    container,
    instance_method,
    fw,
):
    helpers.test_function(
<<<<<<< HEAD
        input_dtypes=input_dtype,
        as_variable_flags=as_variable,
        with_out=False,
        num_positional_args=num_positional_args,
        native_array_flags=native_array,
        container_flags=container,
        instance_method=instance_method,
        fw=fw,
        fn_name="is_float_dtype",
        dtype_in=x,
=======
        dtype_in,
        as_variable,
        False,
        num_positional_args,
        native_array,
        container,
        instance_method,
        fw,
        "is_float_dtype",
        dtype_in=array,
>>>>>>> 01cfda0d
    )


# is_int_dtype
@given(
<<<<<<< HEAD
    array_shape=helpers.lists(
        arg=st.integers(1, 5),
        min_size="num_dims",
        max_size="num_dims",
        size_bounds=[1, 5],
=======
    array=helpers.nph.arrays(
        dtype=dtype_shared,
        shape=helpers.lists(
            st.integers(1, 5),
            min_size="num_dims",
            max_size="num_dims",
            size_bounds=[1, 5],
        ),
>>>>>>> 01cfda0d
    ),
    dtype_in=dtype_shared,
    as_variable=st.booleans(),
    num_positional_args=helpers.num_positional_args(fn_name="is_int_dtype"),
    native_array=st.booleans(),
    container=st.booleans(),
    instance_method=st.booleans(),
)
def test_is_int_dtype(
    array,
    dtype_in,
    as_variable,
    num_positional_args,
    native_array,
    container,
    instance_method,
    fw,
):
    helpers.test_function(
<<<<<<< HEAD
        input_dtypes=input_dtype,
        as_variable_flags=as_variable,
        with_out=False,
        num_positional_args=num_positional_args,
        native_array_flags=native_array,
        container_flags=container,
        instance_method=instance_method,
        fw=fw,
        fn_name="is_int_dtype",
        dtype_in=x,
=======
        dtype_in,
        as_variable,
        False,
        num_positional_args,
        native_array,
        container,
        instance_method,
        fw,
        "is_int_dtype",
        dtype_in=array,
>>>>>>> 01cfda0d
    )


# result type
@given(
    dtype_and_x=helpers.dtype_and_values(
        available_dtypes=ivy.valid_dtypes,
        n_arrays=st.shared(st.integers(2, 5), key="num_arrays"),
        shared_dtype=False,
    ),
    as_variable=st.booleans(),
    num_positional_args=st.shared(st.integers(2, 5), key="num_arrays"),
    native_array=st.booleans(),
    container=st.booleans(),
    instance_method=st.booleans(),
)
def test_result_type(
    dtype_and_x,
    as_variable,
    num_positional_args,
    native_array,
    container,
    instance_method,
    fw,
):
    dtype, x = helpers.as_lists(*dtype_and_x)
    kw = {}
    for i, (dtype_, x_) in enumerate(zip(dtype, x)):
        kw["x{}".format(i)] = np.asarray(x_, dtype=dtype_)
    helpers.test_function(
        input_dtypes=dtype,
        as_variable_flags=as_variable,
        with_out=False,
        num_positional_args=num_positional_args,
        native_array_flags=native_array,
        container_flags=container,
        instance_method=instance_method,
        fw=fw,
        fn_name="result_type",
        **kw,
    )


# Still to Add #
# -------------#

# broadcast_arrays
# promote_types
# type_promote_arrays<|MERGE_RESOLUTION|>--- conflicted
+++ resolved
@@ -41,17 +41,10 @@
         available_dtypes=ivy_np.valid_dtypes, n_arrays=1
     ),
     dtype=st.sampled_from(ivy_np.valid_dtypes),
-<<<<<<< HEAD
-    as_variable=helpers.list_of_length(x=st.booleans(), length=2),
+    as_variable=st.booleans(),
     num_positional_args=helpers.num_positional_args(fn_name="astype"),
-    native_array=helpers.list_of_length(x=st.booleans(), length=2),
-    container=helpers.list_of_length(x=st.booleans(), length=2),
-=======
-    as_variable=st.booleans(),
-    num_positional_args=helpers.num_positional_args(fn_name="astype"),
-    native_array=st.booleans(),
-    container=st.booleans(),
->>>>>>> 01cfda0d
+    native_array=st.booleans(),
+    container=st.booleans(),
     instance_method=st.booleans(),
 )
 def test_astype(
@@ -129,17 +122,10 @@
         available_dtypes=ivy_np.valid_dtypes, n_arrays=1
     ),
     dtype=st.sampled_from(ivy_np.valid_dtypes),
-<<<<<<< HEAD
-    as_variable=helpers.list_of_length(x=st.booleans(), length=2),
+    as_variable=st.booleans(),
     num_positional_args=helpers.num_positional_args(fn_name="can_cast"),
-    native_array=helpers.list_of_length(x=st.booleans(), length=2),
-    container=helpers.list_of_length(x=st.booleans(), length=2),
-=======
-    as_variable=st.booleans(),
-    num_positional_args=helpers.num_positional_args(fn_name="can_cast"),
-    native_array=st.booleans(),
-    container=st.booleans(),
->>>>>>> 01cfda0d
+    native_array=st.booleans(),
+    container=st.booleans(),
     instance_method=st.booleans(),
 )
 def test_can_cast(
@@ -290,13 +276,6 @@
 
 # is_float_dtype
 @given(
-<<<<<<< HEAD
-    array_shape=helpers.lists(
-        arg=st.integers(1, 5),
-        min_size="num_dims",
-        max_size="num_dims",
-        size_bounds=[1, 5],
-=======
     array=helpers.nph.arrays(
         dtype=dtype_shared,
         shape=helpers.lists(
@@ -305,7 +284,6 @@
             max_size="num_dims",
             size_bounds=[1, 5],
         ),
->>>>>>> 01cfda0d
     ),
     dtype_in=dtype_shared,
     as_variable=st.booleans(),
@@ -325,18 +303,6 @@
     fw,
 ):
     helpers.test_function(
-<<<<<<< HEAD
-        input_dtypes=input_dtype,
-        as_variable_flags=as_variable,
-        with_out=False,
-        num_positional_args=num_positional_args,
-        native_array_flags=native_array,
-        container_flags=container,
-        instance_method=instance_method,
-        fw=fw,
-        fn_name="is_float_dtype",
-        dtype_in=x,
-=======
         dtype_in,
         as_variable,
         False,
@@ -347,19 +313,11 @@
         fw,
         "is_float_dtype",
         dtype_in=array,
->>>>>>> 01cfda0d
     )
 
 
 # is_int_dtype
 @given(
-<<<<<<< HEAD
-    array_shape=helpers.lists(
-        arg=st.integers(1, 5),
-        min_size="num_dims",
-        max_size="num_dims",
-        size_bounds=[1, 5],
-=======
     array=helpers.nph.arrays(
         dtype=dtype_shared,
         shape=helpers.lists(
@@ -368,7 +326,6 @@
             max_size="num_dims",
             size_bounds=[1, 5],
         ),
->>>>>>> 01cfda0d
     ),
     dtype_in=dtype_shared,
     as_variable=st.booleans(),
@@ -388,8 +345,7 @@
     fw,
 ):
     helpers.test_function(
-<<<<<<< HEAD
-        input_dtypes=input_dtype,
+        input_dtypes=dtype_in,
         as_variable_flags=as_variable,
         with_out=False,
         num_positional_args=num_positional_args,
@@ -398,19 +354,7 @@
         instance_method=instance_method,
         fw=fw,
         fn_name="is_int_dtype",
-        dtype_in=x,
-=======
-        dtype_in,
-        as_variable,
-        False,
-        num_positional_args,
-        native_array,
-        container,
-        instance_method,
-        fw,
-        "is_int_dtype",
         dtype_in=array,
->>>>>>> 01cfda0d
     )
 
 
