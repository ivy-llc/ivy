--- conflicted
+++ resolved
@@ -89,7 +89,6 @@
 # astype
 @handle_cmd_line_args
 @given(
-<<<<<<< HEAD
     dtype_and_x=helpers.dtype_and_values(
         available_dtypes=helpers.get_dtypes("valid", full=True),
         num_arrays=1,
@@ -97,10 +96,7 @@
         small_abs_safety_factor=1.5,
         safety_factor_scale="log",
     ),
-    dtype=helpers.get_dtypes("valid", full=False),
-=======
     dtype_and_x_and_cast_dtype=_astype_helper(),
->>>>>>> ffcd6061
     num_positional_args=helpers.num_positional_args(fn_name="astype"),
 )
 def test_astype(
