"""Collection of tests for unified dtype functions."""

# global
import numpy as np
from hypothesis import given, strategies as st


# local
import ivy
import ivy_tests.test_ivy.helpers as helpers
import ivy.functional.backends.numpy as ivy_np
import ivy.functional.backends.jax
import ivy.functional.backends.tensorflow
import ivy.functional.backends.torch
import ivy.functional.backends.mxnet
from functools import reduce  # for making strategy
from operator import mul  # for making strategy
from typing import Tuple


# dtype objects
def test_dtype_instances(device, call):
    assert ivy.exists(ivy.int8)
    assert ivy.exists(ivy.int16)
    assert ivy.exists(ivy.int32)
    assert ivy.exists(ivy.int64)
    assert ivy.exists(ivy.uint8)
    if ivy.current_backend_str() != "torch":
        assert ivy.exists(ivy.uint16)
        assert ivy.exists(ivy.uint32)
        assert ivy.exists(ivy.uint64)
    assert ivy.exists(ivy.float32)
    assert ivy.exists(ivy.float64)
    assert ivy.exists(ivy.bool)


# Functions to use in strategy #
# -------------------------- #

# taken from array-api repo
def _broadcast_shapes(shape1, shape2):
    """Broadcasts `shape1` and `shape2`"""
    N1 = len(shape1)
    N2 = len(shape2)
    N = max(N1, N2)
    shape = [None for _ in range(N)]
    i = N - 1
    while i >= 0:
        n1 = N1 - N + i
        if N1 - N + i >= 0:
            d1 = shape1[n1]
        else:
            d1 = 1
        n2 = N2 - N + i
        if N2 - N + i >= 0:
            d2 = shape2[n2]
        else:
            d2 = 1

        if d1 == 1:
            shape[i] = d2
        elif d2 == 1:
            shape[i] = d1
        elif d1 == d2:
            shape[i] = d1
        else:
            raise Exception("Broadcast error")

        i = i - 1

    return tuple(shape)


# taken from array-api repo
def broadcast_shapes(*shapes):
    if len(shapes) == 0:
        raise ValueError("shapes=[] must be non-empty")
    elif len(shapes) == 1:
        return shapes[0]
    result = _broadcast_shapes(shapes[0], shapes[1])
    for i in range(2, len(shapes)):
        result = _broadcast_shapes(result, shapes[i])
    return result


# np.prod and others have overflow and math.prod is Python 3.8+ only
def prod(seq):
    return reduce(mul, seq, 1)


# taken from array-api repo
def mutually_broadcastable_shapes(
    num_shapes: int,
    *,
    base_shape: Tuple[int, ...] = (),
    min_dims: int = 1,
    max_dims: int = 4,
    min_side: int = 1,
    max_side: int = 4,
):
    if max_dims is None:
        max_dims = min(max(len(base_shape), min_dims) + 5, 32)
    if max_side is None:
        max_side = max(base_shape[-max_dims:] + (min_side,)) + 5
    return (
        helpers.nph.mutually_broadcastable_shapes(
            num_shapes=num_shapes,
            base_shape=base_shape,
            min_dims=min_dims,
            max_dims=max_dims,
            min_side=min_side,
            max_side=max_side,
        )
        .map(lambda BS: BS.input_shapes)
        .filter(lambda shapes: all(prod(i for i in s if i > 0) < 1000 for s in shapes))
    )


# For data generation in multiple tests
dtype_shared = st.shared(st.sampled_from(ivy_np.valid_dtypes), key="dtype")


# Ivy Unit Tests #
# -------------- #


# astype
@given(
    dtype_and_x=helpers.dtype_and_values(ivy_np.valid_dtypes, 1),
    dtype=st.sampled_from(ivy_np.valid_dtypes),
    as_variable=st.booleans(),
    num_positional_args=helpers.num_positional_args(fn_name="astype"),
    native_array=st.booleans(),
    container=st.booleans(),
    instance_method=st.booleans(),
)
def test_astype(
    dtype_and_x,
    dtype,
    as_variable,
    num_positional_args,
    native_array,
    container,
    instance_method,
    fw,
):
    input_dtype, x = dtype_and_x
    helpers.test_function(
        input_dtype,
        as_variable,
        False,
        num_positional_args,
        native_array,
        container,
        instance_method,
        fw,
        "astype",
        x=np.asarray(x, dtype=input_dtype),
        dtype=dtype,
    )


# broadcast arrays
@st.composite
def broadcastable_arrays(draw, dtype):
    shapes = draw(st.integers(2, 5).flatmap(mutually_broadcastable_shapes))
    arrays = []
    for c, shape in enumerate(shapes, 1):
        x = draw(helpers.nph.arrays(dtype=dtype, shape=shape), label=f"x{c}")
        arrays.append(x)
    return helpers.as_lists(*arrays)


@given(
    arrays=broadcastable_arrays(dtype_shared),
    dtype=dtype_shared,
    as_variable=st.booleans(),
    native_array=st.booleans(),
    container=st.booleans(),
)
def test_broadcast_arrays(
    arrays,
    dtype,
    as_variable,
    native_array,
    container,
    fw,
):
    kw = {}
    for i, array in enumerate(zip(arrays)):
        kw["x{}".format(i)] = ivy.asarray(array)
    num_positional_args = len(kw)
    helpers.test_function(
        dtype,
        as_variable,
        False,
        num_positional_args,
        native_array,
        container,
        False,
        fw,
        "broadcast_arrays",
        **kw,
    )


# broadcast_to
@st.composite
def array_and_broadcastable_shape(draw, in_dtype):
    dtype = in_dtype
    in_shape = draw(helpers.nph.array_shapes(min_dims=1, max_dims=4))
    x = draw(helpers.nph.arrays(shape=in_shape, dtype=dtype))
    to_shape = draw(
        mutually_broadcastable_shapes(1, base_shape=in_shape)
        .map(lambda S: S[0])
        .filter(lambda s: broadcast_shapes(in_shape, s) == s),
        label="shape",
    )
    return (x, to_shape)


@given(
    array_and_shape=array_and_broadcastable_shape(dtype_shared),
    in_dtype=dtype_shared,
    as_variable_flags=st.booleans(),
    with_out=st.booleans(),
    native_array_flags=st.booleans(),
    container_flags=st.booleans(),
    instance_method=st.booleans(),
)
def test_broadcast_to(
    array_and_shape,
    in_dtype,
    as_variable_flags,
    with_out,
    native_array_flags,
    container_flags,
    instance_method,
    fw,
):
    array, to_shape = array_and_shape
    num_positional_args = len(array)
    helpers.test_function(
        input_dtypes=in_dtype,
        as_variable_flags=as_variable_flags,
        with_out=with_out,
        num_positional_args=num_positional_args,
        native_array_flags=native_array_flags,
        container_flags=container_flags,
        instance_method=instance_method,
        fw=fw,
        fn_name="broadcast_to",
        x=array,
        shape=to_shape,
    )


# can_cast
@given(
    dtype_and_x=helpers.dtype_and_values(ivy_np.valid_dtypes, 1),
    dtype=st.sampled_from(ivy_np.valid_dtypes),
    as_variable=st.booleans(),
    num_positional_args=helpers.num_positional_args(fn_name="can_cast"),
    native_array=st.booleans(),
    container=st.booleans(),
    instance_method=st.booleans(),
)
def test_can_cast(
    dtype_and_x,
    dtype,
    as_variable,
    num_positional_args,
    native_array,
    container,
    instance_method,
    fw,
):
    input_dtype, x = dtype_and_x
    helpers.test_function(
        input_dtype,
        as_variable,
        False,
        num_positional_args,
        native_array,
        container,
        instance_method,
        fw,
        "can_cast",
        from_=np.array(x, dtype=input_dtype),
        to=dtype,
    )


# dtype_bits
@given(
    dtype=st.sampled_from(ivy_np.valid_dtypes),
    num_positional_args=helpers.num_positional_args(fn_name="dtype_bits"),
)
def test_dtype_bits(
    dtype,
    num_positional_args,
    fw,
):
    ret = helpers.test_function(
        dtype,
        False,
        False,
        num_positional_args,
        True,
        False,
        False,
        fw,
        "dtype_bits",
        dtype_in=dtype,
        test_values=False,
    )
    if not ivy.exists(ret):
        return
    num_bits, num_bits_np = ret
    assert num_bits == num_bits_np


@st.composite
def _array_or_type(draw, float_or_int):
    valid_dtypes = {"float": ivy_np.valid_float_dtypes, "int": ivy_np.valid_int_dtypes}[
        float_or_int
    ]
    return draw(
        st.sampled_from(
            (
                draw(helpers.dtype_and_values(valid_dtypes, 1)),
                draw(st.sampled_from(valid_dtypes)),
            )
        )
    )


# finfo
@given(
    type=_array_or_type("float"),
    num_positional_args=helpers.num_positional_args(fn_name="finfo"),
)
def test_finfo(
    type,
    num_positional_args,
    fw,
):
    if isinstance(type, str):
        input_dtype = type
    else:
        input_dtype, x = type
        type = np.array(x, dtype=input_dtype)
    ret = helpers.test_function(
        input_dtype,
        False,
        False,
        num_positional_args,
        False,
        False,
        False,
        fw,
        "finfo",
        type=type,
        test_values=False,
    )
    if not ivy.exists(ret):
        return
    mach_lims, mach_lims_np = ret
    assert mach_lims.min == mach_lims_np.min
    assert mach_lims.max == mach_lims_np.max
    assert mach_lims.eps == mach_lims_np.eps
    assert mach_lims.bits == mach_lims_np.bits


# iinfo
@given(
    type=_array_or_type("int"),
    num_positional_args=helpers.num_positional_args(fn_name="iinfo"),
)
def test_iinfo(
    type,
    num_positional_args,
    fw,
):
    if isinstance(type, str):
        input_dtype = type
    else:
        input_dtype, x = type
        type = np.array(x, dtype=input_dtype)
    ret = helpers.test_function(
        input_dtype,
        False,
        False,
        num_positional_args,
        False,
        False,
        False,
        fw,
        "iinfo",
        type=type,
        test_values=False,
    )
    if not ivy.exists(ret):
        return
    mach_lims, mach_lims_np = ret
    assert mach_lims.min == mach_lims_np.min
    assert mach_lims.max == mach_lims_np.max
    assert mach_lims.dtype == mach_lims_np.dtype
    assert mach_lims.bits == mach_lims_np.bits


# is_float_dtype
@given(
    array=helpers.nph.arrays(
        dtype=dtype_shared,
        shape=helpers.lists(
            st.integers(1, 5),
            min_size="num_dims",
            max_size="num_dims",
            size_bounds=[1, 5],
        ),
    ),
    dtype_in=dtype_shared,
    as_variable=st.booleans(),
    num_positional_args=helpers.num_positional_args(fn_name="is_float_dtype"),
    native_array=st.booleans(),
    container=st.booleans(),
    instance_method=st.booleans(),
)
def test_is_float_dtype(
    array,
    dtype_in,
    as_variable,
    num_positional_args,
    native_array,
    container,
    instance_method,
    fw,
):
    helpers.test_function(
        dtype_in,
        as_variable,
        False,
        num_positional_args,
        native_array,
        container,
        instance_method,
        fw,
        "is_float_dtype",
        dtype_in=array,
    )


# is_int_dtype
@given(
    array=helpers.nph.arrays(
        dtype=dtype_shared,
        shape=helpers.lists(
            st.integers(1, 5),
            min_size="num_dims",
            max_size="num_dims",
            size_bounds=[1, 5],
        ),
    ),
    dtype_in=dtype_shared,
    as_variable=st.booleans(),
    num_positional_args=helpers.num_positional_args(fn_name="is_int_dtype"),
    native_array=st.booleans(),
    container=st.booleans(),
    instance_method=st.booleans(),
)
def test_is_int_dtype(
    array,
    dtype_in,
    as_variable,
    num_positional_args,
    native_array,
    container,
    instance_method,
    fw,
):
    helpers.test_function(
        dtype_in,
        as_variable,
        False,
        num_positional_args,
        native_array,
        container,
        instance_method,
        fw,
        "is_int_dtype",
        dtype_in=array,
    )


# promote_types
@given(
    dtype_and_values=helpers.dtype_and_values(
        available_dtypes=ivy.valid_dtypes,
        num_arrays=2,
        shared_dtype=False,
    ),
    as_variable=helpers.list_of_length(st.booleans(), 2),
    num_positional_args=helpers.num_positional_args(fn_name="promote_types"),
    native_array=helpers.list_of_length(st.booleans(), 2),
    container=helpers.list_of_length(st.booleans(), 2),
)
def test_promote_types(
    dtype_and_values,
    as_variable,
    num_positional_args,
    native_array,
    container,
    fw,
):
    types, arrays = dtype_and_values
    type1, type2 = types
    input_dtype = [type1, type2]
    helpers.test_function(
        input_dtype,
        as_variable,
        False,
        num_positional_args,
        native_array,
        container,
        False,
        fw,
        "promote_types",
        type1=type1,
        type2=type2,
        test_values=False,
    )


# result_type
@given(
    dtype_and_x=helpers.dtype_and_values(
        ivy.valid_dtypes,
        st.shared(st.integers(2, 5), key="num_arrays"),
        shared_dtype=False,
    ),
    as_variable=st.booleans(),
    num_positional_args=st.shared(st.integers(2, 5), key="num_arrays"),
    native_array=st.booleans(),
    container=st.booleans(),
    instance_method=st.booleans(),
)
def test_result_type(
    dtype_and_x,
    as_variable,
    num_positional_args,
    native_array,
    container,
    instance_method,
    fw,
):
    dtype, x = helpers.as_lists(*dtype_and_x)
    kw = {}
    for i, (dtype_, x_) in enumerate(zip(dtype, x)):
        kw["x{}".format(i)] = np.asarray(x_, dtype=dtype_)
    helpers.test_function(
        dtype,
        as_variable,
        False,
        num_positional_args,
        native_array,
        container,
        instance_method,
        fw,
        "result_type",
        **kw,
    )


# type_promote_arrays
@given(
    dtype_and_values=helpers.dtype_and_values(
        available_dtypes=ivy_np.valid_dtypes,
        num_arrays=2,
        shared_dtype=False,
    ),
    as_variable=helpers.list_of_length(st.booleans(), 2),
    num_positional_args=helpers.num_positional_args(fn_name="type_promote_arrays"),
    native_array=helpers.list_of_length(st.booleans(), 2),
)
def test_type_promote_arrays(
    dtype_and_values,
    as_variable,
    num_positional_args,
    native_array,
    fw,
):
    types, arrays = dtype_and_values
    type1, type2 = types
    x1, x2 = arrays
    input_dtype = [type1, type2]
    helpers.test_function(
        input_dtype,
        as_variable,
        False,
        num_positional_args,
        native_array,
        False,
        False,
        fw,
        "type_promote_arrays",
        x1=np.array(x1),
        x2=np.array(x2),
        test_values=True,
    )


# Still to Add #
# -------------#

<<<<<<< HEAD
# promote_types
# type_promote_arrays
=======
# broadcast_arrays
>>>>>>> af35de53
<|MERGE_RESOLUTION|>--- conflicted
+++ resolved
@@ -607,15 +607,4 @@
         x1=np.array(x1),
         x2=np.array(x2),
         test_values=True,
-    )
-
-
-# Still to Add #
-# -------------#
-
-<<<<<<< HEAD
-# promote_types
-# type_promote_arrays
-=======
-# broadcast_arrays
->>>>>>> af35de53
+    )