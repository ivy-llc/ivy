--- conflicted
+++ resolved
@@ -1031,7 +1031,7 @@
         ],
     ),
 )
-<<<<<<< HEAD
+
 def test_function_dtype_versioning_frontend(
     *,
     func_and_version,
@@ -1041,10 +1041,6 @@
     on_device,
 ):
     fw = backend_fw.current_backend_str()
-=======
-def test_function_dtype_versioning_frontend(func_and_version, fw):
-
->>>>>>> 0e954a33
     for key in func_and_version:
         if key != fw:
             continue
