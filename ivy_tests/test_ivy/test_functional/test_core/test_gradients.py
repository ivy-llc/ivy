--- conflicted
+++ resolved
@@ -361,14 +361,8 @@
 
 
 # adam_step
-<<<<<<< HEAD
 @handle_test(
     fn_tree="functional.ivy.adam_step",
-    dtype_n_dcdw_n_mw_n_vw=get_gradient_arguments_with_lr(num_arrays=3, no_lr=True),
-    step=helpers.ints(min_value=1, max_value=100),
-=======
-@handle_cmd_line_args
-@given(
     dtype_n_dcdw_n_mw_n_vw=get_gradient_arguments_with_lr(
         num_arrays=3,
         no_lr=True,
@@ -379,7 +373,6 @@
         small_abs_safety_factor=2.0,
     ),
     step=helpers.ints(min_value=1, max_value=3),
->>>>>>> c74e0c7b
     beta1_n_beta2_n_epsilon=helpers.lists(
         arg=helpers.floats(min_value=1e-1, max_value=1),
         min_size=3,
@@ -414,18 +407,11 @@
         native_array_flags=native_array,
         container_flags=container_flags,
         instance_method=instance_method,
-<<<<<<< HEAD
-        fw=backend_fw,
-        fn_name=fn_name,
-        rtol_=1e-2,
-        atol_=1e-2,
-=======
-        fw=fw,
-        fn_name="adam_step",
+        fw=backend_fw,
+        fn_name=fn_name,
         rtol_=1e-1,
         atol_=1e-1,
         test_gradients=True,
->>>>>>> c74e0c7b
         dcdw=dcdw,
         mw=mw,
         vw=vw,
@@ -517,17 +503,11 @@
 
 
 # lars_update
-<<<<<<< HEAD
 @handle_test(
     fn_tree="functional.ivy.lars_update",
-    dtype_n_ws_n_dcdw_n_lr=get_gradient_arguments_with_lr(num_arrays=2),
-=======
-@handle_cmd_line_args
-@given(
     dtype_n_ws_n_dcdw_n_lr=get_gradient_arguments_with_lr(
         num_arrays=2,
     ),
->>>>>>> c74e0c7b
     decay_lambda=helpers.floats(min_value=1e-2, max_value=1),
     stop_gradients=st.booleans(),
 )
