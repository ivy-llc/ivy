"""Collection of tests for unified gradient functions."""

# global
from hypothesis import given, strategies as st
import pytest
import numpy as np

# local
import ivy
import ivy.functional.backends.numpy as ivy_np
import ivy_tests.test_ivy.helpers as helpers
from ivy_tests.test_ivy.helpers import handle_cmd_line_args


@st.composite
def get_gradient_arguments_with_lr(draw, *, num_arrays=1, no_lr=False):
    dtypes, arrays, shape = draw(
        helpers.dtype_and_values(
            available_dtypes=ivy_np.valid_float_dtypes,
            num_arrays=num_arrays,
<<<<<<< HEAD
            large_abs_safety_factor=4,
            small_abs_safety_factor=3,
            safety_factor_scale="log",
=======
            small_value_safety_factor=4.0,
            large_value_safety_factor=20.0,
            max_op="log",
>>>>>>> ffcd6061
            min_num_dims=1,
            shared_dtype=True,
            ret_shape=True,
        )
    )
    dtype = dtypes[0]
    if no_lr:
        return dtypes, arrays
    lr = draw(
        st.one_of(
            helpers.floats(min_value=0.0, max_value=1.0, exclude_min=True),
            helpers.array_values(
                dtype=dtype, shape=shape, min_value=0.0, max_value=1.0, exclude_min=True
            ),
        )
    )
    if isinstance(lr, list):
        dtypes += [dtype]
    return dtypes, arrays, lr


@pytest.mark.parametrize("grads", [True, False])
def test_with_grads(grads):
    assert ivy.with_grads(with_grads=grads) == grads


@pytest.mark.parametrize("grads", [True, False])
def test_set_with_grads(grads):
    ivy.set_with_grads(grads)
    assert ivy.with_grads(with_grads=None) == grads


@pytest.mark.parametrize("grads", [True, False])
def test_unset_with_grads(grads):
    ivy.set_with_grads(grads)
    with_grads_stack = ivy.with_grads_stack.copy()
    ivy.unset_with_grads()
    assert with_grads_stack[0:-1] == ivy.with_grads_stack


# variable
@handle_cmd_line_args
@given(
    dtype_and_x=helpers.dtype_and_values(available_dtypes=helpers.get_dtypes("float")),
    num_positional_args=helpers.num_positional_args(fn_name="variable"),
)
def test_variable(
    *,
    dtype_and_x,
    num_positional_args,
    native_array,
    container,
    instance_method,
    fw,
):
    dtype, x = dtype_and_x
    helpers.test_function(
        input_dtypes=dtype,
        as_variable_flags=True,
        with_out=False,
        num_positional_args=num_positional_args,
        native_array_flags=native_array,
        container_flags=container,
        instance_method=instance_method,
        fw=fw,
        fn_name="variable",
        x=np.asarray(x, dtype=dtype),
    )


# is_variable
@handle_cmd_line_args
@given(
    dtype_and_x=helpers.dtype_and_values(available_dtypes=helpers.get_dtypes("float")),
    num_positional_args=helpers.num_positional_args(fn_name="is_variable"),
)
def test_is_variable(
    *,
    dtype_and_x,
    num_positional_args,
    native_array,
    container,
    instance_method,
    fw,
):
    dtype, x = dtype_and_x
    helpers.test_function(
        input_dtypes=dtype,
        as_variable_flags=True,
        with_out=False,
        num_positional_args=num_positional_args,
        native_array_flags=native_array,
        container_flags=container,
        instance_method=instance_method,
        fw=fw,
        fn_name="is_variable",
        x=np.asarray(x, dtype=dtype),
    )


# variable data
@handle_cmd_line_args
@given(
    dtype_and_x=helpers.dtype_and_values(available_dtypes=helpers.get_dtypes("float")),
    num_positional_args=helpers.num_positional_args(fn_name="variable_data"),
)
def test_variable_data(
    *, dtype_and_x, num_positional_args, native_array, container, instance_method, fw
):
    dtype, x = dtype_and_x
    helpers.test_function(
        input_dtypes=dtype,
        with_out=False,
        as_variable_flags=True,
        num_positional_args=num_positional_args,
        native_array_flags=native_array,
        container_flags=container,
        instance_method=instance_method,
        fw=fw,
        fn_name="variable_data",
        x=np.asarray(x, dtype=dtype),
    )


# stop_gradient
@handle_cmd_line_args
@given(
    dtype_and_x=helpers.dtype_and_values(available_dtypes=helpers.get_dtypes("float")),
    preserve_type=st.booleans(),
    num_positional_args=helpers.num_positional_args(fn_name="stop_gradient"),
)
def test_stop_gradient(
    *,
    dtype_and_x,
    preserve_type,
    num_positional_args,
    with_out,
    native_array,
    container,
    instance_method,
    fw,
):
    dtype, x = dtype_and_x
    helpers.test_function(
        input_dtypes=dtype,
        with_out=with_out,
        as_variable_flags=True,
        num_positional_args=num_positional_args,
        native_array_flags=native_array,
        container_flags=container,
        instance_method=instance_method,
        fw=fw,
        fn_name="stop_gradient",
        x=np.asarray(x, dtype=dtype),
        preserve_type=preserve_type,
    )


# execute_with_gradients
@handle_cmd_line_args
@given(
    dtype_and_xs=helpers.dtype_and_values(
        available_dtypes=helpers.get_dtypes("float"),
        min_num_dims=1,
        min_dim_size=1,
        min_value=0,
        max_value=100,
    ),
    retain_grads=st.booleans(),
    num_positional_args=helpers.num_positional_args(fn_name="execute_with_gradients"),
)
def test_execute_with_gradients(
    *,
    dtype_and_xs,
    retain_grads,
    num_positional_args,
    native_array,
    fw,
):
    def func(xs):
        array_idxs = ivy.nested_indices_where(xs, ivy.is_ivy_array)
        array_vals = ivy.multi_index_nest(xs, array_idxs)
        final_array = ivy.stack(array_vals)
        ret = ivy.mean(final_array)
        return ret

    dtype, xs = dtype_and_xs
    helpers.test_function(
        input_dtypes=dtype,
        as_variable_flags=True,
        with_out=False,
        num_positional_args=num_positional_args,
        native_array_flags=native_array,
        container_flags=False,
        instance_method=False,
        fw=fw,
        fn_name="execute_with_gradients",
        func=func,
        rtol_=1e-1,
        atol_=1e-1,
        xs=np.asarray(xs, dtype=dtype),
        retain_grads=retain_grads,
    )


# value_and_grad
@pytest.mark.parametrize(
    "x", [[[4.6, 2.1, 5], [2.8, 1.3, 6.2]], [[4.6, 2.1], [5, 2.8], [1.3, 6.2]]]
)
@pytest.mark.parametrize("dtype", ["float32", "float64"])
@pytest.mark.parametrize(
    "func", [lambda x: ivy.mean(ivy.square(x)), lambda x: ivy.mean(ivy.cos(x))]
)
def test_value_and_grad(x, dtype, func, fw):
    if fw == "numpy":
        return
    ivy.set_backend(fw)
    var = ivy.variable(ivy.array(x, dtype=dtype))
    fn = ivy.value_and_grad(func)
    value, grad = fn(var)
    value_np, grad_np = helpers.flatten_and_to_np(ret=value), helpers.flatten_and_to_np(
        ret=grad
    )
    ivy.unset_backend()
    ivy.set_backend("tensorflow")
    var = ivy.variable(ivy.array(x, dtype=dtype))
    fn = ivy.value_and_grad(func)
    value_gt, grad_gt = fn(var)
    value_np_from_gt, grad_np_from_gt = helpers.flatten_and_to_np(
        ret=value_gt
    ), helpers.flatten_and_to_np(ret=grad_gt)
    for value, value_from_gt in zip(value_np, value_np_from_gt):
        assert value.shape == value_from_gt.shape
        assert np.allclose(value, value_from_gt)
    for grad, grad_from_gt in zip(grad_np, grad_np_from_gt):
        assert grad.shape == grad_from_gt.shape
        assert np.allclose(grad, grad_from_gt)


# jac
@pytest.mark.parametrize(
    "x", [[[4.6, 2.1, 5], [2.8, 1.3, 6.2]], [[4.6, 2.1], [5, 2.8], [1.3, 6.2]]]
)
@pytest.mark.parametrize("dtype", ["float32", "float64"])
@pytest.mark.parametrize(
    "func", [lambda x: ivy.mean(ivy.square(x)), lambda x: ivy.mean(ivy.cos(x))]
)
def test_jac(x, dtype, func, fw):
    if fw == "numpy":
        return
    ivy.set_backend(fw)
    var = ivy.variable(ivy.array(x, dtype=dtype))
    fn = ivy.jac(func)
    jacobian = fn(var)
    jacobian_np = helpers.flatten_and_to_np(ret=jacobian)
    ivy.unset_backend()
    ivy.set_backend("tensorflow")
    var = ivy.variable(ivy.array(x, dtype=dtype))
    fn = ivy.jac(func)
    jacobian_gt = fn(var)
    jacobian_np_from_gt = helpers.flatten_and_to_np(ret=jacobian_gt)
    for jacobian, jacobian_from_gt in zip(jacobian_np, jacobian_np_from_gt):
        assert jacobian.shape == jacobian_from_gt.shape
        assert np.allclose(jacobian, jacobian_from_gt)


# grad
@pytest.mark.parametrize(
    "x", [[[4.6, 2.1, 5], [2.8, 1.3, 6.2]], [[4.6, 2.1], [5, 2.8], [1.3, 6.2]]]
)
@pytest.mark.parametrize("dtype", ["float32", "float64"])
@pytest.mark.parametrize(
    "func", [lambda x: ivy.mean(ivy.square(x)), lambda x: ivy.mean(ivy.cos(x))]
)
def test_grad(x, dtype, func, fw):
    if fw == "numpy":
        return
    ivy.set_backend(fw)
    var = ivy.variable(ivy.array(x, dtype=dtype))
    fn = ivy.grad(func)
    grad = fn(var)
    grad_np = helpers.flatten_and_to_np(ret=grad)
    ivy.unset_backend()
    ivy.set_backend("tensorflow")
    var = ivy.variable(ivy.array(x, dtype=dtype))
    fn = ivy.grad(func)
    grad_gt = fn(var)
    grad_np_from_gt = helpers.flatten_and_to_np(ret=grad_gt)
    for grad, grad_from_gt in zip(grad_np, grad_np_from_gt):
        assert grad.shape == grad_from_gt.shape
        assert np.allclose(grad, grad_from_gt)


# adam_step
@handle_cmd_line_args
@given(
    dtype_n_dcdw_n_mw_n_vw=get_gradient_arguments_with_lr(num_arrays=3, no_lr=True),
    step=helpers.ints(min_value=1, max_value=100),
    beta1_n_beta2_n_epsilon=helpers.lists(
        arg=helpers.floats(min_value=0, max_value=1, exclude_min=True),
        min_size=3,
        max_size=3,
    ),
    num_positional_args=helpers.num_positional_args(fn_name="adam_step"),
)
def test_adam_step(
    *,
    dtype_n_dcdw_n_mw_n_vw,
    step,
    beta1_n_beta2_n_epsilon,
    with_out,
    as_variable,
    num_positional_args,
    native_array,
    container,
    instance_method,
    fw,
):
    input_dtypes, [dcdw, mw, vw] = dtype_n_dcdw_n_mw_n_vw
    (
        beta1,
        beta2,
        epsilon,
    ) = beta1_n_beta2_n_epsilon
    helpers.test_function(
        input_dtypes=input_dtypes,
        with_out=with_out,
        as_variable_flags=as_variable,
        num_positional_args=num_positional_args,
        native_array_flags=native_array,
        container_flags=container,
        instance_method=instance_method,
        fw=fw,
        fn_name="adam_step",
        rtol_=1e-2,
        atol_=1e-2,
        dcdw=np.asarray(dcdw, dtype=input_dtypes[0]),
        mw=np.asarray(mw, input_dtypes[1]),
        vw=np.asarray(vw, dtype=input_dtypes[2]),
        step=step,
        beta1=beta1,
        beta2=beta2,
        epsilon=epsilon,
    )


# optimizer_update
@handle_cmd_line_args
@given(
    dtype_n_ws_n_effgrad_n_lr=get_gradient_arguments_with_lr(num_arrays=2),
    stop_gradients=st.booleans(),
    num_positional_args=helpers.num_positional_args(fn_name="optimizer_update"),
)
def test_optimizer_update(
    dtype_n_ws_n_effgrad_n_lr,
    stop_gradients,
    with_out,
    as_variable,
    num_positional_args,
    native_array,
    container,
    instance_method,
    fw,
):
    input_dtypes, [w, effective_grad], lr = dtype_n_ws_n_effgrad_n_lr
    helpers.test_function(
        input_dtypes=input_dtypes,
        with_out=with_out,
        as_variable_flags=as_variable,
        num_positional_args=num_positional_args,
        native_array_flags=native_array,
        container_flags=container,
        instance_method=instance_method,
        fw=fw,
        fn_name="optimizer_update",
        rtol_=1e-2,
        atol_=1e-2,
        w=np.asarray(w, dtype=input_dtypes[0]),
        effective_grad=np.asarray(effective_grad, dtype=input_dtypes[1]),
        lr=lr if isinstance(lr, float) else np.asarray(lr, dtype=input_dtypes[0]),
        stop_gradients=stop_gradients,
    )


# gradient_descent_update
@handle_cmd_line_args
@given(
    dtype_n_ws_n_dcdw_n_lr=get_gradient_arguments_with_lr(num_arrays=2),
    stop_gradients=st.booleans(),
    num_positional_args=helpers.num_positional_args(fn_name="gradient_descent_update"),
)
def test_gradient_descent_update(
    *,
    dtype_n_ws_n_dcdw_n_lr,
    stop_gradients,
    with_out,
    as_variable,
    num_positional_args,
    native_array,
    container,
    instance_method,
    fw,
):
    input_dtypes, [w, dcdw], lr = dtype_n_ws_n_dcdw_n_lr
    helpers.test_function(
        input_dtypes=input_dtypes,
        with_out=with_out,
        as_variable_flags=as_variable,
        num_positional_args=num_positional_args,
        native_array_flags=native_array,
        container_flags=container,
        instance_method=instance_method,
        fw=fw,
        fn_name="gradient_descent_update",
        rtol_=1e-2,
        atol_=1e-2,
        w=np.asarray(w, dtype=input_dtypes[0]),
        dcdw=np.asarray(dcdw, dtype=input_dtypes[1]),
        lr=lr if isinstance(lr, float) else np.asarray(lr, dtype=input_dtypes[0]),
        stop_gradients=stop_gradients,
    )


# lars_update
@handle_cmd_line_args
@given(
    dtype_n_ws_n_dcdw_n_lr=get_gradient_arguments_with_lr(num_arrays=2),
    decay_lambda=helpers.floats(min_value=0, max_value=1, exclude_min=True),
    stop_gradients=st.booleans(),
    num_positional_args=helpers.num_positional_args(fn_name="lars_update"),
)
def test_lars_update(
    *,
    dtype_n_ws_n_dcdw_n_lr,
    decay_lambda,
    stop_gradients,
    with_out,
    as_variable,
    num_positional_args,
    native_array,
    container,
    instance_method,
    fw,
):
    input_dtypes, [w, dcdw], lr = dtype_n_ws_n_dcdw_n_lr
    helpers.test_function(
        input_dtypes=input_dtypes,
        with_out=with_out,
        as_variable_flags=as_variable,
        num_positional_args=num_positional_args,
        native_array_flags=native_array,
        container_flags=container,
        instance_method=instance_method,
        fw=fw,
        fn_name="lars_update",
        rtol_=1e-2,
        atol_=1e-2,
        w=np.asarray(w, dtype=input_dtypes[0]),
        dcdw=np.asarray(dcdw, dtype=input_dtypes[1]),
        lr=lr if isinstance(lr, float) else np.asarray(lr, dtype=input_dtypes[0]),
        decay_lambda=decay_lambda,
        stop_gradients=stop_gradients,
    )


# adam_update
@handle_cmd_line_args
@given(
    dtype_n_ws_n_dcdw_n_mwtm1_n_vwtm1_n_lr=get_gradient_arguments_with_lr(num_arrays=4),
    step=st.integers(min_value=1, max_value=100),
    beta1_n_beta2_n_epsilon=helpers.lists(
        arg=helpers.floats(min_value=0, max_value=1, exclude_min=True),
        min_size=3,
        max_size=3,
    ),
    stopgrad=st.booleans(),
    num_positional_args=helpers.num_positional_args(fn_name="adam_update"),
)
def test_adam_update(
    *,
    dtype_n_ws_n_dcdw_n_mwtm1_n_vwtm1_n_lr,
    step,
    beta1_n_beta2_n_epsilon,
    stopgrad,
    with_out,
    as_variable,
    num_positional_args,
    native_array,
    container,
    instance_method,
    fw,
):
    input_dtypes, [w, dcdw, mw_tm1, vw_tm1], lr = dtype_n_ws_n_dcdw_n_mwtm1_n_vwtm1_n_lr
    beta1, beta2, epsilon = beta1_n_beta2_n_epsilon
    stop_gradients = stopgrad
    helpers.test_function(
        input_dtypes=input_dtypes,
        with_out=with_out,
        as_variable_flags=as_variable,
        num_positional_args=num_positional_args,
        native_array_flags=native_array,
        container_flags=container,
        instance_method=instance_method,
        fw=fw,
        fn_name="adam_update",
        rtol_=1e-2,
        atol_=1e-2,
        w=np.asarray(w, dtype=input_dtypes[0]),
        dcdw=np.asarray(dcdw, dtype=input_dtypes[1]),
        lr=lr if isinstance(lr, float) else np.asarray(lr, dtype=input_dtypes[0]),
        mw_tm1=np.asarray(mw_tm1, input_dtypes[2]),
        vw_tm1=np.asarray(vw_tm1, dtype=input_dtypes[3]),
        step=step,
        beta1=beta1,
        beta2=beta2,
        epsilon=epsilon,
        stop_gradients=stop_gradients,
    )


# lamb_update
@handle_cmd_line_args
@given(
    dtype_n_ws_n_dcdw_n_mwtm1_n_vwtm1_n_lr=get_gradient_arguments_with_lr(num_arrays=4),
    step=helpers.ints(min_value=1, max_value=100),
    beta1_n_beta2_n_epsilon_n_lambda=helpers.lists(
        arg=helpers.floats(min_value=0, max_value=1, exclude_min=True),
        min_size=4,
        max_size=4,
    ),
    mtr=st.one_of(
        helpers.ints(min_value=1), st.floats(min_value=0, exclude_min=True, width=16)
    ),
    stopgrad=st.booleans(),
    num_positional_args=helpers.num_positional_args(fn_name="lamb_update"),
)
def test_lamb_update(
    *,
    dtype_n_ws_n_dcdw_n_mwtm1_n_vwtm1_n_lr,
    step,
    beta1_n_beta2_n_epsilon_n_lambda,
    mtr,
    stopgrad,
    with_out,
    as_variable,
    num_positional_args,
    native_array,
    container,
    instance_method,
    fw,
):
    input_dtypes, [w, dcdw, mw_tm1, vw_tm1], lr = dtype_n_ws_n_dcdw_n_mwtm1_n_vwtm1_n_lr
    (
        beta1,
        beta2,
        epsilon,
        decay_lambda,
    ) = beta1_n_beta2_n_epsilon_n_lambda
    max_trust_ratio, stop_gradients = mtr, stopgrad
    helpers.test_function(
        input_dtypes=input_dtypes,
        with_out=with_out,
        as_variable_flags=as_variable,
        num_positional_args=num_positional_args,
        native_array_flags=native_array,
        container_flags=container,
        instance_method=instance_method,
        fw=fw,
        fn_name="lamb_update",
        rtol_=1e-2,
        atol_=1e-2,
        w=np.asarray(w, dtype=input_dtypes[0]),
        dcdw=np.asarray(dcdw, dtype=input_dtypes[1]),
        lr=lr if isinstance(lr, float) else np.asarray(lr, dtype=input_dtypes[0]),
        mw_tm1=np.asarray(mw_tm1, input_dtypes[2]),
        vw_tm1=np.asarray(vw_tm1, dtype=input_dtypes[3]),
        step=step,
        beta1=beta1,
        beta2=beta2,
        epsilon=epsilon,
        max_trust_ratio=max_trust_ratio,
        decay_lambda=decay_lambda,
        stop_gradients=stop_gradients,
    )<|MERGE_RESOLUTION|>--- conflicted
+++ resolved
@@ -18,15 +18,9 @@
         helpers.dtype_and_values(
             available_dtypes=ivy_np.valid_float_dtypes,
             num_arrays=num_arrays,
-<<<<<<< HEAD
-            large_abs_safety_factor=4,
+            large_abs_safety_factor=6,
             small_abs_safety_factor=3,
             safety_factor_scale="log",
-=======
-            small_value_safety_factor=4.0,
-            large_value_safety_factor=20.0,
-            max_op="log",
->>>>>>> ffcd6061
             min_num_dims=1,
             shared_dtype=True,
             ret_shape=True,
