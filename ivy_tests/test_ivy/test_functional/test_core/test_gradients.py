--- conflicted
+++ resolved
@@ -80,107 +80,6 @@
     assert with_grads_stack[0:-1] == ivy.with_grads_stack
 
 
-<<<<<<< HEAD
-=======
-# variable
-@handle_test(
-    fn_tree="functional.ivy.variable",
-    dtype_and_x=helpers.dtype_and_values(available_dtypes=helpers.get_dtypes("float")),
-)
-def test_variable(
-    *,
-    dtype_and_x,
-    as_variable,
-    with_out,
-    num_positional_args,
-    native_array,
-    container_flags,
-    instance_method,
-    backend_fw,
-    fn_name,
-):
-    dtype, x = dtype_and_x
-    helpers.test_function(
-        input_dtypes=dtype,
-        as_variable_flags=as_variable,
-        with_out=with_out,
-        num_positional_args=num_positional_args,
-        native_array_flags=native_array,
-        container_flags=container_flags,
-        instance_method=instance_method,
-        fw=backend_fw,
-        fn_name=fn_name,
-        x=x[0],
-    )
-
-
-# is_variable
-@handle_test(
-    fn_tree="functional.ivy.is_variable",
-    dtype_and_x=helpers.dtype_and_values(available_dtypes=helpers.get_dtypes("float")),
-    exclusive=st.booleans(),
-)
-def test_is_variable(
-    *,
-    dtype_and_x,
-    exclusive,
-    as_variable,
-    with_out,
-    num_positional_args,
-    native_array,
-    container_flags,
-    instance_method,
-    backend_fw,
-    fn_name,
-):
-    dtype, x = dtype_and_x
-    helpers.test_function(
-        input_dtypes=dtype,
-        as_variable_flags=[True],
-        with_out=with_out,
-        num_positional_args=num_positional_args,
-        native_array_flags=native_array,
-        container_flags=container_flags,
-        instance_method=instance_method,
-        fw=backend_fw,
-        fn_name=fn_name,
-        x=x[0],
-        exclusive=exclusive,
-    )
-
-
-# variable data
-@handle_test(
-    fn_tree="functional.ivy.variable_data",
-    dtype_and_x=helpers.dtype_and_values(available_dtypes=helpers.get_dtypes("float")),
-)
-def test_variable_data(
-    *,
-    dtype_and_x,
-    with_out,
-    num_positional_args,
-    native_array,
-    container_flags,
-    instance_method,
-    backend_fw,
-    fn_name,
-):
-    dtype, x = dtype_and_x
-    helpers.test_function(
-        input_dtypes=dtype,
-        with_out=with_out,
-        as_variable_flags=[True],
-        num_positional_args=num_positional_args,
-        native_array_flags=native_array,
-        container_flags=container_flags,
-        instance_method=instance_method,
-        fw=backend_fw,
-        fn_name=fn_name,
-        x=x[0],
-    )
-
-
->>>>>>> 97a10458
 # stop_gradient
 @handle_test(
     fn_tree="functional.ivy.stop_gradient",
