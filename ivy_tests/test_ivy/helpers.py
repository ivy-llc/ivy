--- conflicted
+++ resolved
@@ -1724,15 +1724,6 @@
 
 @st.composite
 def get_mean_std(draw, *, dtype):
-<<<<<<< HEAD
-    """Draws two integers representing the mean and
-    standard deviation for a given data type.
-    Parameters
-    ----------
-    draw
-        special function that draws data randomly
-        (but is reproducible) from a given data-set (ex. list).
-=======
     """Draws two integers representing the mean and standard deviation for a given data
     type.
 
@@ -1741,7 +1732,6 @@
     draw
         special function that draws data randomly (but is reproducible) from a given
         data-set (ex. list).
->>>>>>> 4473e9a0
     dtype
         data type.
 
@@ -1761,13 +1751,8 @@
     Parameters
     ----------
     draw
-<<<<<<< HEAD
-        special function that draws data randomly (but is reproducible)
-        from a given data-set (ex. list).
-=======
         special function that draws data randomly (but is reproducible) from a given
         data-set (ex. list).
->>>>>>> 4473e9a0
     dtype
         data type.
 
@@ -1799,13 +1784,8 @@
     Parameters
     ----------
     draw
-<<<<<<< HEAD
-        special function that draws data randomly (but is reproducible)
-         from a given data-set (ex. list).
-=======
         special function that draws data randomly (but is reproducible) from a given
         data-set (ex. list).
->>>>>>> 4473e9a0
     shape
         shape of the array.
     allow_none
@@ -1851,25 +1831,14 @@
 
 @st.composite
 def num_positional_args(draw, *, fn_name: str = None):
-<<<<<<< HEAD
-    """Draws an integers randomly from the minimum and maximum number
-    of positional arguments
-    a given function can take.
-=======
     """Draws an integers randomly from the minimum and maximum number of positional
     arguments a given function can take.
->>>>>>> 4473e9a0
 
     Parameters
     ----------
     draw
-<<<<<<< HEAD
-        special function that draws data randomly (but is reproducible)
-        from a given data-set (ex. list).
-=======
         special function that draws data randomly (but is reproducible) from a given
         data-set (ex. list).
->>>>>>> 4473e9a0
     fn_name
         name of the function.
 
