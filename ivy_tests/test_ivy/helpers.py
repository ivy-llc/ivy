"""Collection of helpers for ivy unit tests."""

# global
from contextlib import redirect_stdout
from io import StringIO
import sys
import re
import inspect
import warnings

import numpy as np
import math
from numpy import array_api as xp
from hypothesis.extra.array_api import make_strategies_namespace

xps = make_strategies_namespace(xp)


try:
    import jax.numpy as _jnp
except ImportError:
    _jnp = None
try:
    import tensorflow as _tf

    _tf_version = float(".".join(_tf.__version__.split(".")[0:2]))
    if _tf_version >= 2.3:
        # noinspection PyPep8Naming,PyUnresolvedReferences
        from tensorflow.python.types.core import Tensor as tensor_type
    else:
        # noinspection PyPep8Naming
        # noinspection PyProtectedMember,PyUnresolvedReferences
        from tensorflow.python.framework.tensor_like import _TensorLike as tensor_type
    physical_devices = _tf.config.list_physical_devices("GPU")
    for device in physical_devices:
        _tf.config.experimental.set_memory_growth(device, True)
except ImportError:
    _tf = None
try:
    import torch as _torch
except ImportError:
    _torch = None
try:
    import mxnet as _mx
    import mxnet.ndarray as _mx_nd
except ImportError:
    _mx = None
    _mx_nd = None
from hypothesis import strategies as st
import hypothesis.extra.numpy as nph

# local
import ivy
import ivy.functional.backends.numpy as ivy_np


def get_ivy_numpy():
    try:
        import ivy.functional.backends.numpy
    except ImportError:
        return None
    return ivy.functional.backends.numpy


def get_ivy_jax():
    try:
        import ivy.functional.backends.jax
    except ImportError:
        return None
    return ivy.functional.backends.jax


def get_ivy_tensorflow():
    try:
        import ivy.functional.backends.tensorflow
    except ImportError:
        return None
    return ivy.functional.backends.tensorflow


def get_ivy_torch():
    try:
        import ivy.functional.backends.torch
    except ImportError:
        return None
    return ivy.functional.backends.torch


def get_ivy_mxnet():
    try:
        import ivy.functional.backends.mxnet
    except ImportError:
        return None
    return ivy.functional.backends.mxnet


_ivy_fws_dict = {
    "numpy": lambda: get_ivy_numpy(),
    "jax": lambda: get_ivy_jax(),
    "tensorflow": lambda: get_ivy_tensorflow(),
    "tensorflow_graph": lambda: get_ivy_tensorflow(),
    "torch": lambda: get_ivy_torch(),
    "mxnet": lambda: get_ivy_mxnet(),
}

_iterable_types = [list, tuple, dict]
_excluded = []


def _convert_vars(
    vars_in, from_type, to_type_callable=None, keep_other=True, to_type=None
):
    new_vars = list()
    for var in vars_in:
        if type(var) in _iterable_types:
            return_val = _convert_vars(var, from_type, to_type_callable)
            new_vars.append(return_val)
        elif isinstance(var, from_type):
            if isinstance(var, np.ndarray):
                if var.dtype == np.float64:
                    var = var.astype(np.float32)
                if bool(sum([stride < 0 for stride in var.strides])):
                    var = var.copy()
            if to_type_callable:
                new_vars.append(to_type_callable(var))
            else:
                raise Exception("Invalid. A conversion callable is required.")
        elif to_type is not None and isinstance(var, to_type):
            new_vars.append(var)
        elif keep_other:
            new_vars.append(var)

    return new_vars


def np_call(func, *args, **kwargs):
    ret = func(*args, **kwargs)
    if isinstance(ret, (list, tuple)):
        return ivy.to_native(ret, nested=True)
    return ivy.to_numpy(ret)


def jnp_call(func, *args, **kwargs):
    new_args = _convert_vars(args, np.ndarray, _jnp.asarray)
    new_kw_vals = _convert_vars(kwargs.values(), np.ndarray, _jnp.asarray)
    new_kwargs = dict(zip(kwargs.keys(), new_kw_vals))
    output = func(*new_args, **new_kwargs)
    if isinstance(output, tuple):
        return tuple(_convert_vars(output, (_jnp.ndarray, ivy.Array), ivy.to_numpy))
    else:
        return _convert_vars([output], (_jnp.ndarray, ivy.Array), ivy.to_numpy)[0]


def tf_call(func, *args, **kwargs):
    new_args = _convert_vars(args, np.ndarray, _tf.convert_to_tensor)
    new_kw_vals = _convert_vars(kwargs.values(), np.ndarray, _tf.convert_to_tensor)
    new_kwargs = dict(zip(kwargs.keys(), new_kw_vals))
    output = func(*new_args, **new_kwargs)
    if isinstance(output, tuple):
        return tuple(_convert_vars(output, (tensor_type, ivy.Array), ivy.to_numpy))
    else:
        return _convert_vars([output], (tensor_type, ivy.Array), ivy.to_numpy)[0]


def tf_graph_call(func, *args, **kwargs):
    new_args = _convert_vars(args, np.ndarray, _tf.convert_to_tensor)
    new_kw_vals = _convert_vars(kwargs.values(), np.ndarray, _tf.convert_to_tensor)
    new_kwargs = dict(zip(kwargs.keys(), new_kw_vals))

    @_tf.function
    def tf_func(*local_args, **local_kwargs):
        return func(*local_args, **local_kwargs)

    output = tf_func(*new_args, **new_kwargs)

    if isinstance(output, tuple):
        return tuple(_convert_vars(output, (tensor_type, ivy.Array), ivy.to_numpy))
    else:
        return _convert_vars([output], (tensor_type, ivy.Array), ivy.to_numpy)[0]


def torch_call(func, *args, **kwargs):
    new_args = _convert_vars(args, np.ndarray, _torch.from_numpy)
    new_kw_vals = _convert_vars(kwargs.values(), np.ndarray, _torch.from_numpy)
    new_kwargs = dict(zip(kwargs.keys(), new_kw_vals))
    output = func(*new_args, **new_kwargs)
    if isinstance(output, tuple):
        return tuple(_convert_vars(output, (_torch.Tensor, ivy.Array), ivy.to_numpy))
    else:
        return _convert_vars([output], (_torch.Tensor, ivy.Array), ivy.to_numpy)[0]


def mx_call(func, *args, **kwargs):
    new_args = _convert_vars(args, np.ndarray, _mx_nd.array)
    new_kw_items = _convert_vars(kwargs.values(), np.ndarray, _mx_nd.array)
    new_kwargs = dict(zip(kwargs.keys(), new_kw_items))
    output = func(*new_args, **new_kwargs)
    if isinstance(output, tuple):
        return tuple(
            _convert_vars(output, (_mx_nd.ndarray.NDArray, ivy.Array), ivy.to_numpy)
        )
    else:
        return _convert_vars(
            [output], (_mx_nd.ndarray.NDArray, ivy.Array), ivy.to_numpy
        )[0]


_calls = [np_call, jnp_call, tf_call, tf_graph_call, torch_call, mx_call]


def assert_compilable(fn):
    try:
        ivy.compile(fn)
    except Exception as e:
        raise e


# function that trims white spaces from docstrings
def trim(docstring):
    """Trim function from PEP-257"""
    if not docstring:
        return ""
    # Convert tabs to spaces (following the normal Python rules)
    # and split into a list of lines:
    lines = docstring.expandtabs().splitlines()
    # Determine minimum indentation (first line doesn't count):
    indent = sys.maxsize
    for line in lines[1:]:
        stripped = line.lstrip()
        if stripped:
            indent = min(indent, len(line) - len(stripped))
    # Remove indentation (first line is special):
    trimmed = [lines[0].strip()]
    if indent < sys.maxsize:
        for line in lines[1:]:
            trimmed.append(line[indent:].rstrip())
    # Strip off trailing and leading blank lines:
    while trimmed and not trimmed[-1]:
        trimmed.pop()
    while trimmed and not trimmed[0]:
        trimmed.pop(0)

    # Current code/unittests expects a line return at
    # end of multiline docstrings
    # workaround expected behavior from unittests
    if "\n" in docstring:
        trimmed.append("")

    # Return a single string:
    return "\n".join(trimmed)


def docstring_examples_run(fn):
    if not hasattr(fn, "__name__"):
        return True
    fn_name = fn.__name__
    if fn_name not in ivy.backend_handler.ivy_original_dict:
        return True

    docstring = ivy.backend_handler.ivy_original_dict[fn_name].__doc__

    if docstring is None:
        return True

    # removing extra new lines and trailing white spaces from the docstrings
    trimmed_docstring = trim(docstring)
    trimmed_docstring = trimmed_docstring.split("\n")

    # end_index: -1, if print statement is not found in the docstring
    end_index = -1

    # parsed_output is set as an empty string to manage functions with multiple inputs
    parsed_output = ""

    # parsing through the docstrings to find lines with print statement
    # following which is our parsed output
    sub = ">>> print("
    for index, line in enumerate(trimmed_docstring):
        if sub in line:
            end_index = trimmed_docstring.index("", index)
            p_output = trimmed_docstring[index + 1 : end_index]
            p_output = ("").join(p_output).replace(" ", "")
            parsed_output += p_output

    if end_index == -1:
        return True

    executable_lines = [
        line.split(">>>")[1][1:] for line in docstring.split("\n") if ">>>" in line
    ]

    # noinspection PyBroadException
    f = StringIO()
    with redirect_stdout(f):
        for line in executable_lines:
            # noinspection PyBroadException
            try:
                exec(line)
            except Exception:
                return False

    output = f.getvalue()
    output = output.rstrip()
    output = output.replace(" ", "").replace("\n", "")

    # handling cases when the stdout contains ANSI colour codes
    # 7-bit C1 ANSI sequences
    ansi_escape = re.compile(
        r"""
    \x1B  # ESC
    (?:   # 7-bit C1 Fe (except CSI)
        [@-Z\\-_]
    |     # or [ for CSI, followed by a control sequence
        \[
        [0-?]*  # Parameter bytes
        [ -/]*  # Intermediate bytes
        [@-~]   # Final byte
    )
    """,
        re.VERBOSE,
    )

    output = ansi_escape.sub("", output)

    print("Output: ", output)
    print("Putput: ", parsed_output)

    # assert output == parsed_output, "Output is unequal to the docstrings output."
    if not (output == parsed_output):
        warnings.warn(
<<<<<<< HEAD
            "the following methods had failing docstrings:\n\n{}".format(
                "\n".join(fn_name)
            )
=======
            "Output is unequal to the docstrings output: %s" % fn_name, stacklevel=0
>>>>>>> e465f92e
        )
    return True


def var_fn(a, b=None, c=None, dtype=None):
    return ivy.variable(ivy.array(a, b, c))


def exclude(exclusion_list):
    global _excluded
    _excluded += list(set(exclusion_list) - set(_excluded))


def frameworks():
    return list(
        set(
            [
                ivy_fw()
                for fw_str, ivy_fw in _ivy_fws_dict.items()
                if ivy_fw() is not None and fw_str not in _excluded
            ]
        )
    )


def calls():
    return [
        call
        for (fw_str, ivy_fw), call in zip(_ivy_fws_dict.items(), _calls)
        if ivy_fw() is not None and fw_str not in _excluded
    ]


def f_n_calls():
    return [
        (ivy_fw(), call)
        for (fw_str, ivy_fw), call in zip(_ivy_fws_dict.items(), _calls)
        if ivy_fw() is not None and fw_str not in _excluded
    ]


def assert_all_close(x, y, rtol=1e-05, atol=1e-08):
    if ivy.is_ivy_container(x) and ivy.is_ivy_container(y):
        ivy.Container.multi_map(assert_all_close, [x, y])
    else:
        assert np.allclose(
            np.nan_to_num(x), np.nan_to_num(y), rtol=rtol, atol=atol
        ), "{} != {}".format(x, y)


def kwargs_to_args_n_kwargs(num_positional_args, kwargs):
    args = [v for v in list(kwargs.values())[:num_positional_args]]
    kwargs = {k: kwargs[k] for k in list(kwargs.keys())[num_positional_args:]}
    return args, kwargs


def list_of_length(x, length):
    return st.lists(x, min_size=length, max_size=length)


def as_cont(x):
    return ivy.Container({"a": x, "b": {"c": x, "d": x}})


def as_lists(dtype, as_variable, native_array, container):
    if not isinstance(dtype, list):
        dtype = [dtype]
    if not isinstance(as_variable, list):
        as_variable = [as_variable]
    if not isinstance(native_array, list):
        native_array = [native_array]
    if not isinstance(container, list):
        container = [container]
    return dtype, as_variable, native_array, container


def test_array_function(
    input_dtype,
    as_variable,
    with_out,
    num_positional_args,
    native_array,
    container,
    instance_method,
    fw,
    fn_name,
    rtol=1e-03,
    atol=1e-06,
    test_values=True,
    **all_as_kwargs_np
):

    # convert single values to length 1 lists
    input_dtype, as_variable, native_array, container = as_lists(
        input_dtype, as_variable, native_array, container
    )

    # update variable flags to be compatible with float dtype and with_out args
    as_variable = [
        v if ivy.is_float_dtype(d) and not with_out else False
        for v, d in zip(as_variable, input_dtype)
    ]
    # tolerance dict for dtypes
    tolerance_dict = {"float16": 1e-2, "float32": 1e-5, "float64": 1e-5, None: 1e-5}
    # update instance_method flag to only be considered if the
    # first term is either an ivy.Array or ivy.Container
    instance_method = instance_method and (not native_array[0] or container[0])

    # split the arguments into their positional and keyword components
    args_np, kwargs_np = kwargs_to_args_n_kwargs(num_positional_args, all_as_kwargs_np)

    # change all data types so that they are supported by this framework
    input_dtype = ["float32" if d in ivy.invalid_dtypes else d for d in input_dtype]

    # create args
    args_idxs = ivy.nested_indices_where(args_np, lambda x: isinstance(x, np.ndarray))
    arg_np_vals = ivy.multi_index_nest(args_np, args_idxs)
    num_arg_vals = len(arg_np_vals)
    arg_array_vals = [
        ivy.array(x, dtype=d) for x, d in zip(arg_np_vals, input_dtype[:num_arg_vals])
    ]
    arg_array_vals = [
        ivy.variable(x) if v else x
        for x, v in zip(arg_array_vals, as_variable[:num_arg_vals])
    ]
    arg_array_vals = [
        ivy.to_native(x) if n else x
        for x, n in zip(arg_array_vals, native_array[:num_arg_vals])
    ]
    arg_array_vals = [
        as_cont(x) if c else x for x, c in zip(arg_array_vals, container[:num_arg_vals])
    ]
    args = ivy.copy_nest(args_np, to_mutable=True)
    ivy.set_nest_at_indices(args, args_idxs, arg_array_vals)

    # create kwargs
    kwargs_idxs = ivy.nested_indices_where(
        kwargs_np, lambda x: isinstance(x, np.ndarray)
    )
    kwarg_np_vals = ivy.multi_index_nest(kwargs_np, kwargs_idxs)
    kwarg_array_vals = [
        ivy.array(x, dtype=d) for x, d in zip(kwarg_np_vals, input_dtype[num_arg_vals:])
    ]
    kwarg_array_vals = [
        ivy.variable(x) if v else x
        for x, v in zip(kwarg_array_vals, as_variable[num_arg_vals:])
    ]
    kwarg_array_vals = [
        ivy.to_native(x) if n else x
        for x, n in zip(kwarg_array_vals, native_array[num_arg_vals:])
    ]
    kwarg_array_vals = [
        as_cont(x) if c else x
        for x, c in zip(kwarg_array_vals, container[num_arg_vals:])
    ]
    kwargs = ivy.copy_nest(kwargs_np, to_mutable=True)
    ivy.set_nest_at_indices(kwargs, kwargs_idxs, kwarg_array_vals)

    # create numpy args
    args_np = ivy.nested_map(
        args,
        lambda x: ivy.to_numpy(x) if ivy.is_ivy_container(x) or ivy.is_array(x) else x,
    )
    kwargs_np = ivy.nested_map(
        kwargs,
        lambda x: ivy.to_numpy(x) if ivy.is_ivy_container(x) or ivy.is_array(x) else x,
    )

    # run either as an instance method or from the API directly
    instance = None
    if instance_method:
        is_instance = [(not n) or c for n, c in zip(native_array, container)]
        arg_is_instance = is_instance[:num_arg_vals]
        kwarg_is_instance = is_instance[num_arg_vals:]
        if arg_is_instance and max(arg_is_instance):
            i = 0
            for i, a in enumerate(arg_is_instance):
                if a:
                    break
            instance_idx = args_idxs[i]
            instance = ivy.index_nest(args, instance_idx)
            args = ivy.copy_nest(args, to_mutable=True)
            ivy.prune_nest_at_index(args, instance_idx)
        else:
            i = 0
            for i, a in enumerate(kwarg_is_instance):
                if a:
                    break
            instance_idx = kwargs_idxs[i]
            instance = ivy.index_nest(kwargs, instance_idx)
            kwargs = ivy.copy_nest(kwargs, to_mutable=True)
            ivy.prune_nest_at_index(kwargs, instance_idx)
        ret = instance.__getattribute__(fn_name)(*args, **kwargs)
    else:
        ret = ivy.__dict__[fn_name](*args, **kwargs)

    # assert idx of return if the idx of the out array provided
    out = ret
    if with_out:
        assert not isinstance(ret, tuple)
        if max(container):
            assert ivy.is_ivy_container(ret)
        else:
            assert ivy.is_array(ret)
        if instance_method:
            ret = instance.__getattribute__(fn_name)(*args, **kwargs, out=out)
        else:
            ret = ivy.__dict__[fn_name](*args, **kwargs, out=out)

        if max(container):
            assert ret is out

        if max(container) or fw in ["tensorflow", "jax", "numpy"]:
            # these backends do not always support native inplace updates
            pass
        else:
            assert ret.data is out.data

    # compute the return with a NumPy backend
    ivy.set_backend("numpy")
    ret_from_np = ivy.to_native(
        ivy.__dict__[fn_name](*args_np, **kwargs_np), nested=True
    )
    ivy.unset_backend()

    # assuming value test will be handled manually in the test function
    if not test_values:
        return ret, ret_from_np

    # flatten the return
    if not isinstance(ret, tuple):
        ret = (ret,)
    if input_dtype == "bfloat16":
        return  # bfloat16 is not supported by numpy
    ret_idxs = ivy.nested_indices_where(ret, ivy.is_ivy_array)
    ret_flat = ivy.multi_index_nest(ret, ret_idxs)

    # convert the return to NumPy
    ret_np_flat = [ivy.to_numpy(x) for x in ret_flat]

    # flatten the return from the NumPy backend
    if not isinstance(ret_from_np, tuple):
        ret_from_np = (ret_from_np,)
    ret_from_np_flat = ivy.multi_index_nest(ret_from_np, ret_idxs)

    # value tests, iterating through each array in the flattened returns
    for ret_np, ret_from_np in zip(ret_np_flat, ret_from_np_flat):
        assert_all_close(
            ret_np, ret_from_np, rtol=tolerance_dict[input_dtype], atol=atol
        )


# Hypothesis #
# -----------#


@st.composite
def array_dtypes(draw, na=st.shared(st.integers(), key="num_arrays")):
    size = na if isinstance(na, int) else draw(na)
    return draw(
        st.lists(
            st.sampled_from(ivy_np.valid_float_dtypes), min_size=size, max_size=size
        )
    )


@st.composite
def array_bools(draw, na=st.shared(st.integers(), key="num_arrays")):
    size = na if isinstance(na, int) else draw(na)
    return draw(st.lists(st.booleans(), min_size=size, max_size=size))


@st.composite
def lists(draw, arg, min_size=None, max_size=None, size_bounds=None):
    ints = st.integers(size_bounds[0], size_bounds[1]) if size_bounds else st.integers()
    if isinstance(min_size, str):
        min_size = draw(st.shared(ints, key=min_size))
    if isinstance(max_size, str):
        max_size = draw(st.shared(ints, key=max_size))
    return draw(st.lists(arg, min_size=min_size, max_size=max_size))


@st.composite
def valid_axes(draw, ndim=None, size_bounds=None):
    ints = st.integers(size_bounds[0], size_bounds[1]) if size_bounds else st.integers()
    dims = draw(st.shared(ints, key=ndim))
    any_axis_strategy = (
        st.none() | st.integers(-dims, dims - 1) | nph.valid_tuple_axes(dims)
    )
    return draw(any_axis_strategy)


@st.composite
def integers(draw, min_value=None, max_value=None):
    if isinstance(min_value, str):
        min_value = draw(st.shared(st.integers(), key=min_value))
    if isinstance(max_value, str):
        max_value = draw(st.shared(st.integers(), key=max_value))
    return draw(st.integers(min_value=min_value, max_value=max_value))


@st.composite
def dtype_and_values(
    draw, available_dtypes, n_arrays=1, allow_inf=True, max_num_dims=5, max_dim_size=10
):
    if n_arrays == 1:
        types = set(available_dtypes).difference(set(ivy.invalid_dtypes))
        dtype = draw(list_of_length(st.sampled_from(tuple(types)), 1))
    else:
        unwanted_types = set(ivy.invalid_dtypes).union(
            set(ivy.all_dtypes).difference(set(available_dtypes))
        )
        pairs = ivy.promotion_table.keys()
        types = [pair for pair in pairs if not any([d in pair for d in unwanted_types])]
        dtype = list(draw(st.sampled_from(types)))
    if n_arrays == 3:
        dtype.append(dtype[0])
    shape = draw(get_shape(max_num_dims=max_num_dims, max_dim_size=max_dim_size))
    values = []
    for i in range(n_arrays):
        values.append(
            draw(array_values(dtype=dtype[i], shape=shape, allow_inf=allow_inf))
        )
    if n_arrays == 1:
        dtype = dtype[0]
        values = values[0]
    return dtype, values


# taken from
# https://github.com/data-apis/array-api-tests/array_api_tests/test_manipulation_functions.py
@st.composite
def reshape_shapes(draw, shape):
    size = 1 if len(shape) == 0 else math.prod(shape)
    rshape = draw(st.lists(st.integers(0)).filter(lambda s: math.prod(s) == size))
    # assume(all(side <= MAX_SIDE for side in rshape))
    if len(rshape) != 0 and size > 0 and draw(st.booleans()):
        index = draw(st.integers(0, len(rshape) - 1))
        rshape[index] = -1
    return tuple(rshape)


# taken from https://github.com/HypothesisWorks/hypothesis/issues/1115
@st.composite
def subsets(draw, elements):
    return tuple(e for e in elements if draw(st.booleans()))


@st.composite
def array_values(
    draw,
    dtype,
    shape,
    min_value=None,
    max_value=None,
    allow_nan=False,
    allow_subnormal=False,
    allow_inf=False,
    exclude_min=False,
    exclude_max=False,
    allow_negative=True,
):
    size = 1
    if type(shape) != tuple:
        size = shape
    else:
        for dim in shape:
            size *= dim
    if "int" in dtype:
        if dtype == "int8":
            min_value = min_value if min_value else -128
            max_value = max_value if max_value else 127
        elif dtype == "int16":
            min_value = min_value if min_value else -32768
            max_value = max_value if max_value else 32767
        elif dtype == "int32":
            min_value = min_value if min_value else -2147483648
            max_value = max_value if max_value else 2147483647
        elif dtype == "int64":
            min_value = min_value if min_value else -9223372036854775808
            max_value = max_value if max_value else 9223372036854775807
        elif dtype == "uint8":
            min_value = min_value if min_value else 0
            max_value = max_value if max_value else 255
        elif dtype == "uint16":
            min_value = min_value if min_value else 0
            max_value = max_value if max_value else 65535
        elif dtype == "uint32":
            min_value = min_value if min_value else 0
            max_value = max_value if max_value else 4294967295
        elif dtype == "uint64":
            min_value = min_value if min_value else 0
            max_value = max_value if max_value else 18446744073709551615
        values = draw(list_of_length(st.integers(min_value, max_value), size))
    elif dtype == "float16":
        values = draw(
            list_of_length(
                st.floats(
                    min_value=min_value,
                    max_value=max_value,
                    allow_nan=allow_nan,
                    allow_subnormal=allow_subnormal,
                    allow_infinity=allow_inf,
                    width=16,
                    exclude_min=exclude_min,
                    exclude_max=exclude_max,
                ),
                size,
            )
        )
    elif dtype == "float32":
        values = draw(
            list_of_length(
                st.floats(
                    min_value=min_value,
                    max_value=max_value,
                    allow_nan=allow_nan,
                    allow_subnormal=allow_subnormal,
                    allow_infinity=allow_inf,
                    width=32,
                    exclude_min=exclude_min,
                    exclude_max=exclude_max,
                ),
                size,
            )
        )
    elif dtype == "float64":
        values = draw(
            list_of_length(
                st.floats(
                    min_value=min_value,
                    max_value=max_value,
                    allow_nan=allow_nan,
                    allow_subnormal=allow_subnormal,
                    allow_infinity=allow_inf,
                    width=64,
                    exclude_min=exclude_min,
                    exclude_max=exclude_max,
                ),
                size,
            )
        )
    elif dtype == "bool":
        values = draw(list_of_length(st.booleans(), size))
    array = np.array(values)
    if dtype != "bool" and not allow_negative:
        array = np.abs(array)
    if type(shape) == tuple:
        array = array.reshape(shape)
    return array.tolist()


@st.composite
def get_shape(
    draw,
    allow_none=False,
    min_num_dims=0,
    max_num_dims=5,
    min_dim_size=1,
    max_dim_size=10,
):
    if allow_none:
        shape = draw(
            st.none()
            | st.lists(
                st.integers(min_value=min_dim_size, max_value=max_dim_size),
                min_size=min_num_dims,
                max_size=max_num_dims,
            )
        )
    else:
        shape = draw(
            st.lists(
                st.integers(min_value=min_dim_size, max_value=max_dim_size),
                min_size=min_num_dims,
                max_size=max_num_dims,
            )
        )
    if shape is None:
        return shape
    return tuple(shape)


def none_or_list_of_floats(
    dtype,
    size,
    min_value=None,
    max_value=None,
    exclude_min=False,
    exclude_max=False,
    no_none=False,
):
    if no_none:
        if dtype == "float16":
            values = list_of_length(
                st.floats(
                    min_value=min_value,
                    max_value=max_value,
                    width=16,
                    allow_subnormal=False,
                    allow_infinity=False,
                    allow_nan=False,
                    exclude_min=exclude_min,
                    exclude_max=exclude_max,
                ),
                size,
            )
        elif dtype == "float32":
            values = list_of_length(
                st.floats(
                    min_value=min_value,
                    max_value=max_value,
                    width=32,
                    allow_subnormal=False,
                    allow_infinity=False,
                    allow_nan=False,
                    exclude_min=exclude_min,
                    exclude_max=exclude_max,
                ),
                size,
            )
        elif dtype == "float64":
            values = list_of_length(
                st.floats(
                    min_value=min_value,
                    max_value=max_value,
                    width=64,
                    allow_subnormal=False,
                    allow_infinity=False,
                    allow_nan=False,
                    exclude_min=exclude_min,
                    exclude_max=exclude_max,
                ),
                size,
            )
    else:
        if dtype == "float16":
            values = list_of_length(
                st.none()
                | st.floats(
                    min_value=min_value,
                    max_value=max_value,
                    width=16,
                    allow_subnormal=False,
                    allow_infinity=False,
                    allow_nan=False,
                    exclude_min=exclude_min,
                    exclude_max=exclude_max,
                ),
                size,
            )
        elif dtype == "float32":
            values = list_of_length(
                st.none()
                | st.floats(
                    min_value=min_value,
                    max_value=max_value,
                    width=32,
                    allow_subnormal=False,
                    allow_infinity=False,
                    allow_nan=False,
                    exclude_min=exclude_min,
                    exclude_max=exclude_max,
                ),
                size,
            )
        elif dtype == "float64":
            values = list_of_length(
                st.none()
                | st.floats(
                    min_value=min_value,
                    max_value=max_value,
                    width=64,
                    allow_subnormal=False,
                    allow_infinity=False,
                    allow_nan=False,
                    exclude_min=exclude_min,
                    exclude_max=exclude_max,
                ),
                size,
            )
    return values


@st.composite
def get_mean_std(draw, dtype):
    values = draw(none_or_list_of_floats(dtype, 2))
    values[1] = abs(values[1]) if values[1] else None
    return values[0], values[1]


@st.composite
def get_bounds(draw, dtype):
    if "int" in dtype:
        values = draw(array_values(dtype, 2))
        values[0], values[1] = abs(values[0]), abs(values[1])
        low, high = min(values), max(values)
        if low == high:
            return draw(get_bounds(dtype))
    else:
        values = draw(none_or_list_of_floats(dtype, 2))
        if values[0] is not None and values[1] is not None:
            low, high = min(values), max(values)
        else:
            low, high = values[0], values[1]
        if ivy.default(low, 0.0) >= ivy.default(high, 1.0):
            return draw(get_bounds(dtype))
    return low, high


@st.composite
def get_probs(draw, dtype):
    shape = draw(
        get_shape(min_num_dims=2, max_num_dims=5, min_dim_size=2, max_dim_size=10)
    )
    probs = draw(array_values(dtype, shape, min_value=0, exclude_min=True))
    return probs, shape[1]


@st.composite
def get_axis(draw, shape, allow_none=False):
    axes = len(shape)
    if allow_none:
        axis = draw(
            st.none()
            | st.integers(-axes, axes - 1)
            | st.lists(
                st.integers(-axes, axes - 1),
                min_size=1,
                max_size=axes,
                unique_by=lambda x: shape[x],
            )
        )
    else:
        axis = draw(
            st.integers(-axes, axes - 1)
            | st.lists(
                st.integers(-axes, axes - 1),
                min_size=1,
                max_size=axes,
                unique_by=lambda x: shape[x],
            )
        )
    if type(axis) == list:

        def sort_key(ele, max_len):
            if ele < 0:
                return ele + max_len - 1
            return ele

        axis.sort(key=(lambda ele: sort_key(ele, axes)))
        axis = tuple(axis)
    return axis


@st.composite
def num_positional_args(draw, fn_name=None):
    num_keyword_only = 0
    total = 0
    for param in inspect.signature(ivy.__dict__[fn_name]).parameters.values():
        total += 1
        if param.kind == param.KEYWORD_ONLY:
            num_keyword_only += 1
    return draw(integers(min_value=0, max_value=(total - num_keyword_only)))<|MERGE_RESOLUTION|>--- conflicted
+++ resolved
@@ -328,13 +328,7 @@
     # assert output == parsed_output, "Output is unequal to the docstrings output."
     if not (output == parsed_output):
         warnings.warn(
-<<<<<<< HEAD
-            "the following methods had failing docstrings:\n\n{}".format(
-                "\n".join(fn_name)
-            )
-=======
             "Output is unequal to the docstrings output: %s" % fn_name, stacklevel=0
->>>>>>> e465f92e
         )
     return True
 
