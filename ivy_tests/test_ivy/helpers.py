--- conflicted
+++ resolved
@@ -1392,8 +1392,8 @@
             lambda x: ivy.native_array(x) if isinstance(x, np.ndarray) else x,
         )
 
-        #fix for torch not accepting string args for dtype
-        if "dtype" in kwargs_frontend and frontend == 'torch':
+        # fix for torch not accepting string args for dtype
+        if "dtype" in kwargs_frontend and frontend == "torch":
             kwargs_frontend["dtype"] = ivy.as_native_dtype(kwargs_frontend["dtype"])
 
         # compute the return via the frontend framework
@@ -1655,13 +1655,8 @@
     min_dim_size=1,
     max_dim_size=10,
 ):
-<<<<<<< HEAD
-    """Generates two arrays x & indices, the values in the indices array are indices of
-    the array x. Draws an integers randomly from the minimum and maximum number of
-=======
     """Generates two arrays x & indices, the values in the indices array are indices
     of the array x. Draws an integers randomly from the minimum and maximum number of
->>>>>>> 227b31c3
     positional arguments a given function can take.
 
     Parameters
