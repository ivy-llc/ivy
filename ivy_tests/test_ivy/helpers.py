"""Collection of helpers for ivy unit tests."""

# global
import importlib
from contextlib import redirect_stdout
from io import StringIO
import sys
import re
import inspect
import numpy as np
import math
from typing import Union, List
from hypothesis import assume

TOLERANCE_DICT = {"float16": 1e-2, "float32": 1e-5, "float64": 1e-5, None: 1e-5}
cmd_line_args = (
    "as_variable",
    "native_array",
    "with_out",
    "container",
    "instance_method",
    "test_gradients",
)

try:
    import jax.numpy as jnp
except (ImportError, RuntimeError, AttributeError):
    jnp = None
try:
    import tensorflow as tf

    _tf_version = float(".".join(tf.__version__.split(".")[0:2]))
    if _tf_version >= 2.3:
        # noinspection PyPep8Naming,PyUnresolvedReferences
        from tensorflow.python.types.core import Tensor as tensor_type
    else:
        # noinspection PyPep8Naming
        # noinspection PyProtectedMember,PyUnresolvedReferences
        from tensorflow.python.framework.tensor_like import _TensorLike as tensor_type
    physical_devices = tf.config.list_physical_devices("GPU")
    for device in physical_devices:
        tf.config.experimental.set_memory_growth(device, True)
except ImportError:
    tf = None
try:
    import torch
except ImportError:
    torch = None
try:
    import mxnet as mx
    import mxnet.ndarray as mx_nd
except ImportError:
    mx = None
    mx_nd = None
from hypothesis import strategies as st
import hypothesis.extra.numpy as nph

# local
import ivy
import ivy.functional.backends.numpy as ivy_np


def get_ivy_numpy():
    """Import Numpy module from ivy"""
    try:
        import ivy.functional.backends.numpy
    except ImportError:
        return None
    return ivy.functional.backends.numpy


def get_ivy_jax():
    """Import JAX module from ivy"""
    try:
        import ivy.functional.backends.jax
    except ImportError:
        return None
    return ivy.functional.backends.jax


def get_ivy_tensorflow():
    """Import Tensorflow module from ivy"""
    try:
        import ivy.functional.backends.tensorflow
    except ImportError:
        return None
    return ivy.functional.backends.tensorflow


def get_ivy_torch():
    """Import Torch module from ivy"""
    try:
        import ivy.functional.backends.torch
    except ImportError:
        return None
    return ivy.functional.backends.torch


def get_ivy_mxnet():
    """Import MXNET module from ivy"""
    try:
        import ivy.functional.backends.mxnet
    except ImportError:
        return None
    return ivy.functional.backends.mxnet


_ivy_fws_dict = {
    "numpy": lambda: get_ivy_numpy(),
    "jax": lambda: get_ivy_jax(),
    "tensorflow": lambda: get_ivy_tensorflow(),
    "tensorflow_graph": lambda: get_ivy_tensorflow(),
    "torch": lambda: get_ivy_torch(),
    "mxnet": lambda: get_ivy_mxnet(),
}

_iterable_types = [list, tuple, dict]
_excluded = []


def _convert_vars(
    *, vars_in, from_type, to_type_callable=None, keep_other=True, to_type=None
):
    new_vars = list()
    for var in vars_in:
        if type(var) in _iterable_types:
            return_val = _convert_vars(
                vars_in=var, from_type=from_type, to_type_callable=to_type_callable
            )
            new_vars.append(return_val)
        elif isinstance(var, from_type):
            if isinstance(var, np.ndarray):
                if var.dtype == np.float64:
                    var = var.astype(np.float32)
                if bool(sum([stride < 0 for stride in var.strides])):
                    var = var.copy()
            if to_type_callable:
                new_vars.append(to_type_callable(var))
            else:
                raise Exception("Invalid. A conversion callable is required.")
        elif to_type is not None and isinstance(var, to_type):
            new_vars.append(var)
        elif keep_other:
            new_vars.append(var)

    return new_vars


def np_call(func, *args, **kwargs):
    """Call a given function and return the result as a Numpy Array.

    Parameters
    ----------
    func
        The given function (callable).
    args
        The arguments to be given.
    kwargs
        The keywords args to be given.

    Returns
    -------
    ret
        The result of the function call as a Numpy Array
    """
    ret = func(*args, **kwargs)
    if isinstance(ret, (list, tuple)):
        return ivy.to_native(ret, nested=True)
    return ivy.to_numpy(ret)


def jnp_call(func, *args, **kwargs):
    new_args = _convert_vars(
        vars_in=args, from_type=np.ndarray, to_type_callable=jnp.asarray
    )
    new_kw_vals = _convert_vars(
        vars_in=kwargs.values(), from_type=np.ndarray, to_type_callable=jnp.asarray
    )
    new_kwargs = dict(zip(kwargs.keys(), new_kw_vals))
    output = func(*new_args, **new_kwargs)
    if isinstance(output, tuple):
        return tuple(
            _convert_vars(
                vars_in=output,
                from_type=(jnp.ndarray, ivy.Array),
                to_type_callable=ivy.to_numpy,
            )
        )
    else:
        return _convert_vars(
            vars_in=[output],
            from_type=(jnp.ndarray, ivy.Array),
            to_type_callable=ivy.to_numpy,
        )[0]


def tf_call(func, *args, **kwargs):
    new_args = _convert_vars(
        vars_in=args, from_type=np.ndarray, to_type_callable=tf.convert_to_tensor
    )
    new_kw_vals = _convert_vars(
        vars_in=kwargs.values(),
        from_type=np.ndarray,
        to_type_callable=tf.convert_to_tensor,
    )
    new_kwargs = dict(zip(kwargs.keys(), new_kw_vals))
    output = func(*new_args, **new_kwargs)
    if isinstance(output, tuple):
        return tuple(
            _convert_vars(
                vars_in=output,
                from_type=(tensor_type, ivy.Array),
                to_type_callable=ivy.to_numpy,
            )
        )
    else:
        return _convert_vars(
            vars_in=[output],
            from_type=(tensor_type, ivy.Array),
            to_type_callable=ivy.to_numpy,
        )[0]


def tf_graph_call(func, *args, **kwargs):
    new_args = _convert_vars(
        vars_in=args, from_type=np.ndarray, to_type_callable=tf.convert_to_tensor
    )
    new_kw_vals = _convert_vars(
        vars_in=kwargs.values(),
        from_type=np.ndarray,
        to_type_callable=tf.convert_to_tensor,
    )
    new_kwargs = dict(zip(kwargs.keys(), new_kw_vals))

    @tf.function
    def tf_func(*local_args, **local_kwargs):
        return func(*local_args, **local_kwargs)

    output = tf_func(*new_args, **new_kwargs)

    if isinstance(output, tuple):
        return tuple(
            _convert_vars(
                vars_in=output,
                from_type=(tensor_type, ivy.Array),
                to_type_callable=ivy.to_numpy,
            )
        )
    else:
        return _convert_vars(
            vars_in=[output],
            from_type=(tensor_type, ivy.Array),
            to_type_callable=ivy.to_numpy,
        )[0]


def torch_call(func, *args, **kwargs):
    new_args = _convert_vars(
        vars_in=args, from_type=np.ndarray, to_type_callable=torch.from_numpy
    )
    new_kw_vals = _convert_vars(
        vars_in=kwargs.values(), from_type=np.ndarray, to_type_callable=torch.from_numpy
    )
    new_kwargs = dict(zip(kwargs.keys(), new_kw_vals))
    output = func(*new_args, **new_kwargs)
    if isinstance(output, tuple):
        return tuple(
            _convert_vars(
                vars_in=output,
                from_type=(torch.Tensor, ivy.Array),
                to_type_callable=ivy.to_numpy,
            )
        )
    else:
        return _convert_vars(
            vars_in=[output],
            from_type=(torch.Tensor, ivy.Array),
            to_type_callable=ivy.to_numpy,
        )[0]


def mx_call(func, *args, **kwargs):
    new_args = _convert_vars(
        vars_in=args, from_type=np.ndarray, to_type_callable=mx_nd.array
    )
    new_kw_items = _convert_vars(
        vars_in=kwargs.values(), from_type=np.ndarray, to_type_callable=mx_nd.array
    )
    new_kwargs = dict(zip(kwargs.keys(), new_kw_items))
    output = func(*new_args, **new_kwargs)
    if isinstance(output, tuple):
        return tuple(
            _convert_vars(
                vars_in=output,
                from_type=(mx_nd.ndarray.NDArray, ivy.Array),
                to_type_callable=ivy.to_numpy,
            )
        )
    else:
        return _convert_vars(
            vars_in=[output],
            from_type=(mx_nd.ndarray.NDArray, ivy.Array),
            to_type_callable=ivy.to_numpy,
        )[0]


_calls = [np_call, jnp_call, tf_call, tf_graph_call, torch_call, mx_call]


def assert_compilable(fn):
    try:
        ivy.compile(fn)
    except Exception as e:
        raise e


# function that trims white spaces from docstrings
def trim(*, docstring):
    """Trim function from PEP-257"""
    if not docstring:
        return ""
    # Convert tabs to spaces (following the normal Python rules)
    # and split into a list of lines:
    lines = docstring.expandtabs().splitlines()
    # Determine minimum indentation (first line doesn't count):
    indent = sys.maxsize
    for line in lines[1:]:
        stripped = line.lstrip()
        if stripped:
            indent = min(indent, len(line) - len(stripped))
    # Remove indentation (first line is special):
    trimmed = [lines[0].strip()]
    if indent < sys.maxsize:
        for line in lines[1:]:
            trimmed.append(line[indent:].rstrip())
    # Strip off trailing and leading blank lines:
    while trimmed and not trimmed[-1]:
        trimmed.pop()
    while trimmed and not trimmed[0]:
        trimmed.pop(0)

    # Current code/unittests expects a line return at
    # end of multiline docstrings
    # workaround expected behavior from unittests
    if "\n" in docstring:
        trimmed.append("")

    # Return a single string:
    return "\n".join(trimmed)


def docstring_examples_run(
    *, fn, from_container=False, from_array=False, num_sig_fig=3
):
    if not hasattr(fn, "__name__"):
        return True
    fn_name = fn.__name__
    if fn_name not in ivy.backend_handler.ivy_original_dict:
        return True

    if from_container:
        docstring = getattr(
            ivy.backend_handler.ivy_original_dict["Container"], fn_name
        ).__doc__
    elif from_array:
        docstring = getattr(
            ivy.backend_handler.ivy_original_dict["Array"], fn_name
        ).__doc__
    else:
        docstring = ivy.backend_handler.ivy_original_dict[fn_name].__doc__

    if docstring is None:
        return True

    # removing extra new lines and trailing white spaces from the docstrings
    trimmed_docstring = trim(docstring=docstring)
    trimmed_docstring = trimmed_docstring.split("\n")

    # end_index: -1, if print statement is not found in the docstring
    end_index = -1

    # parsed_output is set as an empty string to manage functions with multiple inputs
    parsed_output = ""

    # parsing through the docstrings to find lines with print statement
    # following which is our parsed output
    sub = ">>> print("
    for index, line in enumerate(trimmed_docstring):
        if sub in line:
            end_index = trimmed_docstring.index("", index)
            p_output = trimmed_docstring[index + 1 : end_index]
            p_output = ("").join(p_output).replace(" ", "")
            if parsed_output != "":
                parsed_output += ","
            parsed_output += p_output

    if end_index == -1:
        return True

    executable_lines = [
        line.split(">>>")[1][1:] for line in docstring.split("\n") if ">>>" in line
    ]

    # noinspection PyBroadException
    f = StringIO()
    with redirect_stdout(f):
        for line in executable_lines:
            # noinspection PyBroadException
            try:
                if f.getvalue() != "" and f.getvalue()[-2] != ",":
                    print(",")
                exec(line)
            except Exception as e:
                print(e, " ", ivy.current_backend_str(), " ", line)

    output = f.getvalue()
    output = output.rstrip()
    output = output.replace(" ", "").replace("\n", "")
    output = output.rstrip(",")

    # handling cases when the stdout contains ANSI colour codes
    # 7-bit C1 ANSI sequences
    ansi_escape = re.compile(
        r"""
    \x1B  # ESC
    (?:   # 7-bit C1 Fe (except CSI)
        [@-Z\\-_]
    |     # or [ for CSI, followed by a control sequence
        \[
        [0-?]*  # Parameter bytes
        [ -/]*  # Intermediate bytes
        [@-~]   # Final byte
    )
    """,
        re.VERBOSE,
    )

    output = ansi_escape.sub("", output)

    # print("Output: ", output)
    # print("Putput: ", parsed_output)

    # assert output == parsed_output, "Output is unequal to the docstrings output."
    sig_fig = float("1e-" + str(num_sig_fig))
    numeric_pattern = re.compile(
        r"""
            [\{\}\(\)\[\]]|\w+:
        """,
        re.VERBOSE,
    )
    num_output = output.replace("ivy.array", "")
    num_output = numeric_pattern.sub("", num_output)
    num_parsed_output = parsed_output.replace("ivy.array", "")
    num_parsed_output = numeric_pattern.sub("", num_parsed_output)
    num_output = num_output.split(",")
    num_parsed_output = num_parsed_output.split(",")
    docstr_result = True
    for (doc_u, doc_v) in zip(num_output, num_parsed_output):
        try:
            docstr_result = np.allclose(
                np.nan_to_num(complex(doc_u)),
                np.nan_to_num(complex(doc_v)),
                rtol=sig_fig,
            )
        except Exception:
            if str(doc_u) != str(doc_v):
                docstr_result = False
        if not docstr_result:
            print(
                "output for ",
                fn_name,
                " on run: ",
                output,
                "\noutput in docs :",
                parsed_output,
                "\n",
                doc_u,
                " != ",
                doc_v,
                "\n",
            )
            ivy.warn(
                "Output is unequal to the docstrings output: %s" % fn_name, stacklevel=0
            )
            break
    return docstr_result


def var_fn(x, *, dtype=None, device=None):
    return ivy.variable(ivy.array(x, dtype=dtype, device=device))


def exclude(*, exclusion_list):
    global _excluded
    _excluded += list(set(exclusion_list) - set(_excluded))


def frameworks():
    return list(
        set(
            [
                ivy_fw()
                for fw_str, ivy_fw in _ivy_fws_dict.items()
                if ivy_fw() is not None and fw_str not in _excluded
            ]
        )
    )


def calls():
    return [
        call
        for (fw_str, ivy_fw), call in zip(_ivy_fws_dict.items(), _calls)
        if ivy_fw() is not None and fw_str not in _excluded
    ]


def f_n_calls():
    return [
        (ivy_fw(), call)
        for (fw_str, ivy_fw), call in zip(_ivy_fws_dict.items(), _calls)
        if ivy_fw() is not None and fw_str not in _excluded
    ]


def assert_all_close(
    ret_np, ret_from_np, rtol=1e-05, atol=1e-08, ground_truth_backend="TensorFlow"
):
    assert ret_np.dtype is ret_from_np.dtype, (
        "the return with a {} backend produced data type of {}, while the return with"
        " a {} backend returned a data type of {}.".format(
            ground_truth_backend,
            ret_from_np.dtype,
            ivy.current_backend_str(),
            ret_np.dtype,
        )
    )
    if ivy.is_ivy_container(ret_np) and ivy.is_ivy_container(ret_from_np):
        ivy.Container.multi_map(assert_all_close, [ret_np, ret_from_np])
    else:
        assert np.allclose(
            np.nan_to_num(ret_np), np.nan_to_num(ret_from_np), rtol=rtol, atol=atol
        ), "{} != {}".format(ret_np, ret_from_np)


def kwargs_to_args_n_kwargs(*, num_positional_args, kwargs):
    args = [v for v in list(kwargs.values())[:num_positional_args]]
    kwargs = {k: kwargs[k] for k in list(kwargs.keys())[num_positional_args:]}
    return args, kwargs


def list_of_length(*, x, length):
    return st.lists(x, min_size=length, max_size=length)


def as_cont(*, x):
    return ivy.Container({"a": x, "b": {"c": x, "d": x}})


def as_lists(*args):
    return (a if isinstance(a, list) else [a] for a in args)


def flatten(*, ret):
    # flatten the return
    if not isinstance(ret, tuple):
        ret = (ret,)

    ret_idxs = ivy.nested_indices_where(ret, ivy.is_ivy_array)
    ret_flat = ivy.multi_index_nest(ret, ret_idxs)

    # convert the return to NumPy
    ret_np_flat = [ivy.to_numpy(x) for x in ret_flat]
    return ret_np_flat


def get_ret_and_flattened_array(func, *args, **kwargs):
    ret = func(*args, **kwargs)
    return ret, flatten(ret=ret)


def value_test(
    *,
    ret_np_flat,
    ret_from_np_flat,
    rtol=None,
    atol=1e-6,
    ground_truth_backend="TensorFlow",
):
    if type(ret_np_flat) != list:
        ret_np_flat = [ret_np_flat]
    if type(ret_from_np_flat) != list:
        ret_from_np_flat = [ret_from_np_flat]
    assert len(ret_np_flat) == len(ret_from_np_flat), (
        "len(ret_np_flat) != len(ret_from_np_flat):\n\n"
        "ret_np_flat:\n\n{}\n\nret_from_np_flat:\n\n{}".format(
            ret_np_flat, ret_from_np_flat
        )
    )
    # value tests, iterating through each array in the flattened returns
    if not rtol:
        for ret_np, ret_from_np in zip(ret_np_flat, ret_from_np_flat):
            rtol = TOLERANCE_DICT.get(str(ret_from_np.dtype), 1e-03)
            assert_all_close(
                ret_np,
                ret_from_np,
                rtol=rtol,
                atol=atol,
                ground_truth_backend=ground_truth_backend,
            )
    else:
        for ret_np, ret_from_np in zip(ret_np_flat, ret_from_np_flat):
            assert_all_close(
                ret_np,
                ret_from_np,
                rtol=rtol,
                atol=atol,
                ground_truth_backend=ground_truth_backend,
            )


def args_to_container(array_args):
    array_args_container = ivy.Container({str(k): v for k, v in enumerate(array_args)})
    return array_args_container


def gradient_test(
    *,
    fn_name,
    all_as_kwargs_np,
    args_np,
    kwargs_np,
    input_dtypes,
    as_variable_flags,
    native_array_flags,
    container_flags,
    rtol_: float = None,
    atol_: float = 1e-06,
    ground_truth_backend: str = "torch",
):
    def grad_fn(xs):
        array_vals = [v for k, v in xs.to_iterator()]
        arg_array_vals = array_vals[0 : len(args_idxs)]
        kwarg_array_vals = array_vals[len(args_idxs) :]
        args_writeable = ivy.copy_nest(args)
        kwargs_writeable = ivy.copy_nest(kwargs)
        ivy.set_nest_at_indices(args_writeable, args_idxs, arg_array_vals)
        ivy.set_nest_at_indices(kwargs_writeable, kwargs_idxs, kwarg_array_vals)
        return ivy.mean(ivy.__dict__[fn_name](*args_writeable, **kwargs_writeable))

    args, kwargs, _, args_idxs, kwargs_idxs = create_args_kwargs(
        args_np=args_np,
        kwargs_np=kwargs_np,
        input_dtypes=input_dtypes,
        as_variable_flags=as_variable_flags,
        native_array_flags=native_array_flags,
        container_flags=container_flags,
    )
    arg_array_vals = list(ivy.multi_index_nest(args, args_idxs))
    kwarg_array_vals = list(ivy.multi_index_nest(kwargs, kwargs_idxs))
    xs = args_to_container(arg_array_vals + kwarg_array_vals)
    _, ret_np_flat = get_ret_and_flattened_array(
        ivy.execute_with_gradients, grad_fn, xs
    )
    grads_np_flat = ret_np_flat[1]
    # compute the return with a Ground Truth backend
    ivy.set_backend(ground_truth_backend)
    test_unsupported = check_unsupported_dtype(
        fn=ivy.__dict__[fn_name],
        input_dtypes=input_dtypes,
        all_as_kwargs_np=all_as_kwargs_np,
    )
    if test_unsupported:
        return
    args, kwargs, _, args_idxs, kwargs_idxs = create_args_kwargs(
        args_np=args_np,
        kwargs_np=kwargs_np,
        input_dtypes=input_dtypes,
        as_variable_flags=as_variable_flags,
        native_array_flags=native_array_flags,
        container_flags=container_flags,
    )
    arg_array_vals = list(ivy.multi_index_nest(args, args_idxs))
    kwarg_array_vals = list(ivy.multi_index_nest(kwargs, kwargs_idxs))
    xs = args_to_container(arg_array_vals + kwarg_array_vals)
    _, ret_np_from_gt_flat = get_ret_and_flattened_array(
        ivy.execute_with_gradients, grad_fn, xs
    )
    grads_np_from_gt_flat = ret_np_from_gt_flat[1]
    ivy.unset_backend()
    # value test
    value_test(
        ret_np_flat=grads_np_flat,
        ret_from_np_flat=grads_np_from_gt_flat,
        rtol=rtol_,
        atol=atol_,
    )


def check_unsupported_dtype(*, fn, input_dtypes, all_as_kwargs_np):
    # check for unsupported dtypes
    test_unsupported = False
    unsupported_dtypes_fn = ivy.function_unsupported_dtypes(fn)
    supported_dtypes_fn = ivy.function_supported_dtypes(fn)
    if unsupported_dtypes_fn:
        for d in input_dtypes:
            if d in unsupported_dtypes_fn:
                test_unsupported = True
                break
        if (
            "dtype" in all_as_kwargs_np
            and all_as_kwargs_np["dtype"] in unsupported_dtypes_fn
        ):
            test_unsupported = True
    if supported_dtypes_fn and not test_unsupported:
        for d in input_dtypes:
            if d not in supported_dtypes_fn:
                test_unsupported = True
                break
        if (
            "dtype" in all_as_kwargs_np
            and all_as_kwargs_np["dtype"] not in supported_dtypes_fn
        ):
            test_unsupported = True
    return test_unsupported


def check_unsupported_device(*, fn, input_device, all_as_kwargs_np):
    # check for unsupported dtypes
    test_unsupported = False
    unsupported_devices_fn = ivy.function_unsupported_devices(fn)
    supported_devices_fn = ivy.function_supported_devices(fn)
    if unsupported_devices_fn:
        if input_device in unsupported_devices_fn:
            test_unsupported = True
        if (
            "device" in all_as_kwargs_np
            and all_as_kwargs_np["device"] in unsupported_devices_fn
        ):
            test_unsupported = True
    if supported_devices_fn and not test_unsupported:
        if input_device not in supported_devices_fn:
            test_unsupported = True
        if (
            "device" in all_as_kwargs_np
            and all_as_kwargs_np["device"] not in supported_devices_fn
        ):
            test_unsupported = True
    return test_unsupported


def check_unsupported_device_and_dtype(*, fn, device, input_dtypes, all_as_kwargs_np):
    # check for unsupported dtypes
    test_unsupported = False
    unsupported_devices_dtypes_fn = ivy.function_unsupported_devices_and_dtypes(fn)
    supported_devices_dtypes_fn = ivy.function_supported_devices_and_dtypes(fn)
    for i in range(len(unsupported_devices_dtypes_fn["devices"])):
        if device in unsupported_devices_dtypes_fn["devices"][i]:
            for d in input_dtypes:
                if d in unsupported_devices_dtypes_fn["dtypes"][i]:
                    test_unsupported = True
                    break
    if (
        "device" in all_as_kwargs_np
        and "dtype" in all_as_kwargs_np
        and all_as_kwargs_np["device"] in unsupported_devices_dtypes_fn["devices"]
    ):
        index = unsupported_devices_dtypes_fn["devices"].index(
            all_as_kwargs_np["device"]
        )
        if all_as_kwargs_np["dtype"] in unsupported_devices_dtypes_fn["dtypes"][index]:
            test_unsupported = True
    if test_unsupported:
        return test_unsupported

    for i in range(len(supported_devices_dtypes_fn["devices"])):
        if device in supported_devices_dtypes_fn["devices"][i]:
            for d in input_dtypes:
                if d not in supported_devices_dtypes_fn["dtypes"][i]:
                    test_unsupported = True
                    break
        else:
            test_unsupported = True
        if (
            "device" in all_as_kwargs_np
            and "dtype" in all_as_kwargs_np
            and all_as_kwargs_np["device"] in supported_devices_dtypes_fn["devices"]
        ):
            if all_as_kwargs_np["device"] not in supported_devices_dtypes_fn["devices"]:
                test_unsupported = True
            else:
                index = supported_devices_dtypes_fn["devices"].index(
                    all_as_kwargs_np["device"]
                )
                if (
                    all_as_kwargs_np["dtype"]
                    not in supported_devices_dtypes_fn["dtypes"][index]
                ):
                    test_unsupported = True
    return test_unsupported


def create_args_kwargs(
    *,
    args_np,
    kwargs_np,
    input_dtypes,
    as_variable_flags,
    native_array_flags=None,
    container_flags=None,
):
    # extract all arrays from the arguments and keyword arguments
    args_idxs = ivy.nested_indices_where(args_np, lambda x: isinstance(x, np.ndarray))
    arg_np_vals = ivy.multi_index_nest(args_np, args_idxs)
    kwargs_idxs = ivy.nested_indices_where(
        kwargs_np, lambda x: isinstance(x, np.ndarray)
    )
    kwarg_np_vals = ivy.multi_index_nest(kwargs_np, kwargs_idxs)

    # assert that the number of arrays aligns with the dtypes and as_variable_flags
    num_arrays = len(arg_np_vals) + len(kwarg_np_vals)
    if num_arrays > 0:
        assert num_arrays == len(input_dtypes), (
            "Found {} arrays in the input arguments, but {} dtypes and "
            "as_variable_flags. Make sure to pass in a sequence of bools for all "
            "associated boolean flag inputs to test_function, with the sequence length "
            "being equal to the number of arrays in the arguments.".format(
                num_arrays, len(input_dtypes)
            )
        )

    # create args
    num_arg_vals = len(arg_np_vals)
    arg_array_vals = [
        ivy.array(x, dtype=d) for x, d in zip(arg_np_vals, input_dtypes[:num_arg_vals])
    ]
    arg_array_vals = [
        ivy.variable(x) if v else x
        for x, v in zip(arg_array_vals, as_variable_flags[:num_arg_vals])
    ]
    if native_array_flags:
        arg_array_vals = [
            ivy.to_native(x) if n else x
            for x, n in zip(arg_array_vals, native_array_flags[:num_arg_vals])
        ]
    if container_flags:
        arg_array_vals = [
            as_cont(x=x) if c else x
            for x, c in zip(arg_array_vals, container_flags[:num_arg_vals])
        ]
    args = ivy.copy_nest(args_np, to_mutable=True)
    ivy.set_nest_at_indices(args, args_idxs, arg_array_vals)

    # create kwargs
    kwarg_array_vals = [
        ivy.array(x, dtype=d)
        for x, d in zip(kwarg_np_vals, input_dtypes[num_arg_vals:])
    ]
    kwarg_array_vals = [
        ivy.variable(x) if v else x
        for x, v in zip(kwarg_array_vals, as_variable_flags[num_arg_vals:])
    ]
    if native_array_flags:
        kwarg_array_vals = [
            ivy.to_native(x) if n else x
            for x, n in zip(kwarg_array_vals, native_array_flags[num_arg_vals:])
        ]
    if container_flags:
        kwarg_array_vals = [
            as_cont(x=x) if c else x
            for x, c in zip(kwarg_array_vals, container_flags[num_arg_vals:])
        ]
    kwargs = ivy.copy_nest(kwargs_np, to_mutable=True)
    ivy.set_nest_at_indices(kwargs, kwargs_idxs, kwarg_array_vals)
    return args, kwargs, num_arg_vals, args_idxs, kwargs_idxs


def test_unsupported_function(*, fn, args, kwargs):
    try:
        fn(*args, **kwargs)
        assert False
    except:  # noqa
        return


def test_method(
    *,
    input_dtypes: Union[ivy.Dtype, List[ivy.Dtype]],
    as_variable_flags: Union[bool, List[bool]],
    all_as_kwargs_np,
    num_positional_args: int,
    input_dtypes_constructor: Union[ivy.Dtype, List[ivy.Dtype]],
    as_variable_flags_constructor: Union[bool, List[bool]],
    constructor_kwargs,
    num_positional_args_constructor: int,
    fw: str,
    class_name: str,
    rtol: float = None,
    atol: float = 1e-06,
    test_values: bool = True,
    ground_truth_backend: str = "tensorflow",
):
    """Tests a class-method that consumes (or returns) arrays for the current backend
    by comparing the result with numpy.

    Parameters
    ----------
    input_dtypes
        data types of the input arguments in order.
    as_variable_flags
        dictates whether the corresponding input argument should be treated as an
        ivy Variable.
    all_as_kwargs_np:
        input arguments to the function as keyword arguments.
    num_positional_args
        number of input arguments that must be passed as positional
        arguments.
    input_dtypes_constructor
        data types of the input arguments for the constructor in order.
    as_variable_flags_constructor
        dictates whether the corresponding input argument should be treated as an
        ivy Variable for the constructor
    constructor_kwargs:
        input arguments to the constructor as keyword arguments.
    num_positional_args_constructor
        number of input arguments that must be passed as positional
        arguments to the constructor.
    fw
        current backend (framework).
    class_name
        name of the class to test.
    rtol
        relative tolerance value.
    atol
        absolute tolerance value.
    test_values
        if True, test for the correctness of the resulting values.
    ground_truth_backend
        Ground Truth Backend to compare the result-values.

    Returns
    -------
    ret
        optional, return value from the function
    ret_gt
        optional, return value from the Ground Truth function
    """
    # convert single values to length 1 lists
    input_dtypes, as_variable_flags = as_lists(input_dtypes, as_variable_flags)
    # update variable flags to be compatible with float dtype
    as_variable_flags = [
        v if ivy.is_float_dtype(d) else False
        for v, d in zip(as_variable_flags, input_dtypes)
    ]

    # change all data types so that they are supported by this framework
    input_dtypes = ["float32" if d in ivy.invalid_dtypes else d for d in input_dtypes]

    # create args
    calling_args_np, calling_kwargs_np = kwargs_to_args_n_kwargs(
        num_positional_args=num_positional_args, kwargs=all_as_kwargs_np
    )
    calling_args, calling_kwargs, _, _, _ = create_args_kwargs(
        args_np=calling_args_np,
        kwargs_np=calling_kwargs_np,
        input_dtypes=input_dtypes,
        as_variable_flags=as_variable_flags,
    )

    constructor_args_np, constructor_kwargs_np = kwargs_to_args_n_kwargs(
        num_positional_args=num_positional_args_constructor, kwargs=constructor_kwargs
    )
    constructor_args, constructor_kwargs, _, _, _ = create_args_kwargs(
        args_np=constructor_args_np,
        kwargs_np=constructor_kwargs_np,
        input_dtypes=input_dtypes_constructor,
        as_variable_flags=as_variable_flags_constructor,
    )
    # run
    ins = ivy.__dict__[class_name](*constructor_args, **constructor_kwargs)
    ret, ret_np_flat = get_ret_and_flattened_array(ins, *calling_args, **calling_kwargs)
    # compute the return with a Ground Truth backend
    ivy.set_backend(ground_truth_backend)
    calling_args_gt, calling_kwargs_gt, _, _, _ = create_args_kwargs(
        args_np=calling_args_np,
        kwargs_np=calling_kwargs_np,
        input_dtypes=input_dtypes,
        as_variable_flags=as_variable_flags,
    )
    constructor_args_gt, constructor_kwargs_gt, _, _, _ = create_args_kwargs(
        args_np=constructor_args_np,
        kwargs_np=constructor_kwargs_np,
        input_dtypes=input_dtypes_constructor,
        as_variable_flags=as_variable_flags_constructor,
    )
    ins_gt = ivy.__dict__[class_name](*constructor_args_gt, **constructor_kwargs_gt)
    ret_from_gt, ret_np_from_gt_flat = get_ret_and_flattened_array(
        ins_gt, *calling_args_gt, **calling_kwargs_gt
    )
    ivy.unset_backend()
    # assuming value test will be handled manually in the test function
    if not test_values:
        return ret, ret_from_gt
    # value test
    value_test(
        ret_np_flat=ret_np_flat,
        ret_from_np_flat=ret_np_from_gt_flat,
        rtol=rtol,
        atol=atol,
    )


def test_function(
    *,
    input_dtypes: Union[ivy.Dtype, List[ivy.Dtype]],
    as_variable_flags: Union[bool, List[bool]],
    with_out: bool,
    num_positional_args: int,
    native_array_flags: Union[bool, List[bool]],
    container_flags: Union[bool, List[bool]],
    instance_method: bool,
    fw: str,
    fn_name: str,
    rtol_: float = None,
    atol_: float = 1e-06,
    test_values: bool = True,
    test_gradients: bool = False,
    ground_truth_backend: str = "tensorflow",
    device_: str = "cpu",
    **all_as_kwargs_np,
):
    """Tests a function that consumes (or returns) arrays for the current backend
    by comparing the result with numpy.

    Parameters
    ----------
    input_dtypes
        data types of the input arguments in order.
    as_variable_flags
        dictates whether the corresponding input argument should be treated
        as an ivy Variable.
    with_out
        if True, the function is also tested with the optional out argument.
    num_positional_args
        number of input arguments that must be passed as positional
        arguments.
    native_array_flags
        dictates whether the corresponding input argument should be treated
         as a native array.
    container_flags
        dictates whether the corresponding input argument should be treated
         as an ivy Container.
    instance_method
        if True, the function is run as an instance method of the first
         argument (should be an ivy Array or Container).
    fw
        current backend (framework).
    fn_name
        name of the function to test.
    rtol_
        relative tolerance value.
    atol_
        absolute tolerance value.
    test_values
        if True, test for the correctness of the resulting values.
    test_gradients
        if True, test for the correctness of gradients.
    ground_truth_backend
        Ground Truth Backend to compare the result-values.
    all_as_kwargs_np
        input arguments to the function as keyword arguments.

    Returns
    -------
    ret
        optional, return value from the function
    ret_gt
        optional, return value from the Ground Truth function

    Examples
    --------
    >>> input_dtypes = 'float64'
    >>> as_variable_flags = False
    >>> with_out = False
    >>> num_positional_args = 0
    >>> native_array_flags = False
    >>> container_flags = False
    >>> instance_method = False
    >>> fw = "torch"
    >>> fn_name = "abs"
    >>> x = np.array([-1])
    >>> test_function(input_dtypes, as_variable_flags, with_out,\
                            num_positional_args, native_array_flags,\
                            container_flags, instance_method, fw, fn_name, x=x)

    >>> input_dtypes = ['float64', 'float32']
    >>> as_variable_flags = [False, True]
    >>> with_out = False
    >>> num_positional_args = 1
    >>> native_array_flags = [True, False]
    >>> container_flags = [False, False]
    >>> instance_method = False
    >>> fw = "numpy"
    >>> fn_name = "add"
    >>> x1 = np.array([1, 3, 4])
    >>> x2 = np.array([-3, 15, 24])
    >>> test_function(input_dtypes, as_variable_flags, with_out,\
                            num_positional_args, native_array_flags,\
                             container_flags, instance_method,\
                              fw, fn_name, x1=x1, x2=x2)
    """
    # convert single values to length 1 lists
    input_dtypes, as_variable_flags, native_array_flags, container_flags = as_lists(
        input_dtypes, as_variable_flags, native_array_flags, container_flags
    )

    # make all lists equal in length
    num_arrays = max(
        len(input_dtypes),
        len(as_variable_flags),
        len(native_array_flags),
        len(container_flags),
    )
    if len(input_dtypes) < num_arrays:
        input_dtypes = [input_dtypes[0] for _ in range(num_arrays)]
    if len(as_variable_flags) < num_arrays:
        as_variable_flags = [as_variable_flags[0] for _ in range(num_arrays)]
    if len(native_array_flags) < num_arrays:
        native_array_flags = [native_array_flags[0] for _ in range(num_arrays)]
    if len(container_flags) < num_arrays:
        container_flags = [container_flags[0] for _ in range(num_arrays)]

    # update variable flags to be compatible with float dtype and with_out args
    as_variable_flags = [
        v if ivy.is_float_dtype(d) and not with_out else False
        for v, d in zip(as_variable_flags, input_dtypes)
    ]

    # update instance_method flag to only be considered if the
    # first term is either an ivy.Array or ivy.Container
    instance_method = instance_method and (
        not native_array_flags[0] or container_flags[0]
    )

    # split the arguments into their positional and keyword components
    args_np, kwargs_np = kwargs_to_args_n_kwargs(
        num_positional_args=num_positional_args, kwargs=all_as_kwargs_np
    )

    fn = getattr(ivy, fn_name)
    test_unsupported = check_unsupported_dtype(
        fn=fn, input_dtypes=input_dtypes, all_as_kwargs_np=all_as_kwargs_np
    )
    if not test_unsupported:
        test_unsupported = check_unsupported_device(
            fn=fn, input_device=device_, all_as_kwargs_np=all_as_kwargs_np
        )
    if not test_unsupported:
        test_unsupported = check_unsupported_device_and_dtype(
            fn=fn,
            device=device_,
            input_dtypes=input_dtypes,
            all_as_kwargs_np=all_as_kwargs_np,
        )
    if test_unsupported:
        try:
            args, kwargs, num_arg_vals, args_idxs, kwargs_idxs = create_args_kwargs(
                args_np=args_np,
                kwargs_np=kwargs_np,
                input_dtypes=input_dtypes,
                as_variable_flags=as_variable_flags,
                native_array_flags=native_array_flags,
                container_flags=container_flags,
            )
        except Exception:
            return
    else:
        args, kwargs, num_arg_vals, args_idxs, kwargs_idxs = create_args_kwargs(
            args_np=args_np,
            kwargs_np=kwargs_np,
            input_dtypes=input_dtypes,
            as_variable_flags=as_variable_flags,
            native_array_flags=native_array_flags,
            container_flags=container_flags,
        )

    # run either as an instance method or from the API directly
    instance = None
    if instance_method:
        is_instance = [
            (not n) or c for n, c in zip(native_array_flags, container_flags)
        ]
        arg_is_instance = is_instance[:num_arg_vals]
        kwarg_is_instance = is_instance[num_arg_vals:]
        if arg_is_instance and max(arg_is_instance):
            i = 0
            for i, a in enumerate(arg_is_instance):
                if a:
                    break
            instance_idx = args_idxs[i]
            instance = ivy.index_nest(args, instance_idx)
            args = ivy.copy_nest(args, to_mutable=True)
            ivy.prune_nest_at_index(args, instance_idx)
        else:
            i = 0
            for i, a in enumerate(kwarg_is_instance):
                if a:
                    break
            instance_idx = kwargs_idxs[i]
            instance = ivy.index_nest(kwargs, instance_idx)
            kwargs = ivy.copy_nest(kwargs, to_mutable=True)
            ivy.prune_nest_at_index(kwargs, instance_idx)
        if test_unsupported:
            test_unsupported_function(
                fn=instance.__getattribute__(fn_name), args=args, kwargs=kwargs
            )
            return

        ret, ret_np_flat = get_ret_and_flattened_array(
            instance.__getattribute__(fn_name), *args, **kwargs
        )
    else:
        if test_unsupported:
            test_unsupported_function(
                fn=ivy.__dict__[fn_name], args=args, kwargs=kwargs
            )
            return
        ret, ret_np_flat = get_ret_and_flattened_array(
            ivy.__dict__[fn_name], *args, **kwargs
        )
    # assert idx of return if the idx of the out array provided
    if with_out:
        out = ivy.zeros_like(ret)
        assert not isinstance(ret, tuple)
        if max(container_flags):
            assert ivy.is_ivy_container(ret)
        else:
            assert ivy.is_array(ret)
        if instance_method:
            ret, ret_np_flat = get_ret_and_flattened_array(
                instance.__getattribute__(fn_name), *args, **kwargs, out=out
            )
        else:
            ret, ret_np_flat = get_ret_and_flattened_array(
                ivy.__dict__[fn_name], *args, **kwargs, out=out
            )
        assert ret is out
        if not max(container_flags) and ivy.native_inplace_support:
            # these backends do not always support native inplace updates
            assert ret.data is out.data
    # compute the return with a Ground Truth backend
    ivy.set_backend(ground_truth_backend)
    try:
        fn = getattr(ivy, fn_name)
        test_unsupported = check_unsupported_dtype(
            fn=fn, input_dtypes=input_dtypes, all_as_kwargs_np=all_as_kwargs_np
        )
        # create args
        if test_unsupported:
            try:
                args, kwargs, _, _, _ = create_args_kwargs(
                    args_np=args_np,
                    kwargs_np=kwargs_np,
                    input_dtypes=input_dtypes,
                    as_variable_flags=as_variable_flags,
                    native_array_flags=native_array_flags,
                    container_flags=container_flags,
                )
            except Exception:
                ivy.unset_backend()
                return
        else:
            args, kwargs, _, _, _ = create_args_kwargs(
                args_np=args_np,
                kwargs_np=kwargs_np,
                input_dtypes=input_dtypes,
                as_variable_flags=as_variable_flags,
                native_array_flags=native_array_flags,
                container_flags=container_flags,
            )
        if test_unsupported:
            test_unsupported_function(
                fn=ivy.__dict__[fn_name], args=args, kwargs=kwargs
            )
            ivy.unset_backend()
            return
        ret_from_gt, ret_np_from_gt_flat = get_ret_and_flattened_array(
            ivy.__dict__[fn_name], *args, **kwargs
        )
    except Exception as e:
        ivy.unset_backend()
        raise e
    ivy.unset_backend()
    # gradient test
    if (
        test_gradients
        and not fw == "numpy"
        and all(as_variable_flags)
        and not any(container_flags)
        and not instance_method
    ):
        gradient_test(
            fn_name=fn_name,
            all_as_kwargs_np=all_as_kwargs_np,
            args_np=args_np,
            kwargs_np=kwargs_np,
            input_dtypes=input_dtypes,
            as_variable_flags=as_variable_flags,
            native_array_flags=native_array_flags,
            container_flags=container_flags,
            rtol_=rtol_,
            atol_=atol_,
        )

    # assuming value test will be handled manually in the test function
    if not test_values:
        return ret, ret_from_gt
    # value test
    value_test(
        ret_np_flat=ret_np_flat,
        ret_from_np_flat=ret_np_from_gt_flat,
        rtol=rtol_,
        atol=atol_,
        ground_truth_backend=ground_truth_backend,
    )


def test_frontend_function(
    *,
    input_dtypes: Union[ivy.Dtype, List[ivy.Dtype]],
    as_variable_flags: Union[bool, List[bool]],
    with_out: bool,
    num_positional_args: int,
    native_array_flags: Union[bool, List[bool]],
    fw: str,
    frontend: str,
    fn_name: str,
    rtol: float = None,
    atol: float = 1e-06,
    test_values: bool = True,
    **all_as_kwargs_np,
):
    """Tests a frontend function for the current backend by comparing the result with
    the function in the associated framework.

    Parameters
    ----------
    input_dtypes
        data types of the input arguments in order.
    as_variable_flags
        dictates whether the corresponding input argument should be treated
        as an ivy Variable.
    with_out
        if True, the function is also tested with the optional out argument.
    num_positional_args
        number of input arguments that must be passed as positional
        arguments.
    native_array_flags
        dictates whether the corresponding input argument should be treated
        as a native array.
    fw
        current backend (framework).
    frontend
        current frontend (framework).
    fn_name
        name of the function to test.
    rtol
        relative tolerance value.
    atol
        absolute tolerance value.
    test_values
        if True, test for the correctness of the resulting values.
    all_as_kwargs_np
        input arguments to the function as keyword arguments.

    Returns
    -------
    ret
        optional, return value from the function
    ret_np
        optional, return value from the Numpy function
    """
    # convert single values to length 1 lists
    input_dtypes, as_variable_flags, native_array_flags = as_lists(
        input_dtypes, as_variable_flags, native_array_flags
    )
    # make all lists equal in length
    num_arrays = max(
        len(input_dtypes),
        len(as_variable_flags),
        len(native_array_flags),
    )
    if len(input_dtypes) < num_arrays:
        input_dtypes = [input_dtypes[0] for _ in range(num_arrays)]
    if len(as_variable_flags) < num_arrays:
        as_variable_flags = [as_variable_flags[0] for _ in range(num_arrays)]
    if len(native_array_flags) < num_arrays:
        native_array_flags = [native_array_flags[0] for _ in range(num_arrays)]

    # update variable flags to be compatible with float dtype and with_out args
    as_variable_flags = [
        v if ivy.is_float_dtype(d) and not with_out else False
        for v, d in zip(as_variable_flags, input_dtypes)
    ]

    # parse function name and frontend submodules (i.e. jax.lax, jax.numpy etc.)
    *frontend_submods, fn_name = fn_name.split(".")

    # check for unsupported dtypes in backend framework
    function = getattr(ivy.functional.frontends.__dict__[frontend], fn_name)
    test_unsupported = check_unsupported_dtype(
        fn=function, input_dtypes=input_dtypes, all_as_kwargs_np=all_as_kwargs_np
    )

    # split the arguments into their positional and keyword components
    args_np, kwargs_np = kwargs_to_args_n_kwargs(
        num_positional_args=num_positional_args, kwargs=all_as_kwargs_np
    )

    # change all data types so that they are supported by this framework
    input_dtypes = ["float32" if d in ivy.invalid_dtypes else d for d in input_dtypes]

    # create args
    if test_unsupported:
        try:
            args, kwargs, num_arg_vals, args_idxs, kwargs_idxs = create_args_kwargs(
                args_np=args_np,
                kwargs_np=kwargs_np,
                input_dtypes=input_dtypes,
                as_variable_flags=as_variable_flags,
                native_array_flags=native_array_flags,
            )
            args_ivy, kwargs_ivy = ivy.args_to_ivy(*args, **kwargs)
        except Exception:
            return
    else:
        args, kwargs, num_arg_vals, args_idxs, kwargs_idxs = create_args_kwargs(
            args_np=args_np,
            kwargs_np=kwargs_np,
            input_dtypes=input_dtypes,
            as_variable_flags=as_variable_flags,
            native_array_flags=native_array_flags,
        )
        args_ivy, kwargs_ivy = ivy.args_to_ivy(*args, **kwargs)

    # frontend function
    frontend_fn = ivy.functional.frontends.__dict__[frontend].__dict__[fn_name]

    # run from the Ivy API directly
    if test_unsupported:
        test_unsupported_function(fn=frontend_fn, args=args, kwargs=kwargs)
        return
    ret = frontend_fn(*args, **kwargs)

    # assert idx of return if the idx of the out array provided
    out = ret
    if with_out:
        assert not isinstance(ret, tuple)
        assert ivy.is_array(ret)
        if "out" in kwargs:
            kwargs["out"] = out
        else:
            args[ivy.arg_info(frontend_fn, name="out")["idx"]] = out
        ret = frontend_fn(*args, **kwargs)

        if ivy.native_inplace_support:
            # these backends do not always support native inplace updates
            assert ret.data is out.data

    # bfloat16 is not supported by numpy
    assume(not ("bfloat16" in input_dtypes))

    # create NumPy args
    args_np = ivy.nested_map(
        args_ivy,
        lambda x: ivy.to_numpy(x._data) if isinstance(x, ivy.Array) else x,
    )
    kwargs_np = ivy.nested_map(
        kwargs_ivy,
        lambda x: ivy.to_numpy(x._data) if isinstance(x, ivy.Array) else x,
    )

    # temporarily set frontend framework as backend
    ivy.set_backend(frontend)
    try:
        # check for unsupported dtypes in frontend framework
        function = getattr(ivy.functional.frontends.__dict__[frontend], fn_name)
        test_unsupported = check_unsupported_dtype(
            fn=function, input_dtypes=input_dtypes, all_as_kwargs_np=all_as_kwargs_np
        )

        # create frontend framework args
        args_frontend = ivy.nested_map(
            args_np,
            lambda x: ivy.native_array(x) if isinstance(x, np.ndarray) else x,
        )
        kwargs_frontend = ivy.nested_map(
            kwargs_np,
            lambda x: ivy.native_array(x) if isinstance(x, np.ndarray) else x,
        )

        # change ivy dtypes to native dtypes
        if "dtype" in kwargs_frontend:
            kwargs_frontend["dtype"] = ivy.as_native_dtype(kwargs_frontend["dtype"])

        # change ivy device to native devices
        if "device" in kwargs_frontend:
            kwargs_frontend["device"] = ivy.as_native_dev(kwargs_frontend["device"])

        # compute the return via the frontend framework
        frontend_fw = importlib.import_module(".".join([frontend] + frontend_submods))
        if test_unsupported:
            test_unsupported_function(
                fn=frontend_fw.__dict__[fn_name],
                args=args_frontend,
                kwargs=kwargs_frontend,
            )
            return
        frontend_ret = frontend_fw.__dict__[fn_name](*args_frontend, **kwargs_frontend)

        # tuplify the frontend return
        if not isinstance(frontend_ret, tuple):
            frontend_ret = (frontend_ret,)

        # flatten the frontend return and convert to NumPy arrays
        frontend_ret_idxs = ivy.nested_indices_where(frontend_ret, ivy.is_native_array)
        frontend_ret_flat = ivy.multi_index_nest(frontend_ret, frontend_ret_idxs)
        frontend_ret_np_flat = [ivy.to_numpy(x) for x in frontend_ret_flat]
    except Exception as e:
        ivy.unset_backend()
        raise e
    # unset frontend framework from backend
    ivy.unset_backend()

    # assuming value test will be handled manually in the test function
    if not test_values:
        return ret, frontend_ret

    # flatten the return
    ret_np_flat = flatten(ret=ret)

    # value tests, iterating through each array in the flattened returns
    value_test(
        ret_np_flat=ret_np_flat,
        ret_from_np_flat=frontend_ret_np_flat,
        rtol=rtol,
        atol=atol,
    )


# Hypothesis #
# -----------#


@st.composite
def array_dtypes(
    draw,
    *,
    num_arrays=st.shared(st.integers(min_value=1, max_value=4), key="num_arrays"),
    available_dtypes=ivy_np.valid_float_dtypes,
    shared_dtype=False,
):
    if not isinstance(num_arrays, int):
        num_arrays = draw(num_arrays)
    if num_arrays == 1:
        dtypes = draw(list_of_length(x=st.sampled_from(available_dtypes), length=1))
    elif shared_dtype:
        dtypes = draw(list_of_length(x=st.sampled_from(available_dtypes), length=1))
        dtypes = [dtypes[0] for _ in range(num_arrays)]
    else:
        unwanted_types = set(ivy.all_dtypes).difference(set(available_dtypes))
        pairs = ivy.promotion_table.keys()
        available_dtypes = [
            pair for pair in pairs if not any([d in pair for d in unwanted_types])
        ]
        dtypes = list(draw(st.sampled_from(available_dtypes)))
        if num_arrays > 2:
            dtypes += [dtypes[i % 2] for i in range(num_arrays - 2)]
    return dtypes


@st.composite
def array_bools(
    draw,
    *,
    num_arrays=st.shared(st.integers(min_value=1, max_value=4), key="num_arrays"),
):
    size = num_arrays if isinstance(num_arrays, int) else draw(num_arrays)
    return draw(st.lists(st.booleans(), min_size=size, max_size=size))


@st.composite
def lists(draw, *, arg, min_size=None, max_size=None, size_bounds=None):
    ints = st.integers(size_bounds[0], size_bounds[1]) if size_bounds else st.integers()
    if isinstance(min_size, str):
        min_size = draw(st.shared(ints, key=min_size))
    if isinstance(max_size, str):
        max_size = draw(st.shared(ints, key=max_size))
    return draw(st.lists(arg, min_size=min_size, max_size=max_size))


@st.composite
def valid_axes(draw, *, ndim=None, size_bounds=None):
    ints = st.integers(size_bounds[0], size_bounds[1]) if size_bounds else st.integers()
    dims = draw(st.shared(ints, key=ndim))
    any_axis_strategy = (
        st.none() | st.integers(-dims, dims - 1) | nph.valid_tuple_axes(dims)
    )
    return draw(any_axis_strategy)


@st.composite
def integers(draw, *, min_value=None, max_value=None):

    if isinstance(min_value, str):
        min_value = draw(st.shared(st.integers(), key=min_value))
    if isinstance(max_value, str):
        max_value = draw(st.shared(st.integers(), key=max_value))
    return draw(st.integers(min_value=min_value, max_value=max_value))


@st.composite
def dtype_and_values(
    draw,
    *,
    available_dtypes=ivy_np.valid_dtypes,
    num_arrays=1,
    min_value=None,
    max_value=None,
    safety_factor=0.95,
    allow_inf=False,
    exclude_min=False,
    exclude_max=False,
    min_num_dims=0,
    max_num_dims=5,
    min_dim_size=1,
    max_dim_size=10,
    shape=None,
    shared_dtype=False,
    ret_shape=False,
    dtype=None,
):
<<<<<<< HEAD
    # For Review Start
=======
    """Draws a list of arrays with elements from the given corresponding data types.

    Parameters
    ----------
    draw
        special function that draws data randomly (but is reproducible) from a given
        data-set (ex. list).
    available_dtypes
        if dtype is None, data types are drawn from this list randomly.
    num_arrays
        Number of arrays to be drawn.
    min_value
        minimum value of elements in each array.
    max_value
        maximum value of elements in each array.
    safety_factor
        Ratio of max_value to maximum allowed number in the data type.
    allow_inf
        if True, allow inf in the arrays.
    exclude_min
        if True, exclude the minimum limit.
    exclude_max
        if True, exclude the maximum limit.
    min_num_dims
        minimum size of the shape tuple.
    max_num_dims
        maximum size of the shape tuple.
    min_dim_size
        minimum value of each integer in the shape tuple.
    max_dim_size
        maximum value of each integer in the shape tuple.
    shape
        shape of the arrays in the list.
    shared_dtype
        if True, if dtype is None, a single shared dtype is drawn for all arrays.
    ret_shape
        if True, the shape of the arrays is also returned.
    dtype
        A list of data types for the given arrays.

    Returns
    -------
    A strategy that draws a list of arrays(as lists).
    """
>>>>>>> 7caea65d
    if isinstance(min_dim_size, st._internal.SearchStrategy):
        min_dim_size = draw(min_dim_size)
    if isinstance(max_dim_size, st._internal.SearchStrategy):
        max_dim_size = draw(max_dim_size)
    if not isinstance(num_arrays, int):
        num_arrays = draw(num_arrays)
    # For Review End
    if dtype is None:
        dtype = draw(
            array_dtypes(
                num_arrays=num_arrays,
                available_dtypes=available_dtypes,
                shared_dtype=shared_dtype,
            )
        )
    if shape is not None:
        if not isinstance(shape, (tuple, list)):
            shape = draw(shape)
    else:
        shape = draw(
            st.shared(
                get_shape(
                    min_num_dims=min_num_dims,
                    max_num_dims=max_num_dims,
                    min_dim_size=min_dim_size,
                    max_dim_size=max_dim_size,
                ),
                key="shape",
            )
        )
    values = []
    for i in range(num_arrays):
        values.append(
            draw(
                array_values(
                    dtype=dtype[i],
                    shape=shape,
                    min_value=min_value,
                    max_value=max_value,
                    allow_inf=allow_inf,
                    exclude_min=exclude_min,
                    exclude_max=exclude_max,
                    safety_factor=safety_factor,
                )
            )
        )
    if num_arrays == 1:
        dtype = dtype[0]
        values = values[0]
    if ret_shape:
        return dtype, values, shape
    return dtype, values


@st.composite
def dtype_values_axis(
    draw,
    *,
    available_dtypes,
    min_value=None,
    max_value=None,
    allow_inf=True,
    exclude_min=False,
    exclude_max=False,
    min_num_dims=0,
    max_num_dims=5,
    min_dim_size=1,
    max_dim_size=10,
    shape=None,
    shared_dtype=False,
    min_axis=None,
    max_axis=None,
    ret_shape=False,
):
    results = draw(
        dtype_and_values(
            available_dtypes=available_dtypes,
            min_value=min_value,
            max_value=max_value,
            allow_inf=allow_inf,
            exclude_min=exclude_min,
            exclude_max=exclude_max,
            min_num_dims=min_num_dims,
            max_num_dims=max_num_dims,
            min_dim_size=min_dim_size,
            max_dim_size=max_dim_size,
            shape=shape,
            shared_dtype=shared_dtype,
            ret_shape=ret_shape,
        )
    )
    if ret_shape:
        dtype, values, shape = results
    else:
        dtype, values = results
    if not isinstance(values, list):
        return dtype, values, None
    if shape is not None:
        return dtype, values, draw(get_axis(shape=shape))
    axis = draw(integers(min_value=min_axis, max_value=max_axis))
    return dtype, values, axis


# taken from
# https://github.com/data-apis/array-api-tests/array_api_tests/test_manipulation_functions.py
@st.composite
def reshape_shapes(draw, *, shape):
    """Draws a random shape with the same number of elements as the given shape.

    Parameters
    ----------
    draw
        special function that draws data randomly (but is reproducible) from a given
        data-set (ex. list).
    shape
        list/strategy/tuple of integers representing an array shape.

    Returns
    -------
    A strategy that draws a tuple.
    """
    if isinstance(shape, st._internal.SearchStrategy):
        shape = draw(shape)
    size = 1 if len(shape) == 0 else math.prod(shape)
    rshape = draw(st.lists(st.integers(0)).filter(lambda s: math.prod(s) == size))
    # assume(all(side <= MAX_SIDE for side in rshape))
    if len(rshape) != 0 and size > 0 and draw(st.booleans()):
        index = draw(st.integers(0, len(rshape) - 1))
        rshape[index] = -1
    return tuple(rshape)


# taken from https://github.com/HypothesisWorks/hypothesis/issues/1115
@st.composite
def subsets(draw, *, elements):
    """Draws a subset of elements from the given elements.

    Parameters
    ----------
    draw
        special function that draws data randomly (but is reproducible) from a given
        data-set (ex. list).
    elements
        set of elements to be drawn from.

    Returns
    -------
    A strategy that draws a subset of elements.
    """
    return tuple(e for e in elements if draw(st.booleans()))


@st.composite
def array_and_indices(
    draw,
    last_dim_same_size=True,
    allow_inf=False,
    min_num_dims=1,
    max_num_dims=5,
    min_dim_size=1,
    max_dim_size=10,
):
    """Generates two arrays x & indices, the values in the indices array are indices
    of the array x. Draws an integers randomly from the minimum and maximum number of
    positional arguments a given function can take.

    Parameters
    ----------
    last_dim_same_size
        True:
            The shape of the indices array is the exact same as the shape of the values
            array.
        False:
            The last dimension of the second array is generated from a range of
            (0 -> dimension size of first array). This results in output shapes such as
            x = (5,5,5,5,5) & indices = (5,5,5,5,3) or x = (7,7) & indices = (7,2)
    allow_inf
        True: inf values are allowed to be generated in the values array
    min_num_dims
        The minimum number of dimensions the arrays can have.
    max_num_dims
        The maximum number of dimensions the arrays can have.
    min_dim_size
        The minimum size of the dimensions of the arrays.
    max_dim_size
        The maximum size of the dimensions of the arrays.

    Returns
    -------
    A strategy that can be used in the @given hypothesis decorator
    which generates arrays of values and indices.

    Examples
    --------
    @given(
        array_and_indices=array_and_indices(
            last_dim_same_size= False
            min_num_dims=1,
            max_num_dims=5,
            min_dim_size=1,
            max_dim_size=10
            )
    )
    @given(
        array_and_indices=array_and_indices( last_dim_same_size= True)
    )
    """
    x_num_dims = draw(st.integers(min_value=min_num_dims, max_value=max_num_dims))
    x_dim_size = draw(st.integers(min_value=min_dim_size, max_value=max_dim_size))
    x = draw(
        dtype_and_values(
            available_dtypes=ivy_np.valid_numeric_dtypes,
            allow_inf=allow_inf,
            ret_shape=True,
            min_num_dims=x_num_dims,
            max_num_dims=x_num_dims,
            min_dim_size=x_dim_size,
            max_dim_size=x_dim_size,
        )
    )
    indices_shape = list(x[2])
    if not (last_dim_same_size):
        indices_dim_size = draw(st.integers(min_value=1, max_value=x_dim_size))
        indices_shape[-1] = indices_dim_size
    indices = draw(
        dtype_and_values(
            available_dtypes=["int32", "int64"],
            allow_inf=False,
            min_value=0,
            max_value=max(x[2][-1] - 1, 0),
            shape=indices_shape,
        )
    )
    x = x[0:2]
    return (x, indices)


@st.composite
def array_values(
    draw,
    *,
    dtype,
    shape,
    min_value=None,
    max_value=None,
    allow_nan=False,
    allow_subnormal=False,
    allow_inf=False,
    exclude_min=True,
    exclude_max=True,
    allow_negative=True,
    safety_factor=0.95,
):
    """Draws a list (of lists) of a given shape containing values of a given data type.

    Parameters
    ----------
    draw
        special function that draws data randomly (but is reproducible) from a given
        data-set (ex. list).
    dtype
        data type of the elements of the list.
    shape
        shape of the required list.
    min_value
        minimum value of elements in the list.
    max_value
        maximum value of elements in the list.
    allow_nan
        if True, allow Nans in the list.
    allow_subnormal
        if True, allow subnormals in the list.
    allow_inf
        if True, allow inf in the list.
    exclude_min
        if True, exclude the minimum limit.
    exclude_max
        if True, exclude the maximum limit.
    allow_negative
        if True, allow negative numbers.
    safety_factor
        Ratio of max_value to maximum allowed number in the data type
    Returns
    -------
    A strategy that draws a list.
    """
    exclude_min = exclude_min if ivy.exists(min_value) else False
    exclude_max = exclude_max if ivy.exists(max_value) else False
    size = 1
    if isinstance(shape, int):
        size = shape
    else:
        for dim in shape:
            size *= dim
    values = None
    if "int" in dtype:
        if dtype == "int8":
            min_value = ivy.default(min_value, round(-128 * safety_factor))
            max_value = ivy.default(max_value, round(127 * safety_factor))
        elif dtype == "int16":
            min_value = ivy.default(min_value, round(-32768 * safety_factor))
            max_value = ivy.default(max_value, round(32767 * safety_factor))
        elif dtype == "int32":
            min_value = ivy.default(min_value, round(-2147483648 * safety_factor))
            max_value = ivy.default(max_value, round(2147483647 * safety_factor))
        elif dtype == "int64":
            min_value = ivy.default(
                min_value, round(-9223372036854775808 * safety_factor)
            )
            max_value = ivy.default(
                max_value, round(9223372036854775807 * safety_factor)
            )
        elif dtype == "uint8":
            min_value = ivy.default(min_value, round(0 * safety_factor))
            max_value = ivy.default(max_value, round(255 * safety_factor))
        elif dtype == "uint16":
            min_value = ivy.default(min_value, round(0 * safety_factor))
            max_value = ivy.default(max_value, round(65535 * safety_factor))
        elif dtype == "uint32":
            min_value = ivy.default(min_value, round(0 * safety_factor))
            max_value = ivy.default(max_value, round(4294967295 * safety_factor))
        elif dtype == "uint64":
            min_value = ivy.default(min_value, round(0 * safety_factor))
            max_value = ivy.default(
                max_value, round(18446744073709551615 * safety_factor)
            )
        values = draw(list_of_length(x=st.integers(min_value, max_value), length=size))
    elif dtype == "float16":
        values = draw(
            list_of_length(
                x=st.floats(
                    min_value=min_value,
                    max_value=max_value,
                    allow_nan=allow_nan,
                    allow_subnormal=allow_subnormal,
                    allow_infinity=allow_inf,
                    width=16,
                    exclude_min=exclude_min,
                    exclude_max=exclude_max,
                ),
                length=size,
            )
        )
    elif dtype in ["float32", "bfloat16"]:
        values = draw(
            list_of_length(
                x=st.floats(
                    min_value=min_value,
                    max_value=max_value,
                    allow_nan=allow_nan,
                    allow_subnormal=allow_subnormal,
                    allow_infinity=allow_inf,
                    width=32,
                    exclude_min=exclude_min,
                    exclude_max=exclude_max,
                ),
                length=size,
            )
        )
        values = [v * safety_factor for v in values]
    elif dtype == "float64":
        values = draw(
            list_of_length(
                x=st.floats(
                    min_value=min_value,
                    max_value=max_value,
                    allow_nan=allow_nan,
                    allow_subnormal=allow_subnormal,
                    allow_infinity=allow_inf,
                    width=64,
                    exclude_min=exclude_min,
                    exclude_max=exclude_max,
                ),
                length=size,
            )
        )
        values = [v * safety_factor for v in values]
    elif dtype == "bool":
        values = draw(list_of_length(x=st.booleans(), length=size))
    array = np.array(values)
    if dtype != "bool" and not allow_negative:
        array = np.abs(array)
    if isinstance(shape, (tuple, list)):
        array = array.reshape(shape)
    return array.tolist()


@st.composite
def get_shape(
    draw,
    *,
    allow_none=False,
    min_num_dims=0,
    max_num_dims=5,
    min_dim_size=1,
    max_dim_size=10,
):
    """Draws a tuple of integers drawn randomly from [min_dim_size, max_dim_size]
     of size drawn from min_num_dims to max_num_dims. Useful for randomly
     drawing the shape of an array.

    Parameters
    ----------
    draw
        special function that draws data randomly (but is reproducible) from a given
        data-set (ex. list).
    allow_none
        if True, allow for the result to be None.
    min_num_dims
        minimum size of the tuple.
    max_num_dims
        maximum size of the tuple.
    min_dim_size
        minimum value of each integer in the tuple.
    max_dim_size
        maximum value of each integer in the tuple.

    Returns
    -------
    A strategy that draws a tuple.
    """
    if allow_none:
        shape = draw(
            st.none()
            | st.lists(
                st.integers(min_value=min_dim_size, max_value=max_dim_size),
                min_size=min_num_dims,
                max_size=max_num_dims,
            )
        )
    else:
        shape = draw(
            st.lists(
                st.integers(min_value=min_dim_size, max_value=max_dim_size),
                min_size=min_num_dims,
                max_size=max_num_dims,
            )
        )
    if shape is None:
        return shape
    return tuple(shape)


def none_or_list_of_floats(
    *,
    dtype,
    size,
    min_value=None,
    max_value=None,
    exclude_min=False,
    exclude_max=False,
    no_none=False,
):
    """Draws a List containing Nones or Floats.

    Parameters
    ----------
    dtype
        float data type ('float16', 'float32', or 'float64').
    size
        size of the list required.
    min_value
        lower bound for values in the list
    max_value
        upper bound for values in the list
    exclude_min
        if True, exclude the min_value
    exclude_max
        if True, exclude the max_value
    no_none
        if True, List does not contains None

    Returns
    -------
    A strategy that draws a List containing Nones or Floats.
    """
    if no_none:
        if dtype == "float16":
            values = list_of_length(
                x=st.floats(
                    min_value=min_value,
                    max_value=max_value,
                    width=16,
                    allow_subnormal=False,
                    allow_infinity=False,
                    allow_nan=False,
                    exclude_min=exclude_min,
                    exclude_max=exclude_max,
                ),
                length=size,
            )
        elif dtype == "float32":
            values = list_of_length(
                x=st.floats(
                    min_value=min_value,
                    max_value=max_value,
                    width=32,
                    allow_subnormal=False,
                    allow_infinity=False,
                    allow_nan=False,
                    exclude_min=exclude_min,
                    exclude_max=exclude_max,
                ),
                length=size,
            )
        elif dtype == "float64":
            values = list_of_length(
                x=st.floats(
                    min_value=min_value,
                    max_value=max_value,
                    width=64,
                    allow_subnormal=False,
                    allow_infinity=False,
                    allow_nan=False,
                    exclude_min=exclude_min,
                    exclude_max=exclude_max,
                ),
                length=size,
            )
    else:
        if dtype == "float16":
            values = list_of_length(
                x=st.none()
                | st.floats(
                    min_value=min_value,
                    max_value=max_value,
                    width=16,
                    allow_subnormal=False,
                    allow_infinity=False,
                    allow_nan=False,
                    exclude_min=exclude_min,
                    exclude_max=exclude_max,
                ),
                length=size,
            )
        elif dtype == "float32":
            values = list_of_length(
                x=st.none()
                | st.floats(
                    min_value=min_value,
                    max_value=max_value,
                    width=32,
                    allow_subnormal=False,
                    allow_infinity=False,
                    allow_nan=False,
                    exclude_min=exclude_min,
                    exclude_max=exclude_max,
                ),
                length=size,
            )
        elif dtype == "float64":
            values = list_of_length(
                x=st.none()
                | st.floats(
                    min_value=min_value,
                    max_value=max_value,
                    width=64,
                    allow_subnormal=False,
                    allow_infinity=False,
                    allow_nan=False,
                    exclude_min=exclude_min,
                    exclude_max=exclude_max,
                ),
                length=size,
            )
    return values


@st.composite
def get_mean_std(draw, *, dtype):
    """Draws two integers representing the mean and standard deviation for a given data
    type.

    Parameters
    ----------
    draw
        special function that draws data randomly (but is reproducible) from a given
        data-set (ex. list).
    dtype
        data type.

    Returns
    -------
    A strategy that can be used in the @given hypothesis decorator.
    """
    values = draw(none_or_list_of_floats(dtype=dtype, size=2))
    values[1] = abs(values[1]) if values[1] else None
    return values[0], values[1]


@st.composite
def get_bounds(draw, *, dtype):
    """Draws two integers low, high for a given data type such that low < high.

    Parameters
    ----------
    draw
        special function that draws data randomly (but is reproducible) from a given
        data-set (ex. list).
    dtype
        data type.

    Returns
    -------
    A strategy that can be used in the @given hypothesis decorator.
    """
    if "int" in dtype:
        values = draw(array_values(dtype=dtype, shape=2))
        values[0], values[1] = abs(values[0]), abs(values[1])
        low, high = min(values), max(values)
        if low == high:
            return draw(get_bounds(dtype=dtype))
    else:
        values = draw(none_or_list_of_floats(dtype=dtype, size=2))
        if values[0] is not None and values[1] is not None:
            low, high = min(values), max(values)
        else:
            low, high = values[0], values[1]
        if ivy.default(low, 0.0) >= ivy.default(high, 1.0):
            return draw(get_bounds(dtype=dtype))
    return low, high


# For Review
@st.composite
def get_axis(
    draw,
    *,
    shape,
    allow_none=False,
    sorted=True,
    unique=True,
    min_size=1,
    max_size=None,
):
    """Draws one or more axis for the given shape.

    Parameters
    ----------
    draw
        special function that draws data randomly (but is reproducible) from a given
        data-set (ex. list).
    shape
        shape of the array as a tuple, or a hypothesis strategy from which the shape
        will be drawn
    allow_none
        boolean; if True, allow None to be drawn
    sorted
        boolean; if True, and a tuple of axes is drawn, tuple is sorted in increasing
        fashion
    unique
        boolean; if True, and a tuple of axes is drawn, all axes drawn will be unique
    min_size
        int or hypothesis strategy; if a tuple of axes is drawn, the minimum number of
        axes drawn
    max_size
        int or hypothesis strategy; if a tuple of axes is drawn, the maximum number of
        axes drawn.
        If None and unique is True, then it is set to the number of axes in the shape

    Returns
    -------
    A strategy that can be used in the @given hypothesis decorator.
    """
    # Draw values from any strategies given
    if isinstance(shape, st._internal.SearchStrategy):
        shape = draw(shape)
    if isinstance(min_size, st._internal.SearchStrategy):
        min_size = draw(min_size)
    if isinstance(max_size, st._internal.SearchStrategy):
        max_size = draw(max_size)

    axes = len(shape)
    unique_by = (lambda x: shape[x]) if unique else None

    if max_size is None and unique:
        max_size = max(axes, min_size)

    if allow_none:
        if axes == 0:
            axis = draw(
                st.none()
                | st.just(0)
                | st.lists(st.just(0), min_size=min_size, max_size=max_size)
            )
        else:
            axis = draw(
                st.none()
                | st.integers(-axes, axes - 1)
                | st.lists(
                    st.integers(-axes, axes - 1),
                    min_size=min_size,
                    max_size=max_size,
                    unique_by=unique_by,
                )
            )
    else:
        if axes == 0:
            axis = draw(
                st.just(0) | st.lists(st.just(0), min_size=min_size, max_size=max_size)
            )
        else:
            axis = draw(
                st.integers(-axes, axes - 1)
                | st.lists(
                    st.integers(-axes, axes - 1),
                    min_size=min_size,
                    max_size=max_size,
                    unique_by=unique_by,
                )
            )
    if type(axis) == list:
        if sorted:

            def sort_key(ele, max_len):
                if ele < 0:
                    return ele + max_len - 1
                return ele

            axis.sort(key=(lambda ele: sort_key(ele, axes)))
        axis = tuple(axis)
    return axis


@st.composite
def num_positional_args(draw, *, fn_name: str = None):
    """Draws an integers randomly from the minimum and maximum number of positional
    arguments a given function can take.

    Parameters
    ----------
    draw
        special function that draws data randomly (but is reproducible) from a given
        data-set (ex. list).
    fn_name
        name of the function.

    Returns
    -------
    A strategy that can be used in the @given hypothesis decorator.

    Examples
    --------
    @given(
        num_positional_args=num_positional_args(fn_name="floor_divide")
    )
    @given(
        num_positional_args=num_positional_args(fn_name="add")
    )
    """
    num_positional_only = 0
    num_keyword_only = 0
    total = 0
    fn = None
    for i, fn_name_key in enumerate(fn_name.split(".")):
        if i == 0:
            fn = ivy.__dict__[fn_name_key]
        else:
            fn = fn.__dict__[fn_name_key]
    for param in inspect.signature(fn).parameters.values():
        total += 1
        if param.kind == param.POSITIONAL_ONLY:
            num_positional_only += 1
        elif param.kind == param.KEYWORD_ONLY:
            num_keyword_only += 1
    return draw(
        integers(min_value=num_positional_only, max_value=(total - num_keyword_only))
    )


@st.composite
def bool_val_flags(draw, cl_arg: Union[bool, None]):
    if cl_arg is not None:
        return draw(st.booleans().filter(lambda x: x == cl_arg))
    return draw(st.booleans())


def handle_cmd_line_args(test_fn):
    # first four arguments are all fixtures
    def new_fn(data, get_command_line_flags, fw, device, call, *args, **kwargs):
        # inspecting for keyword arguments in test function
        for param in inspect.signature(test_fn).parameters.values():
            if param.name in cmd_line_args:
                kwargs[param.name] = data.draw(
                    bool_val_flags(get_command_line_flags[param.name])
                )
            elif param.name == "data":
                kwargs["data"] = data
            elif param.name == "fw":
                kwargs["fw"] = fw
            elif param.name == "device":
                kwargs["device"] = device
            elif param.name == "call":
                kwargs["call"] = call
        return test_fn(*args, **kwargs)

    return new_fn


def gradient_incompatible_function(*, fn):
    return (
        not ivy.supports_gradients
        and hasattr(fn, "computes_gradients")
        and fn.computes_gradients
    )<|MERGE_RESOLUTION|>--- conflicted
+++ resolved
@@ -1640,9 +1640,6 @@
     ret_shape=False,
     dtype=None,
 ):
-<<<<<<< HEAD
-    # For Review Start
-=======
     """Draws a list of arrays with elements from the given corresponding data types.
 
     Parameters
@@ -1687,7 +1684,6 @@
     -------
     A strategy that draws a list of arrays(as lists).
     """
->>>>>>> 7caea65d
     if isinstance(min_dim_size, st._internal.SearchStrategy):
         min_dim_size = draw(min_dim_size)
     if isinstance(max_dim_size, st._internal.SearchStrategy):
