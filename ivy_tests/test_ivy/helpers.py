"""Collection of helpers for ivy unit tests."""

# global
import importlib
from contextlib import redirect_stdout
from io import StringIO
import sys
import re
import inspect
import numpy as np
import math
from typing import Union, List
from hypothesis import assume
import hypothesis.extra.numpy as nph  # noqa
from hypothesis.internal.floats import float_of


# local
from ivy.functional.backends.jax.general import is_native_array as is_jax_native_array
from ivy.functional.backends.numpy.general import (
    is_native_array as is_numpy_native_array,
)
from ivy.functional.backends.tensorflow.general import (
    is_native_array as is_tensorflow_native_array,
)
from ivy.functional.backends.torch.general import (
    is_native_array as is_torch_native_array,
)


TOLERANCE_DICT = {"float16": 1e-2, "float32": 1e-5, "float64": 1e-5, None: 1e-5}
cmd_line_args = (
    "as_variable",
    "native_array",
    "with_out",
    "container",
    "instance_method",
    "test_gradients",
)

try:
    import jax.numpy as jnp
except (ImportError, RuntimeError, AttributeError):
    jnp = None
try:
    import tensorflow as tf

    _tf_version = float(".".join(tf.__version__.split(".")[0:2]))
    if _tf_version >= 2.3:
        # noinspection PyPep8Naming,PyUnresolvedReferences
        from tensorflow.python.types.core import Tensor as tensor_type
    else:
        # noinspection PyPep8Naming
        # noinspection PyProtectedMember,PyUnresolvedReferences
        from tensorflow.python.framework.tensor_like import _TensorLike as tensor_type
    physical_devices = tf.config.list_physical_devices("GPU")
    for device in physical_devices:
        tf.config.experimental.set_memory_growth(device, True)
except ImportError:
    tf = None
try:
    import torch
except ImportError:
    torch = None
try:
    import mxnet as mx
    import mxnet.ndarray as mx_nd
except ImportError:
    mx = None
    mx_nd = None
from hypothesis import strategies as st

# local
import ivy
import ivy.functional.backends.numpy as ivy_np


def get_ivy_numpy():
    """Import Numpy module from ivy"""
    try:
        import ivy.functional.backends.numpy
    except ImportError:
        return None
    return ivy.functional.backends.numpy


def get_ivy_jax():
    """Import JAX module from ivy"""
    try:
        import ivy.functional.backends.jax
    except ImportError:
        return None
    return ivy.functional.backends.jax


def get_ivy_tensorflow():
    """Import Tensorflow module from ivy"""
    try:
        import ivy.functional.backends.tensorflow
    except ImportError:
        return None
    return ivy.functional.backends.tensorflow


def get_ivy_torch():
    """Import Torch module from ivy"""
    try:
        import ivy.functional.backends.torch
    except ImportError:
        return None
    return ivy.functional.backends.torch


def get_ivy_mxnet():
    """Import MXNET module from ivy"""
    try:
        import ivy.functional.backends.mxnet
    except ImportError:
        return None
    return ivy.functional.backends.mxnet


_ivy_fws_dict = {
    "numpy": lambda: get_ivy_numpy(),
    "jax": lambda: get_ivy_jax(),
    "tensorflow": lambda: get_ivy_tensorflow(),
    "tensorflow_graph": lambda: get_ivy_tensorflow(),
    "torch": lambda: get_ivy_torch(),
    "mxnet": lambda: get_ivy_mxnet(),
}

_iterable_types = [list, tuple, dict]
_excluded = []


def _convert_vars(
    *, vars_in, from_type, to_type_callable=None, keep_other=True, to_type=None
):
    new_vars = list()
    for var in vars_in:
        if type(var) in _iterable_types:
            return_val = _convert_vars(
                vars_in=var, from_type=from_type, to_type_callable=to_type_callable
            )
            new_vars.append(return_val)
        elif isinstance(var, from_type):
            if isinstance(var, np.ndarray):
                if var.dtype == np.float64:
                    var = var.astype(np.float32)
                if bool(sum([stride < 0 for stride in var.strides])):
                    var = var.copy()
            if to_type_callable:
                new_vars.append(to_type_callable(var))
            else:
                raise Exception("Invalid. A conversion callable is required.")
        elif to_type is not None and isinstance(var, to_type):
            new_vars.append(var)
        elif keep_other:
            new_vars.append(var)

    return new_vars


def np_call(func, *args, **kwargs):
    """Call a given function and return the result as a Numpy Array.

    Parameters
    ----------
    func
        The given function (callable).
    args
        The arguments to be given.
    kwargs
        The keywords args to be given.

    Returns
    -------
    ret
        The result of the function call as a Numpy Array
    """
    ret = func(*args, **kwargs)
    if isinstance(ret, (list, tuple)):
        return ivy.to_native(ret, nested=True)
    return ivy.to_numpy(ret)


def jnp_call(func, *args, **kwargs):
    new_args = _convert_vars(
        vars_in=args, from_type=np.ndarray, to_type_callable=jnp.asarray
    )
    new_kw_vals = _convert_vars(
        vars_in=kwargs.values(), from_type=np.ndarray, to_type_callable=jnp.asarray
    )
    new_kwargs = dict(zip(kwargs.keys(), new_kw_vals))
    output = func(*new_args, **new_kwargs)
    if isinstance(output, tuple):
        return tuple(
            _convert_vars(
                vars_in=output,
                from_type=(jnp.ndarray, ivy.Array),
                to_type_callable=ivy.to_numpy,
            )
        )
    else:
        return _convert_vars(
            vars_in=[output],
            from_type=(jnp.ndarray, ivy.Array),
            to_type_callable=ivy.to_numpy,
        )[0]


def tf_call(func, *args, **kwargs):
    new_args = _convert_vars(
        vars_in=args, from_type=np.ndarray, to_type_callable=tf.convert_to_tensor
    )
    new_kw_vals = _convert_vars(
        vars_in=kwargs.values(),
        from_type=np.ndarray,
        to_type_callable=tf.convert_to_tensor,
    )
    new_kwargs = dict(zip(kwargs.keys(), new_kw_vals))
    output = func(*new_args, **new_kwargs)
    if isinstance(output, tuple):
        return tuple(
            _convert_vars(
                vars_in=output,
                from_type=(tensor_type, ivy.Array),
                to_type_callable=ivy.to_numpy,
            )
        )
    else:
        return _convert_vars(
            vars_in=[output],
            from_type=(tensor_type, ivy.Array),
            to_type_callable=ivy.to_numpy,
        )[0]


def tf_graph_call(func, *args, **kwargs):
    new_args = _convert_vars(
        vars_in=args, from_type=np.ndarray, to_type_callable=tf.convert_to_tensor
    )
    new_kw_vals = _convert_vars(
        vars_in=kwargs.values(),
        from_type=np.ndarray,
        to_type_callable=tf.convert_to_tensor,
    )
    new_kwargs = dict(zip(kwargs.keys(), new_kw_vals))

    @tf.function
    def tf_func(*local_args, **local_kwargs):
        return func(*local_args, **local_kwargs)

    output = tf_func(*new_args, **new_kwargs)

    if isinstance(output, tuple):
        return tuple(
            _convert_vars(
                vars_in=output,
                from_type=(tensor_type, ivy.Array),
                to_type_callable=ivy.to_numpy,
            )
        )
    else:
        return _convert_vars(
            vars_in=[output],
            from_type=(tensor_type, ivy.Array),
            to_type_callable=ivy.to_numpy,
        )[0]


def torch_call(func, *args, **kwargs):
    new_args = _convert_vars(
        vars_in=args, from_type=np.ndarray, to_type_callable=torch.from_numpy
    )
    new_kw_vals = _convert_vars(
        vars_in=kwargs.values(), from_type=np.ndarray, to_type_callable=torch.from_numpy
    )
    new_kwargs = dict(zip(kwargs.keys(), new_kw_vals))
    output = func(*new_args, **new_kwargs)
    if isinstance(output, tuple):
        return tuple(
            _convert_vars(
                vars_in=output,
                from_type=(torch.Tensor, ivy.Array),
                to_type_callable=ivy.to_numpy,
            )
        )
    else:
        return _convert_vars(
            vars_in=[output],
            from_type=(torch.Tensor, ivy.Array),
            to_type_callable=ivy.to_numpy,
        )[0]


def mx_call(func, *args, **kwargs):
    new_args = _convert_vars(
        vars_in=args, from_type=np.ndarray, to_type_callable=mx_nd.array
    )
    new_kw_items = _convert_vars(
        vars_in=kwargs.values(), from_type=np.ndarray, to_type_callable=mx_nd.array
    )
    new_kwargs = dict(zip(kwargs.keys(), new_kw_items))
    output = func(*new_args, **new_kwargs)
    if isinstance(output, tuple):
        return tuple(
            _convert_vars(
                vars_in=output,
                from_type=(mx_nd.ndarray.NDArray, ivy.Array),
                to_type_callable=ivy.to_numpy,
            )
        )
    else:
        return _convert_vars(
            vars_in=[output],
            from_type=(mx_nd.ndarray.NDArray, ivy.Array),
            to_type_callable=ivy.to_numpy,
        )[0]


_calls = [np_call, jnp_call, tf_call, tf_graph_call, torch_call, mx_call]


# function that trims white spaces from docstrings
def trim(*, docstring):
    """Trim function from PEP-257"""
    if not docstring:
        return ""
    # Convert tabs to spaces (following the normal Python rules)
    # and split into a list of lines:
    lines = docstring.expandtabs().splitlines()
    # Determine minimum indentation (first line doesn't count):
    indent = sys.maxsize
    for line in lines[1:]:
        stripped = line.lstrip()
        if stripped:
            indent = min(indent, len(line) - len(stripped))
    # Remove indentation (first line is special):
    trimmed = [lines[0].strip()]
    if indent < sys.maxsize:
        for line in lines[1:]:
            trimmed.append(line[indent:].rstrip())
    # Strip off trailing and leading blank lines:
    while trimmed and not trimmed[-1]:
        trimmed.pop()
    while trimmed and not trimmed[0]:
        trimmed.pop(0)

    # Current code/unittests expects a line return at
    # end of multiline docstrings
    # workaround expected behavior from unittests
    if "\n" in docstring:
        trimmed.append("")

    # Return a single string:
    return "\n".join(trimmed)


def docstring_examples_run(
    *, fn, from_container=False, from_array=False, num_sig_fig=3
):
    """Performs docstring tests for a given function.

    Parameters
    ----------
    fn
        Callable function to be tested.
    from_container
        if True, check docstring of the function as a method of an Ivy Container.
    from_array
        if True, check docstring of the function as a method of an Ivy Array.
    num_sig_fig
        Number of significant figures to check in the example.

    Returns
    -------
    None if the test passes, else marks the test as failed.
    """
    if not hasattr(fn, "__name__"):
        return True
    fn_name = fn.__name__
    if fn_name not in ivy.backend_handler.ivy_original_dict:
        return True

    if from_container:
        docstring = getattr(
            ivy.backend_handler.ivy_original_dict["Container"], fn_name
        ).__doc__
    elif from_array:
        docstring = getattr(
            ivy.backend_handler.ivy_original_dict["Array"], fn_name
        ).__doc__
    else:
        docstring = ivy.backend_handler.ivy_original_dict[fn_name].__doc__

    if docstring is None:
        return True

    # removing extra new lines and trailing white spaces from the docstrings
    trimmed_docstring = trim(docstring=docstring)
    trimmed_docstring = trimmed_docstring.split("\n")

    # end_index: -1, if print statement is not found in the docstring
    end_index = -1

    # parsed_output is set as an empty string to manage functions with multiple inputs
    parsed_output = ""

    # parsing through the docstrings to find lines with print statement
    # following which is our parsed output
    sub = ">>> print("
    for index, line in enumerate(trimmed_docstring):
        if sub in line:
            end_index = trimmed_docstring.index("", index)
            p_output = trimmed_docstring[index + 1 : end_index]
            p_output = ("").join(p_output).replace(" ", "")
            if parsed_output != "":
                parsed_output += ","
            parsed_output += p_output

    if end_index == -1:
        return True

    executable_lines = [
        line.split(">>>")[1][1:] for line in docstring.split("\n") if ">>>" in line
    ]

    # noinspection PyBroadException
    f = StringIO()
    with redirect_stdout(f):
        for line in executable_lines:
            # noinspection PyBroadException
            try:
                if f.getvalue() != "" and f.getvalue()[-2] != ",":
                    print(",")
                exec(line)
            except Exception as e:
                print(e, " ", ivy.current_backend_str(), " ", line)

    output = f.getvalue()
    output = output.rstrip()
    output = output.replace(" ", "").replace("\n", "")
    output = output.rstrip(",")

    # handling cases when the stdout contains ANSI colour codes
    # 7-bit C1 ANSI sequences
    ansi_escape = re.compile(
        r"""
    \x1B  # ESC
    (?:   # 7-bit C1 Fe (except CSI)
        [@-Z\\-_]
    |     # or [ for CSI, followed by a control sequence
        \[
        [0-?]*  # Parameter bytes
        [ -/]*  # Intermediate bytes
        [@-~]   # Final byte
    )
    """,
        re.VERBOSE,
    )

    output = ansi_escape.sub("", output)

    # print("Output: ", output)
    # print("Putput: ", parsed_output)

    # assert output == parsed_output, "Output is unequal to the docstrings output."
    sig_fig = float("1e-" + str(num_sig_fig))
    numeric_pattern = re.compile(
        r"""
            [\{\}\(\)\[\]]|\w+:
        """,
        re.VERBOSE,
    )
    num_output = output.replace("ivy.array", "")
    num_output = numeric_pattern.sub("", num_output)
    num_parsed_output = parsed_output.replace("ivy.array", "")
    num_parsed_output = numeric_pattern.sub("", num_parsed_output)
    num_output = num_output.split(",")
    num_parsed_output = num_parsed_output.split(",")
    docstr_result = True
    for (doc_u, doc_v) in zip(num_output, num_parsed_output):
        try:
            docstr_result = np.allclose(
                np.nan_to_num(complex(doc_u)),
                np.nan_to_num(complex(doc_v)),
                rtol=sig_fig,
            )
        except Exception:
            if str(doc_u) != str(doc_v):
                docstr_result = False
        if not docstr_result:
            print(
                "output for ",
                fn_name,
                " on run: ",
                output,
                "\noutput in docs :",
                parsed_output,
                "\n",
                doc_u,
                " != ",
                doc_v,
                "\n",
            )
            ivy.warn(
                "Output is unequal to the docstrings output: %s" % fn_name, stacklevel=0
            )
            break
    return docstr_result


def var_fn(x, *, dtype=None, device=None):
    """Returns x as an Ivy Variable wrapping an Ivy Array with given dtype and device"""
    return ivy.variable(ivy.array(x, dtype=dtype, device=device))


@st.composite
def floats(
    draw,
    *,
    min_value=None,
    max_value=None,
    allow_nan=False,
    allow_inf=False,
    allow_subnormal=False,
    width=None,
    exclude_min=True,
    exclude_max=True,
    safety_factor=0.99,
    small_value_safety_factor=1.1,
):
    """Draws an arbitrarily sized list of floats with a safety factor applied
        to avoid values being generated at the edge of a dtype limit.

    Parameters
    ----------
    draw
        special function that draws data randomly (but is reproducible) from a given
        data-set (ex. list).
    min_value
        minimum value of floats generated.
    max_value
        maximum value of floats generated.
    allow_nan
        if True, allow Nans in the list.
    allow_inf
        if True, allow inf in the list.
    allow_subnormal
        if True, allow subnormals in the list.
    width
        The width argument specifies the maximum number of bits of precision
        required to represent the generated float. Valid values are 16, 32, or 64.
    exclude_min
        if True, exclude the minimum limit.
    exclude_max
        if True, exclude the maximum limit.
    safety_factor
        default = 0.99. Only values which are 99% or less than the edge of
        the limit for a given dtype are generated.
    small_value_safety_factor
        default = 1.1.

    Returns
    -------
    ret
        list of floats.
    """
    lim_float16 = 65504
    lim_float32 = 3.4028235e38
    lim_float64 = 1.7976931348623157e308

    if min_value is not None and max_value is not None:
        if (
            min_value > -lim_float16 * safety_factor
            and max_value < lim_float16 * safety_factor
            and (width == 16 or not ivy.exists(width))
        ):
            # dtype float16
            width = 16
        elif (
            min_value > -lim_float32 * safety_factor
            and max_value < lim_float32 * safety_factor
            and (width == 32 or not ivy.exists(width))
        ):
            # dtype float32
            width = 32
        else:
            # dtype float64
            width = 64

        min_value = float_of(min_value, width)
        max_value = float_of(max_value, width)

        values = draw(
            st.floats(
                min_value=min_value,
                max_value=max_value,
                allow_nan=allow_nan,
                allow_subnormal=allow_subnormal,
                allow_infinity=allow_inf,
                width=width,
                exclude_min=exclude_min,
                exclude_max=exclude_max,
            )
        )

    else:
        if ivy.exists(min_value):
            if min_value > -lim_float16 * safety_factor and (
                width == 16 or not ivy.exists(width)
            ):
                dtype_min = "float16"
            elif min_value > -lim_float32 * safety_factor and (
                width == 32 or not ivy.exists(width)
            ):
                dtype_min = "float32"
            else:
                dtype_min = "float64"
        else:
            dtype_min = draw(st.sampled_from(ivy_np.valid_float_dtypes))

        if ivy.exists(max_value):
            if max_value < lim_float16 * safety_factor and (
                width == 16 or not ivy.exists(width)
            ):
                dtype_max = "float16"
            elif max_value < lim_float32 * safety_factor and (
                width == 32 or not ivy.exists(width)
            ):
                dtype_max = "float32"
            else:
                dtype_max = "float64"
        else:
            dtype_max = draw(st.sampled_from(ivy_np.valid_float_dtypes))

        dtype = ivy.promote_types(dtype_min, dtype_max)

        if dtype == "float16" or 16 == ivy.default(width, 0):
            width = 16
            min_value = float_of(-lim_float16 * safety_factor, width)
            max_value = float_of(lim_float16 * safety_factor, width)
        elif dtype in ["float32", "bfloat16"] or 32 == ivy.default(width, 0):
            width = 32
            min_value = float_of(-lim_float32 * safety_factor, width)
            max_value = float_of(lim_float32 * safety_factor, width)
        else:
            width = 64
            min_value = float_of(-lim_float64 * safety_factor, width)
            max_value = float_of(lim_float64 * safety_factor, width)

        values = draw(
            st.floats(
                min_value=min_value,
                max_value=max_value,
                allow_nan=allow_nan,
                allow_subnormal=allow_subnormal,
                allow_infinity=allow_inf,
                width=width,
                exclude_min=exclude_min,
                exclude_max=exclude_max,
            )
        )
    return values


@st.composite
def ints(draw, *, min_value=None, max_value=None, safety_factor=0.95):
    """Draws an arbitrarily sized list of integers with a safety factor
    applied to values.

    Parameters
    ----------
    draw
        special function that draws data randomly (but is reproducible) from a given
        data-set (ex. list).
    min_value
        minimum value of integers generated.
    max_value
        maximum value of integers generated.
    safety_factor
        default = 0.95. Only values which are 95% or less than the edge of
        the limit for a given dtype are generated.

    Returns
    -------
    ret
        list of integers.
    """
    dtype = draw(st.sampled_from(ivy_np.valid_int_dtypes))

    if dtype == "int8":
        min_value = ivy.default(min_value, round(-128 * safety_factor))
        max_value = ivy.default(max_value, round(127 * safety_factor))
    elif dtype == "int16":
        min_value = ivy.default(min_value, round(-32768 * safety_factor))
        max_value = ivy.default(max_value, round(32767 * safety_factor))
    elif dtype == "int32":
        min_value = ivy.default(min_value, round(-2147483648 * safety_factor))
        max_value = ivy.default(max_value, round(2147483647 * safety_factor))
    elif dtype == "int64":
        min_value = ivy.default(min_value, round(-9223372036854775808 * safety_factor))
        max_value = ivy.default(max_value, round(9223372036854775807 * safety_factor))
    elif dtype == "uint8":
        min_value = ivy.default(min_value, round(0 * safety_factor))
        max_value = ivy.default(max_value, round(255 * safety_factor))
    elif dtype == "uint16":
        min_value = ivy.default(min_value, round(0 * safety_factor))
        max_value = ivy.default(max_value, round(65535 * safety_factor))
    elif dtype == "uint32":
        min_value = ivy.default(min_value, round(0 * safety_factor))
        max_value = ivy.default(max_value, round(4294967295 * safety_factor))
    elif dtype == "uint64":
        min_value = ivy.default(min_value, round(0 * safety_factor))
        max_value = ivy.default(max_value, round(18446744073709551615 * safety_factor))

    return draw(st.integers(min_value, max_value))


def assert_all_close(
    ret_np, ret_from_np, rtol=1e-05, atol=1e-08, ground_truth_backend="TensorFlow"
):
    """Matches the ret_np and ret_from_np inputs element-by-element to ensure that
    they are the same.

    Parameters
    ----------
    ret_np
        Return from the framework to test. Ivy Container or Numpy Array.
    ret_from_np
        Return from the ground truth framework. Ivy Container or Numpy Array.
    rtol
        Relative Tolerance Value.
    atol
        Absolute Tolerance Value.
    ground_truth_backend
        Ground Truth Backend Framework.

    Returns
    -------
    None if the test passes, else marks the test as failed.
    """
    assert ret_np.dtype is ret_from_np.dtype, (
        "the return with a {} backend produced data type of {}, while the return with"
        " a {} backend returned a data type of {}.".format(
            ground_truth_backend,
            ret_from_np.dtype,
            ivy.current_backend_str(),
            ret_np.dtype,
        )
    )
    if ivy.is_ivy_container(ret_np) and ivy.is_ivy_container(ret_from_np):
        ivy.Container.multi_map(assert_all_close, [ret_np, ret_from_np])
    else:
        assert np.allclose(
            np.nan_to_num(ret_np), np.nan_to_num(ret_from_np), rtol=rtol, atol=atol
        ), "{} != {}".format(ret_np, ret_from_np)


def kwargs_to_args_n_kwargs(*, num_positional_args, kwargs):
    """Splits the kwargs into args and kwargs, with the first num_positional_args ported
    to args.
    """
    args = [v for v in list(kwargs.values())[:num_positional_args]]
    kwargs = {k: kwargs[k] for k in list(kwargs.keys())[num_positional_args:]}
    return args, kwargs


def list_of_length(*, x, length):
    """Returns a random list of the given length from elements in x."""
    return st.lists(x, min_size=length, max_size=length)


def as_cont(*, x):
    """Returns x as an Ivy Container, containing x at all its leaves."""
    return ivy.Container({"a": x, "b": {"c": x, "d": x}})


def as_lists(*args):
    """Changes the elements in args to be of type list."""
    return (a if isinstance(a, list) else [a] for a in args)


def flatten_fw(*, ret, fw):
    """Returns a flattened numpy version of the arrays in ret for a given framework."""
    if not isinstance(ret, tuple):
        ret = (ret,)
    if fw == "jax":
        ret_idxs = ivy.nested_indices_where(
            ret, lambda x: ivy.is_ivy_array(x) or is_jax_native_array(x)
        )
    elif fw == "numpy":
        ret_idxs = ivy.nested_indices_where(
            ret, lambda x: ivy.is_ivy_array(x) or is_numpy_native_array(x)
        )
    elif fw == "tensorflow":
        ret_idxs = ivy.nested_indices_where(
            ret, lambda x: ivy.is_ivy_array(x) or is_tensorflow_native_array(x)
        )
    else:
        ret_idxs = ivy.nested_indices_where(
            ret, lambda x: ivy.is_ivy_array(x) or is_torch_native_array(x)
        )
    ret_flat = ivy.multi_index_nest(ret, ret_idxs)

    # convert the return to NumPy
    ret_np_flat = [ivy.to_numpy(x) for x in ret_flat]
    return ret_np_flat


def flatten(*, ret):
    """Returns a flattened numpy version of the arrays in ret."""
    if not isinstance(ret, tuple):
        ret = (ret,)
    ret_idxs = ivy.nested_indices_where(ret, ivy.is_ivy_array)
    return ivy.multi_index_nest(ret, ret_idxs)


def flatten_and_to_np(*, ret):
    # flatten the return
    ret_flat = flatten(ret=ret)
    # convert the return to NumPy
    return [ivy.to_numpy(x) for x in ret_flat]


def get_ret_and_flattened_np_array(func, *args, **kwargs):
    """
    Runs func with args and kwargs, and returns the result along with its flattened
    version.
    """
    ret = func(*args, **kwargs)
    return ret, flatten_and_to_np(ret=ret)


def value_test(
    *,
    ret_np_flat,
    ret_np_from_gt_flat,
    rtol=None,
    atol=1e-6,
    ground_truth_backend="TensorFlow",
):
    """Performs a value test for matching the arrays in ret_np_flat and
    ret_from_np_flat.

    Parameters
    ----------
    ret_np_flat
        A list (flattened) containing Numpy arrays. Return from the
        framework to test.
    ret_from_np_flat
        A list (flattened) containing Numpy arrays. Return from the ground
        truth framework.
    rtol
        Relative Tolerance Value.
    atol
        Absolute Tolerance Value.
    ground_truth_backend
        Ground Truth Backend Framework.

    Returns
    -------
    None if the value test passes, else marks the test as failed.
    """
    if type(ret_np_flat) != list:
        ret_np_flat = [ret_np_flat]
    if type(ret_np_from_gt_flat) != list:
        ret_np_from_gt_flat = [ret_np_from_gt_flat]
    assert len(ret_np_flat) == len(ret_np_from_gt_flat), (
        "len(ret_np_flat) != len(ret_np_from_gt_flat):\n\n"
        "ret_np_flat:\n\n{}\n\nret_np_from_gt_flat:\n\n{}".format(
            ret_np_flat, ret_np_from_gt_flat
        )
    )
    # value tests, iterating through each array in the flattened returns
    if not rtol:
        for ret_np, ret_from_np in zip(ret_np_flat, ret_np_from_gt_flat):
            rtol = TOLERANCE_DICT.get(str(ret_from_np.dtype), 1e-03)
            assert_all_close(
                ret_np,
                ret_from_np,
                rtol=rtol,
                atol=atol,
                ground_truth_backend=ground_truth_backend,
            )
    else:
        for ret_np, ret_from_np in zip(ret_np_flat, ret_np_from_gt_flat):
            assert_all_close(
                ret_np,
                ret_from_np,
                rtol=rtol,
                atol=atol,
                ground_truth_backend=ground_truth_backend,
            )


def args_to_container(array_args):
    array_args_container = ivy.Container({str(k): v for k, v in enumerate(array_args)})
    return array_args_container


def gradient_test(
    *,
    fn_name,
    all_as_kwargs_np,
    args_np,
    kwargs_np,
    input_dtypes,
    as_variable_flags,
    native_array_flags,
    container_flags,
    rtol_: float = None,
    atol_: float = 1e-06,
    ground_truth_backend: str = "torch",
):
    def grad_fn(xs):
        array_vals = [v for k, v in xs.to_iterator()]
        arg_array_vals = array_vals[0 : len(args_idxs)]
        kwarg_array_vals = array_vals[len(args_idxs) :]
        args_writeable = ivy.copy_nest(args)
        kwargs_writeable = ivy.copy_nest(kwargs)
        ivy.set_nest_at_indices(args_writeable, args_idxs, arg_array_vals)
        ivy.set_nest_at_indices(kwargs_writeable, kwargs_idxs, kwarg_array_vals)
        return ivy.mean(ivy.__dict__[fn_name](*args_writeable, **kwargs_writeable))

    args, kwargs, _, args_idxs, kwargs_idxs = create_args_kwargs(
        args_np=args_np,
        kwargs_np=kwargs_np,
        input_dtypes=input_dtypes,
        as_variable_flags=as_variable_flags,
        native_array_flags=native_array_flags,
        container_flags=container_flags,
    )
    arg_array_vals = list(ivy.multi_index_nest(args, args_idxs))
    kwarg_array_vals = list(ivy.multi_index_nest(kwargs, kwargs_idxs))
    xs = args_to_container(arg_array_vals + kwarg_array_vals)
    _, ret_np_flat = get_ret_and_flattened_np_array(
        ivy.execute_with_gradients, grad_fn, xs
    )
    grads_np_flat = ret_np_flat[1]
    # compute the return with a Ground Truth backend
    ivy.set_backend(ground_truth_backend)
    test_unsupported = check_unsupported_dtype(
        fn=ivy.__dict__[fn_name],
        input_dtypes=input_dtypes,
        all_as_kwargs_np=all_as_kwargs_np,
    )
    if test_unsupported:
        return
    args, kwargs, _, args_idxs, kwargs_idxs = create_args_kwargs(
        args_np=args_np,
        kwargs_np=kwargs_np,
        input_dtypes=input_dtypes,
        as_variable_flags=as_variable_flags,
        native_array_flags=native_array_flags,
        container_flags=container_flags,
    )
    arg_array_vals = list(ivy.multi_index_nest(args, args_idxs))
    kwarg_array_vals = list(ivy.multi_index_nest(kwargs, kwargs_idxs))
    xs = args_to_container(arg_array_vals + kwarg_array_vals)
    _, ret_np_from_gt_flat = get_ret_and_flattened_np_array(
        ivy.execute_with_gradients, grad_fn, xs
    )
    grads_np_from_gt_flat = ret_np_from_gt_flat[1]
    ivy.unset_backend()
    # value test
    value_test(
        ret_np_flat=grads_np_flat,
        ret_np_from_gt_flat=grads_np_from_gt_flat,
        rtol=rtol_,
        atol=atol_,
    )


def check_unsupported_dtype(*, fn, input_dtypes, all_as_kwargs_np):
    """Checks whether a function does not support the input data types or the output
    data type.

    Parameters
    ----------
    fn
        The function to check.
    input_dtypes
        data-types of the input arguments and keyword-arguments.
    all_as_kwargs_np
        All arguments in Numpy Format, to check for the presence of dtype argument.

    Returns
    -------
    True if the function does not support the given input or output data types, False
    otherwise.
    """
    test_unsupported = False
    unsupported_dtypes_fn = ivy.function_unsupported_dtypes(fn)
    supported_dtypes_fn = ivy.function_supported_dtypes(fn)
    if unsupported_dtypes_fn:
        for d in input_dtypes:
            if d in unsupported_dtypes_fn:
                test_unsupported = True
                break
        if (
            "dtype" in all_as_kwargs_np
            and all_as_kwargs_np["dtype"] in unsupported_dtypes_fn
        ):
            test_unsupported = True
    if supported_dtypes_fn and not test_unsupported:
        for d in input_dtypes:
            if d not in supported_dtypes_fn:
                test_unsupported = True
                break
        if (
            "dtype" in all_as_kwargs_np
            and all_as_kwargs_np["dtype"] not in supported_dtypes_fn
        ):
            test_unsupported = True
    return test_unsupported


def check_unsupported_device(*, fn, input_device, all_as_kwargs_np):
    """Checks whether a function does not support a given device.

    Parameters
    ----------
    fn
        The function to check.
    input_device
        The backend device.
    all_as_kwargs_np
        All arguments in Numpy Format, to check for the presence of dtype argument.

    Returns
    -------
    True if the function does not support the given device, False otherwise.
    """
    test_unsupported = False
    unsupported_devices_fn = ivy.function_unsupported_devices(fn)
    supported_devices_fn = ivy.function_supported_devices(fn)
    if unsupported_devices_fn:
        if input_device in unsupported_devices_fn:
            test_unsupported = True
        if (
            "device" in all_as_kwargs_np
            and all_as_kwargs_np["device"] in unsupported_devices_fn
        ):
            test_unsupported = True
    if supported_devices_fn and not test_unsupported:
        if input_device not in supported_devices_fn:
            test_unsupported = True
        if (
            "device" in all_as_kwargs_np
            and all_as_kwargs_np["device"] not in supported_devices_fn
        ):
            test_unsupported = True
    return test_unsupported


def check_unsupported_device_and_dtype(*, fn, device, input_dtypes, all_as_kwargs_np):
    """Checks whether a function does not support a given device or data types.

    Parameters
    ----------
    fn
        The function to check.
    device
        The backend device to check.
    input_dtypes
        data-types of the input arguments and keyword-arguments.
    all_as_kwargs_np
        All arguments in Numpy Format, to check for the presence of dtype argument.

    Returns
    -------
    True if the function does not support either the device or any data type, False
    otherwise.
    """
    test_unsupported = False
    unsupported_devices_dtypes_fn = ivy.function_unsupported_devices_and_dtypes(fn)
    supported_devices_dtypes_fn = ivy.function_supported_devices_and_dtypes(fn)
    for i in range(len(unsupported_devices_dtypes_fn["devices"])):
        if device in unsupported_devices_dtypes_fn["devices"][i]:
            for d in input_dtypes:
                if d in unsupported_devices_dtypes_fn["dtypes"][i]:
                    test_unsupported = True
                    break
    if (
        "device" in all_as_kwargs_np
        and "dtype" in all_as_kwargs_np
        and all_as_kwargs_np["device"] in unsupported_devices_dtypes_fn["devices"]
    ):
        index = unsupported_devices_dtypes_fn["devices"].index(
            all_as_kwargs_np["device"]
        )
        if all_as_kwargs_np["dtype"] in unsupported_devices_dtypes_fn["dtypes"][index]:
            test_unsupported = True
    if test_unsupported:
        return test_unsupported

    for i in range(len(supported_devices_dtypes_fn["devices"])):
        if device in supported_devices_dtypes_fn["devices"][i]:
            for d in input_dtypes:
                if d not in supported_devices_dtypes_fn["dtypes"][i]:
                    test_unsupported = True
                    break
        else:
            test_unsupported = True
        if (
            "device" in all_as_kwargs_np
            and "dtype" in all_as_kwargs_np
            and all_as_kwargs_np["device"] in supported_devices_dtypes_fn["devices"]
        ):
            if all_as_kwargs_np["device"] not in supported_devices_dtypes_fn["devices"]:
                test_unsupported = True
            else:
                index = supported_devices_dtypes_fn["devices"].index(
                    all_as_kwargs_np["device"]
                )
                if (
                    all_as_kwargs_np["dtype"]
                    not in supported_devices_dtypes_fn["dtypes"][index]
                ):
                    test_unsupported = True
    return test_unsupported


def create_args_kwargs(
    *,
    args_np,
    kwargs_np,
    input_dtypes,
    as_variable_flags,
    native_array_flags=None,
    container_flags=None,
):
    """Creates arguments and keyword-arguments for the function to test.

    Parameters
    ----------
    args_np
        A dictionary of arguments in Numpy.
    kwargs_np
        A dictionary of keyword-arguments in Numpy.
    input_dtypes
        data-types of the input arguments and keyword-arguments.
    as_variable_flags
        A list of booleans. if True for a corresponding input argument, it is called
        as an Ivy Variable.
    native_array_flags
        if not None, the corresponding argument is called as a Native Array.
    container_flags
        if not None, the corresponding argument is called as an Ivy Container.

    Returns
    -------
    Arguments, Keyword-arguments, number of arguments, and indexes on arguments and
    keyword-arguments.
    """
    # extract all arrays from the arguments and keyword arguments
    args_idxs = ivy.nested_indices_where(args_np, lambda x: isinstance(x, np.ndarray))
    arg_np_vals = ivy.multi_index_nest(args_np, args_idxs)
    kwargs_idxs = ivy.nested_indices_where(
        kwargs_np, lambda x: isinstance(x, np.ndarray)
    )
    kwarg_np_vals = ivy.multi_index_nest(kwargs_np, kwargs_idxs)

    # assert that the number of arrays aligns with the dtypes and as_variable_flags
    num_arrays = len(arg_np_vals) + len(kwarg_np_vals)
    if num_arrays > 0:
        assert num_arrays == len(input_dtypes), (
            "Found {} arrays in the input arguments, but {} dtypes and "
            "as_variable_flags. Make sure to pass in a sequence of bools for all "
            "associated boolean flag inputs to test_function, with the sequence length "
            "being equal to the number of arrays in the arguments.".format(
                num_arrays, len(input_dtypes)
            )
        )

    # create args
    num_arg_vals = len(arg_np_vals)
    arg_array_vals = [
        ivy.array(x, dtype=d) for x, d in zip(arg_np_vals, input_dtypes[:num_arg_vals])
    ]
    arg_array_vals = [
        ivy.variable(x) if v else x
        for x, v in zip(arg_array_vals, as_variable_flags[:num_arg_vals])
    ]
    if native_array_flags:
        arg_array_vals = [
            ivy.to_native(x) if n else x
            for x, n in zip(arg_array_vals, native_array_flags[:num_arg_vals])
        ]
    if container_flags:
        arg_array_vals = [
            as_cont(x=x) if c else x
            for x, c in zip(arg_array_vals, container_flags[:num_arg_vals])
        ]
    args = ivy.copy_nest(args_np, to_mutable=True)
    ivy.set_nest_at_indices(args, args_idxs, arg_array_vals)

    # create kwargs
    kwarg_array_vals = [
        ivy.array(x, dtype=d)
        for x, d in zip(kwarg_np_vals, input_dtypes[num_arg_vals:])
    ]
    kwarg_array_vals = [
        ivy.variable(x) if v else x
        for x, v in zip(kwarg_array_vals, as_variable_flags[num_arg_vals:])
    ]
    if native_array_flags:
        kwarg_array_vals = [
            ivy.to_native(x) if n else x
            for x, n in zip(kwarg_array_vals, native_array_flags[num_arg_vals:])
        ]
    if container_flags:
        kwarg_array_vals = [
            as_cont(x=x) if c else x
            for x, c in zip(kwarg_array_vals, container_flags[num_arg_vals:])
        ]
    kwargs = ivy.copy_nest(kwargs_np, to_mutable=True)
    ivy.set_nest_at_indices(kwargs, kwargs_idxs, kwarg_array_vals)
    return args, kwargs, num_arg_vals, args_idxs, kwargs_idxs


def test_unsupported_function(*, fn, args, kwargs):
    """Tests a function with an unsupported datatype to raise an exception.

    Parameters
    ----------
    fn
        callable function to test.
    args
        arguments to the function.
    kwargs
        keyword-arguments to the function.
    """
    try:
        fn(*args, **kwargs)
        assert False
    except:  # noqa
        return


def test_method(
    *,
    input_dtypes: Union[ivy.Dtype, List[ivy.Dtype]],
    as_variable_flags: Union[bool, List[bool]],
    all_as_kwargs_np,
    num_positional_args: int,
    input_dtypes_constructor: Union[ivy.Dtype, List[ivy.Dtype]],
    as_variable_flags_constructor: Union[bool, List[bool]],
    constructor_kwargs,
    num_positional_args_constructor: int,
    fw: str,
    class_name: str,
    rtol: float = None,
    atol: float = 1e-06,
    test_values: bool = True,
    ground_truth_backend: str = "tensorflow",
):
    """Tests a class-method that consumes (or returns) arrays for the current backend
    by comparing the result with numpy.

    Parameters
    ----------
    input_dtypes
        data types of the input arguments in order.
    as_variable_flags
        dictates whether the corresponding input argument should be treated as an
        ivy Variable.
    all_as_kwargs_np:
        input arguments to the function as keyword arguments.
    num_positional_args
        number of input arguments that must be passed as positional
        arguments.
    input_dtypes_constructor
        data types of the input arguments for the constructor in order.
    as_variable_flags_constructor
        dictates whether the corresponding input argument should be treated as an
        ivy Variable for the constructor
    constructor_kwargs:
        input arguments to the constructor as keyword arguments.
    num_positional_args_constructor
        number of input arguments that must be passed as positional
        arguments to the constructor.
    fw
        current backend (framework).
    class_name
        name of the class to test.
    rtol
        relative tolerance value.
    atol
        absolute tolerance value.
    test_values
        if True, test for the correctness of the resulting values.
    ground_truth_backend
        Ground Truth Backend to compare the result-values.

    Returns
    -------
    ret
        optional, return value from the function
    ret_gt
        optional, return value from the Ground Truth function
    """
    # convert single values to length 1 lists
    input_dtypes, as_variable_flags = as_lists(input_dtypes, as_variable_flags)
    # update variable flags to be compatible with float dtype
    as_variable_flags = [
        v if ivy.is_float_dtype(d) else False
        for v, d in zip(as_variable_flags, input_dtypes)
    ]

    # change all data types so that they are supported by this framework
    input_dtypes = ["float32" if d in ivy.invalid_dtypes else d for d in input_dtypes]

    # create args
    calling_args_np, calling_kwargs_np = kwargs_to_args_n_kwargs(
        num_positional_args=num_positional_args, kwargs=all_as_kwargs_np
    )
    calling_args, calling_kwargs, _, _, _ = create_args_kwargs(
        args_np=calling_args_np,
        kwargs_np=calling_kwargs_np,
        input_dtypes=input_dtypes,
        as_variable_flags=as_variable_flags,
    )

    constructor_args_np, constructor_kwargs_np = kwargs_to_args_n_kwargs(
        num_positional_args=num_positional_args_constructor, kwargs=constructor_kwargs
    )
    constructor_args, constructor_kwargs, _, _, _ = create_args_kwargs(
        args_np=constructor_args_np,
        kwargs_np=constructor_kwargs_np,
        input_dtypes=input_dtypes_constructor,
        as_variable_flags=as_variable_flags_constructor,
    )
    # run
    ins = ivy.__dict__[class_name](*constructor_args, **constructor_kwargs)
    ret, ret_np_flat = get_ret_and_flattened_np_array(
        ins, *calling_args, **calling_kwargs
    )
    # compute the return with a Ground Truth backend
    ivy.set_backend(ground_truth_backend)
    calling_args_gt, calling_kwargs_gt, _, _, _ = create_args_kwargs(
        args_np=calling_args_np,
        kwargs_np=calling_kwargs_np,
        input_dtypes=input_dtypes,
        as_variable_flags=as_variable_flags,
    )
    constructor_args_gt, constructor_kwargs_gt, _, _, _ = create_args_kwargs(
        args_np=constructor_args_np,
        kwargs_np=constructor_kwargs_np,
        input_dtypes=input_dtypes_constructor,
        as_variable_flags=as_variable_flags_constructor,
    )
    ins_gt = ivy.__dict__[class_name](*constructor_args_gt, **constructor_kwargs_gt)
    ret_from_gt, ret_np_from_gt_flat = get_ret_and_flattened_np_array(
        ins_gt, *calling_args_gt, **calling_kwargs_gt
    )
    ivy.unset_backend()
    # assuming value test will be handled manually in the test function
    if not test_values:
        return ret, ret_from_gt
    # value test
    value_test(
        ret_np_flat=ret_np_flat,
        ret_np_from_gt_flat=ret_np_from_gt_flat,
        rtol=rtol,
        atol=atol,
    )


def test_function(
    *,
    input_dtypes: Union[ivy.Dtype, List[ivy.Dtype]],
    as_variable_flags: Union[bool, List[bool]],
    with_out: bool,
    num_positional_args: int,
    native_array_flags: Union[bool, List[bool]],
    container_flags: Union[bool, List[bool]],
    instance_method: bool,
    fw: str,
    fn_name: str,
    rtol_: float = None,
    atol_: float = 1e-06,
    test_values: bool = True,
    test_gradients: bool = False,
    ground_truth_backend: str = "tensorflow",
    device_: str = "cpu",
    return_flat_np_arrays: bool = False,
    **all_as_kwargs_np,
):
    """Tests a function that consumes (or returns) arrays for the current backend
    by comparing the result with numpy.

    Parameters
    ----------
    input_dtypes
        data types of the input arguments in order.
    as_variable_flags
        dictates whether the corresponding input argument should be treated
        as an ivy Variable.
    with_out
        if True, the function is also tested with the optional out argument.
    num_positional_args
        number of input arguments that must be passed as positional
        arguments.
    native_array_flags
        dictates whether the corresponding input argument should be treated
         as a native array.
    container_flags
        dictates whether the corresponding input argument should be treated
         as an ivy Container.
    instance_method
        if True, the function is run as an instance method of the first
         argument (should be an ivy Array or Container).
    fw
        current backend (framework).
    fn_name
        name of the function to test.
    rtol_
        relative tolerance value.
    atol_
        absolute tolerance value.
    test_values
        if True, test for the correctness of the resulting values.
    test_gradients
        if True, test for the correctness of gradients.
    ground_truth_backend
        Ground Truth Backend to compare the result-values.
    device_
        The device on which to create arrays
    return_flat_np_arrays
        If test_values is False, this flag dictates whether the original returns are
        returned, or whether the flattened numpy arrays are returned.
    all_as_kwargs_np
        input arguments to the function as keyword arguments.

    Returns
    -------
    ret
        optional, return value from the function
    ret_gt
        optional, return value from the Ground Truth function

    Examples
    --------
    >>> input_dtypes = 'float64'
    >>> as_variable_flags = False
    >>> with_out = False
    >>> num_positional_args = 0
    >>> native_array_flags = False
    >>> container_flags = False
    >>> instance_method = False
    >>> fw = "torch"
    >>> fn_name = "abs"
    >>> x = np.array([-1])
    >>> test_function(input_dtypes, as_variable_flags, with_out,\
                            num_positional_args, native_array_flags,\
                            container_flags, instance_method, fw, fn_name, x=x)

    >>> input_dtypes = ['float64', 'float32']
    >>> as_variable_flags = [False, True]
    >>> with_out = False
    >>> num_positional_args = 1
    >>> native_array_flags = [True, False]
    >>> container_flags = [False, False]
    >>> instance_method = False
    >>> fw = "numpy"
    >>> fn_name = "add"
    >>> x1 = np.array([1, 3, 4])
    >>> x2 = np.array([-3, 15, 24])
    >>> test_function(input_dtypes, as_variable_flags, with_out,\
                            num_positional_args, native_array_flags,\
                             container_flags, instance_method,\
                              fw, fn_name, x1=x1, x2=x2)
    """
    # convert single values to length 1 lists
    input_dtypes, as_variable_flags, native_array_flags, container_flags = as_lists(
        input_dtypes, as_variable_flags, native_array_flags, container_flags
    )

    # make all lists equal in length
    num_arrays = max(
        len(input_dtypes),
        len(as_variable_flags),
        len(native_array_flags),
        len(container_flags),
    )
    if len(input_dtypes) < num_arrays:
        input_dtypes = [input_dtypes[0] for _ in range(num_arrays)]
    if len(as_variable_flags) < num_arrays:
        as_variable_flags = [as_variable_flags[0] for _ in range(num_arrays)]
    if len(native_array_flags) < num_arrays:
        native_array_flags = [native_array_flags[0] for _ in range(num_arrays)]
    if len(container_flags) < num_arrays:
        container_flags = [container_flags[0] for _ in range(num_arrays)]

    # update variable flags to be compatible with float dtype and with_out args
    as_variable_flags = [
        v if ivy.is_float_dtype(d) and not with_out else False
        for v, d in zip(as_variable_flags, input_dtypes)
    ]

    # update instance_method flag to only be considered if the
    # first term is either an ivy.Array or ivy.Container
    instance_method = instance_method and (
        not native_array_flags[0] or container_flags[0]
    )

    # split the arguments into their positional and keyword components
    args_np, kwargs_np = kwargs_to_args_n_kwargs(
        num_positional_args=num_positional_args, kwargs=all_as_kwargs_np
    )

    fn = getattr(ivy, fn_name)
    if gradient_incompatible_function(fn=fn):
        return
    test_unsupported = check_unsupported_dtype(
        fn=fn, input_dtypes=input_dtypes, all_as_kwargs_np=all_as_kwargs_np
    )
    if not test_unsupported:
        test_unsupported = check_unsupported_device(
            fn=fn, input_device=device_, all_as_kwargs_np=all_as_kwargs_np
        )
    if not test_unsupported:
        test_unsupported = check_unsupported_device_and_dtype(
            fn=fn,
            device=device_,
            input_dtypes=input_dtypes,
            all_as_kwargs_np=all_as_kwargs_np,
        )
    if test_unsupported:
        try:
            args, kwargs, num_arg_vals, args_idxs, kwargs_idxs = create_args_kwargs(
                args_np=args_np,
                kwargs_np=kwargs_np,
                input_dtypes=input_dtypes,
                as_variable_flags=as_variable_flags,
                native_array_flags=native_array_flags,
                container_flags=container_flags,
            )
        except Exception:
            return
    else:
        args, kwargs, num_arg_vals, args_idxs, kwargs_idxs = create_args_kwargs(
            args_np=args_np,
            kwargs_np=kwargs_np,
            input_dtypes=input_dtypes,
            as_variable_flags=as_variable_flags,
            native_array_flags=native_array_flags,
            container_flags=container_flags,
        )

    # run either as an instance method or from the API directly
    instance = None
    if instance_method:
        is_instance = [
            (not n) or c for n, c in zip(native_array_flags, container_flags)
        ]
        arg_is_instance = is_instance[:num_arg_vals]
        kwarg_is_instance = is_instance[num_arg_vals:]
        if arg_is_instance and max(arg_is_instance):
            i = 0
            for i, a in enumerate(arg_is_instance):
                if a:
                    break
            instance_idx = args_idxs[i]
            instance = ivy.index_nest(args, instance_idx)
            args = ivy.copy_nest(args, to_mutable=True)
            ivy.prune_nest_at_index(args, instance_idx)
        else:
            i = 0
            for i, a in enumerate(kwarg_is_instance):
                if a:
                    break
            instance_idx = kwargs_idxs[i]
            instance = ivy.index_nest(kwargs, instance_idx)
            kwargs = ivy.copy_nest(kwargs, to_mutable=True)
            ivy.prune_nest_at_index(kwargs, instance_idx)
        if test_unsupported:
            test_unsupported_function(
                fn=instance.__getattribute__(fn_name), args=args, kwargs=kwargs
            )
            return

        ret, ret_np_flat = get_ret_and_flattened_np_array(
            instance.__getattribute__(fn_name), *args, **kwargs
        )
    else:
        if test_unsupported:
            test_unsupported_function(
                fn=ivy.__dict__[fn_name], args=args, kwargs=kwargs
            )
            return
        ret, ret_np_flat = get_ret_and_flattened_np_array(
            ivy.__dict__[fn_name], *args, **kwargs
        )
    # assert idx of return if the idx of the out array provided
    if with_out:
        test_ret = ret
        if isinstance(ret, tuple):
            assert hasattr(ivy.__dict__[fn_name], "out_index")
            test_ret = ret[getattr(ivy.__dict__[fn_name], "out_index")]
        out = ivy.zeros_like(test_ret)
        if max(container_flags):
            assert ivy.is_ivy_container(test_ret)
        else:
            assert ivy.is_array(test_ret)
        if instance_method:
            ret, ret_np_flat = get_ret_and_flattened_np_array(
                instance.__getattribute__(fn_name), *args, **kwargs, out=out
            )
        else:
            ret, ret_np_flat = get_ret_and_flattened_np_array(
                ivy.__dict__[fn_name], *args, **kwargs, out=out
            )
        test_ret = ret
        if isinstance(ret, tuple):
            test_ret = ret[getattr(ivy.__dict__[fn_name], "out_index")]
        assert test_ret is out
        if not max(container_flags) and ivy.native_inplace_support:
            # these backends do not always support native inplace updates
            assert test_ret.data is out.data
    # compute the return with a Ground Truth backend
    ivy.set_backend(ground_truth_backend)
    try:
        fn = getattr(ivy, fn_name)
        test_unsupported = check_unsupported_dtype(
            fn=fn, input_dtypes=input_dtypes, all_as_kwargs_np=all_as_kwargs_np
        )
        # create args
        if test_unsupported:
            try:
                args, kwargs, _, _, _ = create_args_kwargs(
                    args_np=args_np,
                    kwargs_np=kwargs_np,
                    input_dtypes=input_dtypes,
                    as_variable_flags=as_variable_flags,
                    native_array_flags=native_array_flags,
                    container_flags=container_flags,
                )
            except Exception:
                ivy.unset_backend()
                return
        else:
            args, kwargs, _, _, _ = create_args_kwargs(
                args_np=args_np,
                kwargs_np=kwargs_np,
                input_dtypes=input_dtypes,
                as_variable_flags=as_variable_flags,
                native_array_flags=native_array_flags,
                container_flags=container_flags,
            )
        if test_unsupported:
            test_unsupported_function(
                fn=ivy.__dict__[fn_name], args=args, kwargs=kwargs
            )
            ivy.unset_backend()
            return
        ret_from_gt, ret_np_from_gt_flat = get_ret_and_flattened_np_array(
            ivy.__dict__[fn_name], *args, **kwargs
        )
    except Exception as e:
        ivy.unset_backend()
        raise e
    ivy.unset_backend()
    # gradient test
    if (
        test_gradients
        and not fw == "numpy"
        and all(as_variable_flags)
        and not any(container_flags)
        and not instance_method
    ):
        gradient_test(
            fn_name=fn_name,
            all_as_kwargs_np=all_as_kwargs_np,
            args_np=args_np,
            kwargs_np=kwargs_np,
            input_dtypes=input_dtypes,
            as_variable_flags=as_variable_flags,
            native_array_flags=native_array_flags,
            container_flags=container_flags,
            rtol_=rtol_,
            atol_=atol_,
        )

    # assuming value test will be handled manually in the test function
    if not test_values:
        if return_flat_np_arrays:
            return ret_np_flat, ret_np_from_gt_flat
        return ret, ret_from_gt
    # value test
    value_test(
        ret_np_flat=ret_np_flat,
        ret_np_from_gt_flat=ret_np_from_gt_flat,
        rtol=rtol_,
        atol=atol_,
        ground_truth_backend=ground_truth_backend,
    )


def test_frontend_function(
    *,
    input_dtypes: Union[ivy.Dtype, List[ivy.Dtype]],
    as_variable_flags: Union[bool, List[bool]],
    with_out: bool,
    num_positional_args: int,
    native_array_flags: Union[bool, List[bool]],
    fw: str,
    frontend: str,
    fn_tree: str,
    rtol: float = None,
    atol: float = 1e-06,
    test_values: bool = True,
    **all_as_kwargs_np,
):
    """Tests a frontend function for the current backend by comparing the result with
    the function in the associated framework.

    Parameters
    ----------
    input_dtypes
        data types of the input arguments in order.
    as_variable_flags
        dictates whether the corresponding input argument should be treated
        as an ivy Variable.
    with_out
        if True, the function is also tested with the optional out argument.
    num_positional_args
        number of input arguments that must be passed as positional
        arguments.
    native_array_flags
        dictates whether the corresponding input argument should be treated
        as a native array.
    fw
        current backend (framework).
    frontend
        current frontend (framework).
    fn_tree
        Path to function in frontend framework namespace.
    rtol
        relative tolerance value.
    atol
        absolute tolerance value.
    test_values
        if True, test for the correctness of the resulting values.
    all_as_kwargs_np
        input arguments to the function as keyword arguments.

    Returns
    -------
    ret
        optional, return value from the function
    ret_np
        optional, return value from the Numpy function
    """
    # convert single values to length 1 lists
    input_dtypes, as_variable_flags, native_array_flags = as_lists(
        input_dtypes, as_variable_flags, native_array_flags
    )
    # make all lists equal in length
    num_arrays = max(
        len(input_dtypes),
        len(as_variable_flags),
        len(native_array_flags),
    )
    if len(input_dtypes) < num_arrays:
        input_dtypes = [input_dtypes[0] for _ in range(num_arrays)]
    if len(as_variable_flags) < num_arrays:
        as_variable_flags = [as_variable_flags[0] for _ in range(num_arrays)]
    if len(native_array_flags) < num_arrays:
        native_array_flags = [native_array_flags[0] for _ in range(num_arrays)]

    # update variable flags to be compatible with float dtype and with_out args
    as_variable_flags = [
        v if ivy.is_float_dtype(d) and not with_out else False
        for v, d in zip(as_variable_flags, input_dtypes)
    ]

    # parse function name and frontend submodules (i.e. jax.lax, jax.numpy etc.)
    *frontend_submods, fn_tree = fn_tree.split(".")

    # check for unsupported dtypes in backend framework
    function = getattr(ivy.functional.frontends.__dict__[frontend], fn_tree)
    test_unsupported = check_unsupported_dtype(
        fn=function, input_dtypes=input_dtypes, all_as_kwargs_np=all_as_kwargs_np
    )

    # split the arguments into their positional and keyword components
    args_np, kwargs_np = kwargs_to_args_n_kwargs(
        num_positional_args=num_positional_args, kwargs=all_as_kwargs_np
    )

    # change all data types so that they are supported by this framework
    input_dtypes = ["float32" if d in ivy.invalid_dtypes else d for d in input_dtypes]

    # create args
    if test_unsupported:
        try:
            args, kwargs, num_arg_vals, args_idxs, kwargs_idxs = create_args_kwargs(
                args_np=args_np,
                kwargs_np=kwargs_np,
                input_dtypes=input_dtypes,
                as_variable_flags=as_variable_flags,
                native_array_flags=native_array_flags,
            )
            args_ivy, kwargs_ivy = ivy.args_to_ivy(*args, **kwargs)
        except Exception:
            return
    else:
        args, kwargs, num_arg_vals, args_idxs, kwargs_idxs = create_args_kwargs(
            args_np=args_np,
            kwargs_np=kwargs_np,
            input_dtypes=input_dtypes,
            as_variable_flags=as_variable_flags,
            native_array_flags=native_array_flags,
        )
        args_ivy, kwargs_ivy = ivy.args_to_ivy(*args, **kwargs)

    # frontend function
    frontend_fn = ivy.functional.frontends.__dict__[frontend].__dict__[fn_tree]

    # run from the Ivy API directly
    if test_unsupported:
        test_unsupported_function(fn=frontend_fn, args=args, kwargs=kwargs)
        return

    ret = frontend_fn(*args, **kwargs)
    ret = ivy.array(ret) if with_out and not ivy.is_array(ret) else ret
    # assert idx of return if the idx of the out array provided
    out = ret
    if with_out:
        assert not isinstance(ret, tuple)
        assert ivy.is_array(ret)
        if "out" in kwargs:
            kwargs["out"] = out
            kwargs_ivy["out"] = out
        else:
            args[ivy.arg_info(frontend_fn, name="out")["idx"]] = out
            args_ivy = list(args_ivy)
            args_ivy[ivy.arg_info(frontend_fn, name="out")["idx"]] = out
            args_ivy = tuple(args_ivy)
        ret = frontend_fn(*args, **kwargs)

        if ivy.native_inplace_support:
            # these backends do not always support native inplace updates
            assert ret.data is out.data

    # bfloat16 is not supported by numpy
    assume(not ("bfloat16" in input_dtypes))

    # create NumPy args
    args_np = ivy.nested_map(
        args_ivy,
        lambda x: ivy.to_numpy(x._data) if isinstance(x, ivy.Array) else x,
    )
    kwargs_np = ivy.nested_map(
        kwargs_ivy,
        lambda x: ivy.to_numpy(x._data) if isinstance(x, ivy.Array) else x,
    )

    # temporarily set frontend framework as backend
    ivy.set_backend(frontend)
    try:
        # check for unsupported dtypes in frontend framework
        function = getattr(ivy.functional.frontends.__dict__[frontend], fn_tree)
        test_unsupported = check_unsupported_dtype(
            fn=function, input_dtypes=input_dtypes, all_as_kwargs_np=all_as_kwargs_np
        )

        # create frontend framework args
        args_frontend = ivy.nested_map(
            args_np,
            lambda x: ivy.native_array(x) if isinstance(x, np.ndarray) else x,
        )
        kwargs_frontend = ivy.nested_map(
            kwargs_np,
            lambda x: ivy.native_array(x) if isinstance(x, np.ndarray) else x,
        )

        # change ivy dtypes to native dtypes
        if "dtype" in kwargs_frontend:
            kwargs_frontend["dtype"] = ivy.as_native_dtype(kwargs_frontend["dtype"])

        # change ivy device to native devices
        if "device" in kwargs_frontend:
            kwargs_frontend["device"] = ivy.as_native_dev(kwargs_frontend["device"])

        # compute the return via the frontend framework
        frontend_fw = importlib.import_module(".".join([frontend] + frontend_submods))
        if test_unsupported:
            test_unsupported_function(
                fn=frontend_fw.__dict__[fn_tree],
                args=args_frontend,
                kwargs=kwargs_frontend,
            )
            return
        frontend_ret = frontend_fw.__dict__[fn_tree](*args_frontend, **kwargs_frontend)

        # tuplify the frontend return
        if not isinstance(frontend_ret, tuple):
            frontend_ret = (frontend_ret,)

        # flatten the frontend return and convert to NumPy arrays
        frontend_ret_idxs = ivy.nested_indices_where(frontend_ret, ivy.is_native_array)
        frontend_ret_flat = ivy.multi_index_nest(frontend_ret, frontend_ret_idxs)
        frontend_ret_np_flat = [ivy.to_numpy(x) for x in frontend_ret_flat]
    except Exception as e:
        ivy.unset_backend()
        raise e
    # unset frontend framework from backend
    ivy.unset_backend()

    # assuming value test will be handled manually in the test function
    if not test_values:
        return ret, frontend_ret

    # flatten the return
    ret_np_flat = flatten_and_to_np(ret=ret)

    # value tests, iterating through each array in the flattened returns
    value_test(
        ret_np_flat=ret_np_flat,
        ret_np_from_gt_flat=frontend_ret_np_flat,
        rtol=rtol,
        atol=atol,
    )


# Hypothesis #
# -----------#


@st.composite
def array_dtypes(
    draw,
    *,
    num_arrays=st.shared(ints(min_value=1, max_value=4), key="num_arrays"),
    available_dtypes=ivy_np.valid_float_dtypes,
    shared_dtype=False,
):
    """Draws a list of data types.

    Parameters
    ----------
    draw
        special function that draws data randomly (but is reproducible) from a given
        data-set (ex. list).
    num_arrays
        number of data types to be drawn.
    available_dtypes
        universe of available data types.
    shared_dtype
        if True, all data types in the list are same.

    Returns
    -------
    A strategy that draws a list.
    """
    if not isinstance(num_arrays, int):
        num_arrays = draw(num_arrays)
    if num_arrays == 1:
        dtypes = draw(list_of_length(x=st.sampled_from(available_dtypes), length=1))
    elif shared_dtype:
        dtypes = draw(list_of_length(x=st.sampled_from(available_dtypes), length=1))
        dtypes = [dtypes[0] for _ in range(num_arrays)]
    else:
        unwanted_types = set(ivy.all_dtypes).difference(set(available_dtypes))
        pairs = ivy.promotion_table.keys()
        available_dtypes = [
            pair for pair in pairs if not any([d in pair for d in unwanted_types])
        ]
        dtypes = list(draw(st.sampled_from(available_dtypes)))
        if num_arrays > 2:
            dtypes += [dtypes[i % 2] for i in range(num_arrays - 2)]
    return dtypes


@st.composite
def array_bools(
    draw,
    *,
    num_arrays=st.shared(ints(min_value=1, max_value=4), key="num_arrays"),
):
    """Draws a boolean list of a given size.

    Parameters
    ----------
    draw
        special function that draws data randomly (but is reproducible) from a given
        data-set (ex. list).
    num_arrays
        size of the list.

    Returns
    -------
    A strategy that draws a list.
    """
    size = num_arrays if isinstance(num_arrays, int) else draw(num_arrays)
    return draw(st.lists(st.booleans(), min_size=size, max_size=size))


@st.composite
def lists(draw, *, arg, min_size=None, max_size=None, size_bounds=None):
    """Draws a list from the dataset arg.

    Parameters
    ----------
    draw
        special function that draws data randomly (but is reproducible) from a given
        data-set (ex. list).
    arg
        dataset of elements.
    min_size
        least size of the list.
    max_size
        max size of the list.
    size_bounds
        if min_size or max_size is None, draw them randomly from the range
        [size_bounds[0], size_bounds[1]].

    Returns
    -------
    A strategy that draws a list.
    """
    integers = (
        ints(min_value=size_bounds[0], max_value=size_bounds[1])
        if size_bounds
        else ints()
    )
    if isinstance(min_size, str):
        min_size = draw(st.shared(integers, key=min_size))
    if isinstance(max_size, str):
        max_size = draw(st.shared(integers, key=max_size))
    return draw(st.lists(arg, min_size=min_size, max_size=max_size))


@st.composite
def dtype_and_values(
    draw,
    *,
    available_dtypes=ivy_np.valid_dtypes,
    num_arrays=1,
    min_value=None,
    max_value=None,
    large_value_safety_factor=1.1,
    small_value_safety_factor=1.1,
    allow_inf=False,
    exclude_min=False,
    exclude_max=False,
    min_num_dims=0,
    max_num_dims=5,
    min_dim_size=1,
    max_dim_size=10,
    shape=None,
    shared_dtype=False,
    ret_shape=False,
    dtype=None,
):
    """Draws a list of arrays with elements from the given corresponding data types.

    Parameters
    ----------
    draw
        special function that draws data randomly (but is reproducible) from a given
        data-set (ex. list).
    available_dtypes
        if dtype is None, data types are drawn from this list randomly.
    num_arrays
        Number of arrays to be drawn.
    min_value
        minimum value of elements in each array.
    max_value
        maximum value of elements in each array.
    safety_factor
        Ratio of max_value to maximum allowed number in the data type.
    allow_inf
        if True, allow inf in the arrays.
    exclude_min
        if True, exclude the minimum limit.
    exclude_max
        if True, exclude the maximum limit.
    min_num_dims
        minimum size of the shape tuple.
    max_num_dims
        maximum size of the shape tuple.
    min_dim_size
        minimum value of each integer in the shape tuple.
    max_dim_size
        maximum value of each integer in the shape tuple.
    shape
        shape of the arrays in the list.
    shared_dtype
        if True, if dtype is None, a single shared dtype is drawn for all arrays.
    ret_shape
        if True, the shape of the arrays is also returned.
    dtype
        A list of data types for the given arrays.

    Returns
    -------
    A strategy that draws a list of dtype and arrays (as lists).
    """
    if isinstance(min_dim_size, st._internal.SearchStrategy):
        min_dim_size = draw(min_dim_size)
    if isinstance(max_dim_size, st._internal.SearchStrategy):
        max_dim_size = draw(max_dim_size)
    if not isinstance(num_arrays, int):
        num_arrays = draw(num_arrays)
    if dtype is None:
        dtype = draw(
            array_dtypes(
                num_arrays=num_arrays,
                available_dtypes=available_dtypes,
                shared_dtype=shared_dtype,
            )
        )
    if shape is not None:
        if not isinstance(shape, (tuple, list)):
            shape = draw(shape)
    else:
        shape = draw(
            st.shared(
                get_shape(
                    min_num_dims=min_num_dims,
                    max_num_dims=max_num_dims,
                    min_dim_size=min_dim_size,
                    max_dim_size=max_dim_size,
                ),
                key="shape",
            )
        )
    values = []
    for i in range(num_arrays):
        values.append(
            draw(
                array_values(
                    dtype=dtype[i],
                    shape=shape,
                    min_value=min_value,
                    max_value=max_value,
                    allow_inf=allow_inf,
                    exclude_min=exclude_min,
                    exclude_max=exclude_max,
                    large_value_safety_factor=large_value_safety_factor,
                    small_value_safety_factor=small_value_safety_factor,
                )
            )
        )
    if num_arrays == 1:
        dtype = dtype[0]
        values = values[0]
    if ret_shape:
        return dtype, values, shape
    return dtype, values


@st.composite
def dtype_values_axis(
    draw,
    *,
    available_dtypes,
    min_value=None,
    max_value=None,
    allow_inf=True,
    exclude_min=False,
    exclude_max=False,
    min_num_dims=0,
    max_num_dims=5,
    min_dim_size=1,
    max_dim_size=10,
    shape=None,
    shared_dtype=False,
    min_axis=None,
    max_axis=None,
    ret_shape=False,
):
    """Draws an array with elements from the given data type, and a random axis of
    the array.

    Parameters
    ----------
    draw
        special function that draws data randomly (but is reproducible) from a given
        data-set (ex. list).
    available_dtypes
        if dtype is None, data type is drawn from this list randomly.
    min_value
        minimum value of elements in the array.
    max_value
        maximum value of elements in the array.
    allow_inf
        if True, allow inf in the array.
    exclude_min
        if True, exclude the minimum limit.
    exclude_max
        if True, exclude the maximum limit.
    min_num_dims
        minimum size of the shape tuple.
    max_num_dims
        maximum size of the shape tuple.
    min_dim_size
        minimum value of each integer in the shape tuple.
    max_dim_size
        maximum value of each integer in the shape tuple.
    shape
        shape of the array. if None, a random shape is drawn.
    shared_dtype
        if True, if dtype is None, a single shared dtype is drawn for all arrays.
    min_axis
        if shape is None, axis is drawn from the range [min_axis, max_axis].
    max_axis
        if shape is None, axis is drawn from the range [min_axis, max_axis].
    ret_shape
        if True, the shape of the arrays is also returned.

    Returns
    -------
    A strategy that draws a dtype, an array (as list), and an axis.
    """
    results = draw(
        dtype_and_values(
            available_dtypes=available_dtypes,
            min_value=min_value,
            max_value=max_value,
            allow_inf=allow_inf,
            exclude_min=exclude_min,
            exclude_max=exclude_max,
            min_num_dims=min_num_dims,
            max_num_dims=max_num_dims,
            min_dim_size=min_dim_size,
            max_dim_size=max_dim_size,
            shape=shape,
            shared_dtype=shared_dtype,
            ret_shape=ret_shape,
        )
    )
    if ret_shape:
        dtype, values, shape = results
    else:
        dtype, values = results
    if not isinstance(values, list):
        return dtype, values, None
    if shape is not None:
        return dtype, values, draw(get_axis(shape=shape))
    axis = draw(ints(min_value=min_axis, max_value=max_axis))
    return dtype, values, axis


# taken from
# https://github.com/data-apis/array-api-tests/array_api_tests/test_manipulation_functions.py
@st.composite
def reshape_shapes(draw, *, shape):
    """Draws a random shape with the same number of elements as the given shape.

    Parameters
    ----------
    draw
        special function that draws data randomly (but is reproducible) from a given
        data-set (ex. list).
    shape
        list/strategy/tuple of integers representing an array shape.

    Returns
    -------
    A strategy that draws a tuple.
    """
    if isinstance(shape, st._internal.SearchStrategy):
        shape = draw(shape)
    size = 1 if len(shape) == 0 else math.prod(shape)
    rshape = draw(st.lists(ints(min_value=0)).filter(lambda s: math.prod(s) == size))
    # assume(all(side <= MAX_SIDE for side in rshape))
    if len(rshape) != 0 and size > 0 and draw(st.booleans()):
        index = draw(ints(min_value=0, max_value=len(rshape) - 1))
        rshape[index] = -1
    return tuple(rshape)


# taken from https://github.com/HypothesisWorks/hypothesis/issues/1115
@st.composite
def subsets(draw, *, elements):
    """Draws a subset of elements from the given elements.

    Parameters
    ----------
    draw
        special function that draws data randomly (but is reproducible) from a given
        data-set (ex. list).
    elements
        set of elements to be drawn from.

    Returns
    -------
    A strategy that draws a subset of elements.
    """
    return tuple(e for e in elements if draw(st.booleans()))


@st.composite
def array_and_indices(
    draw,
    last_dim_same_size=True,
    allow_inf=False,
    min_num_dims=1,
    max_num_dims=5,
    min_dim_size=1,
    max_dim_size=10,
):
    """Generates two arrays x & indices, the values in the indices array are indices
    of the array x. Draws an integers randomly from the minimum and maximum number of
    positional arguments a given function can take.

    Parameters
    ----------
    last_dim_same_size
        True:
            The shape of the indices array is the exact same as the shape of the values
            array.
        False:
            The last dimension of the second array is generated from a range of
            (0 -> dimension size of first array). This results in output shapes such as
            x = (5,5,5,5,5) & indices = (5,5,5,5,3) or x = (7,7) & indices = (7,2)
    allow_inf
        True: inf values are allowed to be generated in the values array
    min_num_dims
        The minimum number of dimensions the arrays can have.
    max_num_dims
        The maximum number of dimensions the arrays can have.
    min_dim_size
        The minimum size of the dimensions of the arrays.
    max_dim_size
        The maximum size of the dimensions of the arrays.

    Returns
    -------
    A strategy that can be used in the @given hypothesis decorator
    which generates arrays of values and indices.

    Examples
    --------
    @given(
        array_and_indices=array_and_indices(
            last_dim_same_size= False
            min_num_dims=1,
            max_num_dims=5,
            min_dim_size=1,
            max_dim_size=10
            )
    )
    @given(
        array_and_indices=array_and_indices( last_dim_same_size= True)
    )
    """
    x_num_dims = draw(ints(min_value=min_num_dims, max_value=max_num_dims))
    x_dim_size = draw(ints(min_value=min_dim_size, max_value=max_dim_size))
    x = draw(
        dtype_and_values(
            available_dtypes=ivy_np.valid_numeric_dtypes,
            allow_inf=allow_inf,
            ret_shape=True,
            min_num_dims=x_num_dims,
            max_num_dims=x_num_dims,
            min_dim_size=x_dim_size,
            max_dim_size=x_dim_size,
        )
    )
    indices_shape = list(x[2])
    if not last_dim_same_size:
        indices_dim_size = draw(ints(min_value=1, max_value=x_dim_size))
        indices_shape[-1] = indices_dim_size
    indices = draw(
        dtype_and_values(
            available_dtypes=["int32", "int64"],
            allow_inf=False,
            min_value=0,
            max_value=max(x[2][-1] - 1, 0),
            shape=indices_shape,
        )
    )
    x = x[0:2]
    return (x, indices)


@st.composite
def array_values(
    draw,
    *,
    dtype,
    shape,
    min_value=None,
    max_value=None,
    allow_nan=False,
    allow_subnormal=False,
    allow_inf=False,
    exclude_min=True,
    exclude_max=True,
    allow_negative=True,
    large_value_safety_factor=1.1,
    small_value_safety_factor=1.1,
):
    """Draws a list (of lists) of a given shape containing values of a given data type.

    Parameters
    ----------
    draw
        special function that draws data randomly (but is reproducible) from a given
        data-set (ex. list).
    dtype
        data type of the elements of the list.
    shape
        shape of the required list.
    min_value
        minimum value of elements in the list.
    max_value
        maximum value of elements in the list.
    allow_nan
        if True, allow Nans in the list.
    allow_subnormal
        if True, allow subnormals in the list.
    allow_inf
        if True, allow inf in the list.
    exclude_min
        if True, exclude the minimum limit.
    exclude_max
        if True, exclude the maximum limit.
    allow_negative
        if True, allow negative numbers.
    safety_factor
        Ratio of max_value to maximum allowed number in the data type
    Returns
    -------
    A strategy that draws a list.
    """
    exclude_min = exclude_min if ivy.exists(min_value) else False
    exclude_max = exclude_max if ivy.exists(max_value) else False
    size = 1
    if isinstance(shape, int):
        size = shape
    else:
        for dim in shape:
            size *= dim
    values = None
    if "uint" in dtype:
        if dtype == "uint8":
            min_value = ivy.default(
                min_value, 1 if small_value_safety_factor < 1 else 0
            )
            max_value = ivy.default(
                max_value, min(255, round(255 * large_value_safety_factor))
            )
        elif dtype == "uint16":
            min_value = ivy.default(
                min_value, 1 if small_value_safety_factor < 1 else 0
            )
            max_value = ivy.default(
                max_value, min(65535, round(65535 * large_value_safety_factor))
            )
        elif dtype == "uint32":
            min_value = ivy.default(
                min_value, 1 if small_value_safety_factor < 1 else 0
            )
            max_value = ivy.default(
                max_value,
                min(4294967295, round(4294967295 * large_value_safety_factor)),
            )
        elif dtype == "uint64":
            min_value = ivy.default(
                min_value, 1 if small_value_safety_factor < 1 else 0
            )
            max_value = ivy.default(
                max_value,
                min(
                    18446744073709551615,
                    round(18446744073709551615 * large_value_safety_factor),
                ),
            )
        values = draw(list_of_length(x=st.integers(min_value, max_value), length=size))
    elif "int" in dtype:

        if min_value is not None and max_value is not None:
            values = draw(
                list_of_length(
                    x=st.integers(min_value, max_value),
                    length=size,
                )
            )
        else:
            if dtype == "int8":
                min_value = ivy.default(
                    min_value, max(-128, round(-128 * large_value_safety_factor))
                )
                max_value = ivy.default(
                    max_value, min(127, round(127 * large_value_safety_factor))
                )

            elif dtype == "int16":
                min_value = ivy.default(
                    min_value, max(-32768, round(-32768 * large_value_safety_factor))
                )
                max_value = ivy.default(
                    max_value, min(32767, round(32767 * large_value_safety_factor))
                )

            elif dtype == "int32":
                min_value = ivy.default(
                    min_value,
                    max(-2147483648, round(-2147483648 * large_value_safety_factor)),
                )
                max_value = ivy.default(
                    max_value,
                    min(2147483647, round(2147483647 * large_value_safety_factor)),
                )

            elif dtype == "int64":
                min_value = ivy.default(
                    min_value,
                    max(
                        -9223372036854775808,
                        round(-9223372036854775808 * large_value_safety_factor),
                    ),
                )
                max_value = ivy.default(
                    max_value,
                    min(
                        9223372036854775807,
                        round(9223372036854775807 * large_value_safety_factor),
                    ),
                )
            max_neg_value = -1 if small_value_safety_factor > 1 else 0
            min_pos_value = 1 if small_value_safety_factor > 1 else 0
            values = draw(
                list_of_length(
                    x=st.integers(min_value, max_neg_value)
                    | st.integers(min_pos_value, max_value),
                    length=size,
                )
            )
    elif dtype == "float16":

        if min_value is not None and max_value is not None:
            values = draw(
                list_of_length(
                    x=st.floats(
                        min_value=min_value,
                        max_value=max_value,
                        allow_nan=allow_nan,
                        allow_subnormal=allow_subnormal,
                        allow_infinity=allow_inf,
                        width=16,
                        exclude_min=exclude_min,
                        exclude_max=exclude_max,
                    ),
                    length=size,
                )
            )

        else:
            limit = math.log(small_value_safety_factor)
            min_value_neg = min_value
            max_value_neg = round(-1 * limit, 3)
            min_value_pos = round(limit, 3)
            max_value_pos = max_value
            max_value_neg, min_value_pos = (
                np.array([max_value_neg, min_value_pos]).astype(dtype).tolist()
            )
<<<<<<< HEAD
=======
            if min_value_neg is not None and min_value_neg >= max_value_neg:
                min_value_neg = min_value_pos
                max_value_neg = max_value_pos
            elif max_value_pos is not None and max_value_pos <= min_value_pos:
                min_value_pos = min_value_neg
                max_value_pos = max_value_neg
>>>>>>> d2bc63a9
            values = draw(
                list_of_length(
                    x=st.floats(
                        min_value=min_value_neg,
                        max_value=max_value_neg,
                        allow_nan=allow_nan,
                        allow_subnormal=allow_subnormal,
                        allow_infinity=allow_inf,
                        width=16,
                        exclude_min=exclude_min,
                        exclude_max=exclude_max,
                    )
                    | st.floats(
                        min_value=min_value_pos,
                        max_value=max_value_pos,
                        allow_nan=allow_nan,
                        allow_subnormal=allow_subnormal,
                        allow_infinity=allow_inf,
                        width=16,
                        exclude_min=exclude_min,
                        exclude_max=exclude_max,
                    ),
                    length=size,
                )
            )
        values = [v * large_value_safety_factor for v in values]
    elif dtype in ["float32", "bfloat16"]:
        if min_value is not None and max_value is not None:
            values = draw(
                list_of_length(
                    x=st.floats(
                        min_value=min_value,
                        max_value=max_value,
                        allow_nan=allow_nan,
                        allow_subnormal=allow_subnormal,
                        allow_infinity=allow_inf,
                        width=32,
                        exclude_min=exclude_min,
                        exclude_max=exclude_max,
                    ),
                    length=size,
                )
            )
        else:
            limit = math.log(small_value_safety_factor)
            min_value_neg = min_value
            max_value_neg = round(-1 * limit, 6)
            min_value_pos = round(limit, 6)
            max_value_neg, min_value_pos = (
                np.array([max_value_neg, min_value_pos]).astype(dtype).tolist()
            )
            max_value_pos = max_value
            if min_value_neg is not None and min_value_neg >= max_value_neg:
                min_value_neg = min_value_pos
                max_value_neg = max_value_pos
            elif max_value_pos is not None and max_value_pos <= min_value_pos:
                min_value_pos = min_value_neg
                max_value_pos = max_value_neg
            values = draw(
                list_of_length(
                    x=st.floats(
                        min_value=min_value_neg,
                        max_value=max_value_neg,
                        allow_nan=allow_nan,
                        allow_subnormal=allow_subnormal,
                        allow_infinity=allow_inf,
                        width=32,
                        exclude_min=exclude_min,
                        exclude_max=exclude_max,
                    )
                    | st.floats(
                        min_value=min_value_pos,
                        max_value=max_value_pos,
                        allow_nan=allow_nan,
                        allow_subnormal=allow_subnormal,
                        allow_infinity=allow_inf,
                        width=32,
                        exclude_min=exclude_min,
                        exclude_max=exclude_max,
                    ),
                    length=size,
                )
            )
        values = [v * large_value_safety_factor for v in values]
    elif dtype == "float64":

        if min_value is not None and max_value is not None:
            values = draw(
                list_of_length(
                    x=st.floats(
                        min_value=min_value,
                        max_value=max_value,
                        allow_nan=allow_nan,
                        allow_subnormal=allow_subnormal,
                        allow_infinity=allow_inf,
                        width=64,
                        exclude_min=exclude_min,
                        exclude_max=exclude_max,
                    ),
                    length=size,
                )
            )
        else:
            limit = math.log(small_value_safety_factor)

            min_value_neg = min_value
            max_value_neg = round(-1 * limit, 15)
            min_value_pos = round(limit, 15)
            max_value_pos = max_value
            max_value_neg, min_value_pos = (
                np.array([max_value_neg, min_value_pos]).astype(dtype).tolist()
            )
<<<<<<< HEAD

=======
            if min_value_neg is not None and min_value_neg >= max_value_neg:
                min_value_neg = min_value_pos
                max_value_neg = max_value_pos
            elif max_value_pos is not None and max_value_pos <= min_value_pos:
                min_value_pos = min_value_neg
                max_value_pos = max_value_neg
>>>>>>> d2bc63a9
            values = draw(
                list_of_length(
                    x=st.floats(
                        min_value=min_value_neg,
                        max_value=max_value_neg,
                        allow_nan=allow_nan,
                        allow_subnormal=allow_subnormal,
                        allow_infinity=allow_inf,
                        width=64,
                        exclude_min=exclude_min,
                        exclude_max=exclude_max,
                    )
                    | st.floats(
                        min_value=min_value_pos,
                        max_value=max_value_pos,
                        allow_nan=allow_nan,
                        allow_subnormal=allow_subnormal,
                        allow_infinity=allow_inf,
                        width=64,
                        exclude_min=exclude_min,
                        exclude_max=exclude_max,
                    ),
                    length=size,
                )
            )
        values = [v * large_value_safety_factor for v in values]
    elif dtype == "bool":
        values = draw(list_of_length(x=st.booleans(), length=size))
    array = np.array(values)
    if dtype != "bool" and not allow_negative:
        array = np.abs(array)
    if isinstance(shape, (tuple, list)):
        array = array.reshape(shape)
    return array.tolist()


@st.composite
def get_shape(
    draw,
    *,
    allow_none=False,
    min_num_dims=0,
    max_num_dims=5,
    min_dim_size=1,
    max_dim_size=10,
):
    """Draws a tuple of integers drawn randomly from [min_dim_size, max_dim_size]
     of size drawn from min_num_dims to max_num_dims. Useful for randomly
     drawing the shape of an array.

    Parameters
    ----------
    draw
        special function that draws data randomly (but is reproducible) from a given
        data-set (ex. list).
    allow_none
        if True, allow for the result to be None.
    min_num_dims
        minimum size of the tuple.
    max_num_dims
        maximum size of the tuple.
    min_dim_size
        minimum value of each integer in the tuple.
    max_dim_size
        maximum value of each integer in the tuple.

    Returns
    -------
    A strategy that draws a tuple.
    """
    if allow_none:
        shape = draw(
            st.none()
            | st.lists(
                ints(min_value=min_dim_size, max_value=max_dim_size),
                min_size=min_num_dims,
                max_size=max_num_dims,
            )
        )
    else:
        shape = draw(
            st.lists(
                ints(min_value=min_dim_size, max_value=max_dim_size),
                min_size=min_num_dims,
                max_size=max_num_dims,
            )
        )
    if shape is None:
        return shape
    return tuple(shape)


def none_or_list_of_floats(
    *,
    dtype,
    size,
    min_value=None,
    max_value=None,
    exclude_min=False,
    exclude_max=False,
    no_none=False,
):
    """Draws a List containing Nones or Floats.

    Parameters
    ----------
    dtype
        float data type ('float16', 'float32', or 'float64').
    size
        size of the list required.
    min_value
        lower bound for values in the list
    max_value
        upper bound for values in the list
    exclude_min
        if True, exclude the min_value
    exclude_max
        if True, exclude the max_value
    no_none
        if True, List does not contains None

    Returns
    -------
    A strategy that draws a List containing Nones or Floats.
    """
    if no_none:
        if dtype == "float16":
            values = list_of_length(
                x=floats(
                    min_value=min_value,
                    max_value=max_value,
                    width=16,
                    allow_subnormal=False,
                    allow_infinity=False,
                    allow_nan=False,
                    exclude_min=exclude_min,
                    exclude_max=exclude_max,
                ),
                length=size,
            )
        elif dtype == "float32":
            values = list_of_length(
                x=st.floats(
                    min_value=min_value,
                    max_value=max_value,
                    width=32,
                    allow_subnormal=False,
                    allow_infinity=False,
                    allow_nan=False,
                    exclude_min=exclude_min,
                    exclude_max=exclude_max,
                ),
                length=size,
            )
        elif dtype == "float64":
            values = list_of_length(
                x=st.floats(
                    min_value=min_value,
                    max_value=max_value,
                    width=64,
                    allow_subnormal=False,
                    allow_infinity=False,
                    allow_nan=False,
                    exclude_min=exclude_min,
                    exclude_max=exclude_max,
                ),
                length=size,
            )
    else:
        if dtype == "float16":
            values = list_of_length(
                x=st.none()
                | st.floats(
                    min_value=min_value,
                    max_value=max_value,
                    width=16,
                    allow_subnormal=False,
                    allow_infinity=False,
                    allow_nan=False,
                    exclude_min=exclude_min,
                    exclude_max=exclude_max,
                ),
                length=size,
            )
        elif dtype == "float32":
            values = list_of_length(
                x=st.none()
                | st.floats(
                    min_value=min_value,
                    max_value=max_value,
                    width=32,
                    allow_subnormal=False,
                    allow_infinity=False,
                    allow_nan=False,
                    exclude_min=exclude_min,
                    exclude_max=exclude_max,
                ),
                length=size,
            )
        elif dtype == "float64":
            values = list_of_length(
                x=st.none()
                | st.floats(
                    min_value=min_value,
                    max_value=max_value,
                    width=64,
                    allow_subnormal=False,
                    allow_infinity=False,
                    allow_nan=False,
                    exclude_min=exclude_min,
                    exclude_max=exclude_max,
                ),
                length=size,
            )
    return values


@st.composite
def get_mean_std(draw, *, dtype):
    """Draws two integers representing the mean and standard deviation for a given data
    type.

    Parameters
    ----------
    draw
        special function that draws data randomly (but is reproducible) from a given
        data-set (ex. list).
    dtype
        data type.

    Returns
    -------
    A strategy that can be used in the @given hypothesis decorator.
    """
    values = draw(none_or_list_of_floats(dtype=dtype, size=2))
    values[1] = abs(values[1]) if values[1] else None
    return values[0], values[1]


@st.composite
def get_bounds(draw, *, dtype):
    """Draws two integers low, high for a given data type such that low < high.

    Parameters
    ----------
    draw
        special function that draws data randomly (but is reproducible) from a given
        data-set (ex. list).
    dtype
        data type.

    Returns
    -------
    A strategy that can be used in the @given hypothesis decorator.
    """
    if "int" in dtype:
        values = draw(array_values(dtype=dtype, shape=2))
        values[0], values[1] = abs(values[0]), abs(values[1])
        low, high = min(values), max(values)
        if low == high:
            return draw(get_bounds(dtype=dtype))
    else:
        values = draw(none_or_list_of_floats(dtype=dtype, size=2))
        if values[0] is not None and values[1] is not None:
            low, high = min(values), max(values)
        else:
            low, high = values[0], values[1]
        if ivy.default(low, 0.0) >= ivy.default(high, 1.0):
            return draw(get_bounds(dtype=dtype))
    return low, high


@st.composite
def get_axis(
    draw,
    *,
    shape,
    allow_none=False,
    sorted=True,
    unique=True,
    min_size=1,
    max_size=None,
    ret_tuple=False,
):
    """Draws one or more axis for the given shape.

    Parameters
    ----------
    draw
        special function that draws data randomly (but is reproducible) from a given
        data-set (ex. list)
    shape
        shape of the array as a tuple, or a hypothesis strategy from which the shape
        will be drawn
    allow_none
        boolean; if True, allow None to be drawn
    sorted
        boolean; if True, and a tuple of axes is drawn, tuple is sorted in increasing
        fashion
    unique
        boolean; if True, and a tuple of axes is drawn, all axes drawn will be unique
    min_size
        int or hypothesis strategy; if a tuple of axes is drawn, the minimum number of
        axes drawn
    max_size
        int or hypothesis strategy; if a tuple of axes is drawn, the maximum number of
        axes drawn; if None and unique is True, then it is set to the number of axes
        in the shape
    ret_tuple
        boolean; if False, randomly draw both integers and List[int]; If True, draw
        only List[int] as tuple[int]

    Returns
    -------
    A strategy that can be used in the @given hypothesis decorator.
    """
    # Draw values from any strategies given
    if isinstance(shape, st._internal.SearchStrategy):
        shape = draw(shape)
    if isinstance(min_size, st._internal.SearchStrategy):
        min_size = draw(min_size)
    if isinstance(max_size, st._internal.SearchStrategy):
        max_size = draw(max_size)

    axes = len(shape)
    unique_by = (lambda x: shape[x]) if unique else None

    if max_size is None and unique:
        max_size = max(axes, min_size)

    if allow_none:
        if axes == 0:
            axis = draw(
                st.none()
                | st.just(0)
                | st.lists(st.just(0), min_size=min_size, max_size=max_size)
            )
        else:
            axis = draw(
                st.none()
                | ints(min_value=-axes, max_value=axes - 1)
                | st.lists(
                    ints(min_value=-axes, max_value=axes - 1),
                    min_size=min_size,
                    max_size=max_size,
                    unique_by=unique_by,
                )
            )
    else:
        if axes == 0:
            axis = draw(
                st.just(0) | st.lists(st.just(0), min_size=min_size, max_size=max_size)
            )
        else:
            axis = draw(
                ints(min_value=-axes, max_value=axes - 1)
                | st.lists(
                    ints(min_value=-axes, max_value=axes - 1),
                    min_size=min_size,
                    max_size=max_size,
                    unique_by=unique_by,
                )
            )
    if type(axis) == list:
        if sorted:

            def sort_key(ele, max_len):
                if ele < 0:
                    return ele + max_len - 1
                return ele

            axis.sort(key=(lambda ele: sort_key(ele, axes)))
        axis = tuple(axis)
    elif ret_tuple:
        axis = tuple([axis])
    return axis


@st.composite
def num_positional_args(draw, *, fn_name: str = None):
    """Draws an integers randomly from the minimum and maximum number of positional
    arguments a given function can take.

    Parameters
    ----------
    draw
        special function that draws data randomly (but is reproducible) from a given
        data-set (ex. list).
    fn_name
        name of the function.

    Returns
    -------
    A strategy that can be used in the @given hypothesis decorator.

    Examples
    --------
    @given(
        num_positional_args=num_positional_args(fn_name="floor_divide")
    )
    @given(
        num_positional_args=num_positional_args(fn_name="add")
    )
    """
    num_positional_only = 0
    num_keyword_only = 0
    total = 0
    fn = None
    for i, fn_name_key in enumerate(fn_name.split(".")):
        if i == 0:
            fn = ivy.__dict__[fn_name_key]
        else:
            fn = fn.__dict__[fn_name_key]
    for param in inspect.signature(fn).parameters.values():
        total += 1
        if param.kind == param.POSITIONAL_ONLY:
            num_positional_only += 1
        elif param.kind == param.KEYWORD_ONLY:
            num_keyword_only += 1
    return draw(
        ints(min_value=num_positional_only, max_value=(total - num_keyword_only))
    )


@st.composite
def bool_val_flags(draw, cl_arg: Union[bool, None]):
    if cl_arg is not None:
        return draw(st.booleans().filter(lambda x: x == cl_arg))
    return draw(st.booleans())


def handle_cmd_line_args(test_fn):
    # first four arguments are all fixtures
    def new_fn(data, get_command_line_flags, fw, device, call, *args, **kwargs):
        # inspecting for keyword arguments in test function
        for param in inspect.signature(test_fn).parameters.values():
            if param.name in cmd_line_args:
                kwargs[param.name] = data.draw(
                    bool_val_flags(get_command_line_flags[param.name])
                )
            elif param.name == "data":
                kwargs["data"] = data
            elif param.name == "fw":
                kwargs["fw"] = fw
            elif param.name == "device":
                kwargs["device"] = device
            elif param.name == "call":
                kwargs["call"] = call
        return test_fn(*args, **kwargs)

    return new_fn


def gradient_incompatible_function(*, fn):
    return (
        not ivy.supports_gradients
        and hasattr(fn, "computes_gradients")
        and fn.computes_gradients
    )<|MERGE_RESOLUTION|>--- conflicted
+++ resolved
@@ -2564,15 +2564,12 @@
             max_value_neg, min_value_pos = (
                 np.array([max_value_neg, min_value_pos]).astype(dtype).tolist()
             )
-<<<<<<< HEAD
-=======
             if min_value_neg is not None and min_value_neg >= max_value_neg:
                 min_value_neg = min_value_pos
                 max_value_neg = max_value_pos
             elif max_value_pos is not None and max_value_pos <= min_value_pos:
                 min_value_pos = min_value_neg
                 max_value_pos = max_value_neg
->>>>>>> d2bc63a9
             values = draw(
                 list_of_length(
                     x=st.floats(
@@ -2685,16 +2682,12 @@
             max_value_neg, min_value_pos = (
                 np.array([max_value_neg, min_value_pos]).astype(dtype).tolist()
             )
-<<<<<<< HEAD
-
-=======
             if min_value_neg is not None and min_value_neg >= max_value_neg:
                 min_value_neg = min_value_pos
                 max_value_neg = max_value_pos
             elif max_value_pos is not None and max_value_pos <= min_value_pos:
                 min_value_pos = min_value_neg
                 max_value_pos = max_value_neg
->>>>>>> d2bc63a9
             values = draw(
                 list_of_length(
                     x=st.floats(
