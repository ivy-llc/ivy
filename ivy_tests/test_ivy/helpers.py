--- conflicted
+++ resolved
@@ -2959,17 +2959,17 @@
                 length=size,
             )
         )
-<<<<<<< HEAD
+tan-for-frontends
   tan-for-frontends
     elif dtype in ['float32', 'bfloat16']:
 
         values = [v * large_value_safety_factor for v in values]
     elif dtype in ["float32", "bfloat16"]:
         limit = math.log(small_value_safety_factor)
-=======
+
         values = [v / large_value_safety_factor for v in values]
     elif dtype == "float32":
->>>>>>> fc791a62
+ master
         min_value_neg = min_value
         max_value_neg = round(-1 * limit, 6)
         min_value_pos = round(limit, 6)
@@ -2977,13 +2977,13 @@
             np.array([max_value_neg, min_value_pos]).astype(dtype).tolist()
         )
         max_value_pos = max_value
-<<<<<<< HEAD
+ tan-for-frontends
 
         if max_value_pos and min_value_pos > max_value_pos:
             max_value_pos, min_value_pos = min_value_pos, max_value_pos
 
    master
-=======
+
         if min_value_neg is not None and min_value_neg >= max_value_neg:
             min_value_neg = min_value_pos
             max_value_neg = max_value_pos
@@ -2994,7 +2994,7 @@
         max_value_pos = _zeroing(max_value_pos)
         min_value_neg = _zeroing(min_value_neg)
         max_value_neg = _zeroing(max_value_neg)
->>>>>>> fc791a62
+  master
         values = draw(
             list_of_length(
                 x=st.floats(
