"""Collection of helpers for ivy unit tests."""

# global
import importlib
from contextlib import redirect_stdout
from io import StringIO
import sys
import re
import inspect
import pytest
import numpy as np
import math
import gc
from typing import Union, List
from hypothesis import given, assume, settings
import hypothesis.extra.numpy as nph  # noqa
from hypothesis.internal.floats import float_of

# local
from ivy.functional.backends.jax.general import is_native_array as is_jax_native_array
from ivy.functional.backends.numpy.general import (
    is_native_array as is_numpy_native_array,
)
from ivy.functional.backends.tensorflow.general import (
    is_native_array as is_tensorflow_native_array,
)
from ivy.functional.backends.torch.general import (
    is_native_array as is_torch_native_array,
)
from ivy_tests.test_ivy.test_frontends import NativeClass
from ivy_tests.test_ivy.test_frontends.test_torch import convtorch
from ivy_tests.test_ivy.test_frontends.test_numpy import convnumpy
from ivy_tests.test_ivy.test_frontends.test_tensorflow import convtensor
from ivy_tests.test_ivy.test_frontends.test_jax import convjax


TOLERANCE_DICT = {"float16": 1e-2, "float32": 1e-5, "float64": 1e-5, None: 1e-5}
cmd_line_args = (
    "as_variable",
    "native_array",
    "with_out",
    "container",
    "instance_method",
    "test_gradients",
)
frontend_fw = None

try:
    import tensorflow as tf

    physical_devices = tf.config.list_physical_devices("GPU")
    for device in physical_devices:
        tf.config.experimental.set_memory_growth(device, True)
except ImportError:
    tf = None
from hypothesis import strategies as st

# local
import ivy
import ivy.functional.backends.numpy as ivy_np


def convtrue(argument):
    """Convert NativeClass in argument to true framework counter part"""
    if isinstance(argument, NativeClass):
        return argument._native_class
    return argument


def get_ivy_numpy():
    """Import Numpy module from ivy"""
    try:
        import ivy.functional.backends.numpy
    except ImportError:
        return None
    return ivy.functional.backends.numpy


def get_ivy_jax():
    """Import JAX module from ivy"""
    try:
        import ivy.functional.backends.jax
    except ImportError:
        return None
    return ivy.functional.backends.jax


def get_ivy_tensorflow():
    """Import Tensorflow module from ivy"""
    try:
        import ivy.functional.backends.tensorflow
    except ImportError:
        return None
    return ivy.functional.backends.tensorflow


def get_ivy_torch():
    """Import Torch module from ivy"""
    try:
        import ivy.functional.backends.torch
    except ImportError:
        return None
    return ivy.functional.backends.torch


def get_valid_numeric_dtypes():
    return ivy.valid_numeric_dtypes


_ivy_fws_dict = {
    "numpy": lambda: get_ivy_numpy(),
    "jax": lambda: get_ivy_jax(),
    "tensorflow": lambda: get_ivy_tensorflow(),
    "tensorflow_graph": lambda: get_ivy_tensorflow(),
    "torch": lambda: get_ivy_torch(),
}

_iterable_types = [list, tuple, dict]
_excluded = []


def _convert_vars(
    *, vars_in, from_type, to_type_callable=None, keep_other=True, to_type=None
):
    new_vars = list()
    for var in vars_in:
        if type(var) in _iterable_types:
            return_val = _convert_vars(
                vars_in=var, from_type=from_type, to_type_callable=to_type_callable
            )
            new_vars.append(return_val)
        elif isinstance(var, from_type):
            if isinstance(var, np.ndarray):
                if var.dtype == np.float64:
                    var = var.astype(np.float32)
                if bool(sum([stride < 0 for stride in var.strides])):
                    var = var.copy()
            if to_type_callable:
                new_vars.append(to_type_callable(var))
            else:
                raise Exception("Invalid. A conversion callable is required.")
        elif to_type is not None and isinstance(var, to_type):
            new_vars.append(var)
        elif keep_other:
            new_vars.append(var)

    return new_vars


# function that trims white spaces from docstrings
def trim(*, docstring):
    """Trim function from PEP-257"""
    if not docstring:
        return ""
    # Convert tabs to spaces (following the normal Python rules)
    # and split into a list of lines:
    lines = docstring.expandtabs().splitlines()
    # Determine minimum indentation (first line doesn't count):
    indent = sys.maxsize
    for line in lines[1:]:
        stripped = line.lstrip()
        if stripped:
            indent = min(indent, len(line) - len(stripped))
    # Remove indentation (first line is special):
    trimmed = [lines[0].strip()]
    if indent < sys.maxsize:
        for line in lines[1:]:
            trimmed.append(line[indent:].rstrip())
    # Strip off trailing and leading blank lines:
    while trimmed and not trimmed[-1]:
        trimmed.pop()
    while trimmed and not trimmed[0]:
        trimmed.pop(0)

    # Current code/unittests expects a line return at
    # end of multiline docstrings
    # workaround expected behavior from unittests
    if "\n" in docstring:
        trimmed.append("")

    # Return a single string:
    return "\n".join(trimmed)


def docstring_examples_run(
    *, fn, from_container=False, from_array=False, num_sig_fig=3
):
    """Performs docstring tests for a given function.

    Parameters
    ----------
    fn
        Callable function to be tested.
    from_container
        if True, check docstring of the function as a method of an Ivy Container.
    from_array
        if True, check docstring of the function as a method of an Ivy Array.
    num_sig_fig
        Number of significant figures to check in the example.

    Returns
    -------
    None if the test passes, else marks the test as failed.
    """
    if not hasattr(fn, "__name__"):
        return True
    fn_name = fn.__name__
    if fn_name not in ivy.backend_handler.ivy_original_dict:
        return True

    if from_container:
        docstring = getattr(
            ivy.backend_handler.ivy_original_dict["Container"], fn_name
        ).__doc__
    elif from_array:
        docstring = getattr(
            ivy.backend_handler.ivy_original_dict["Array"], fn_name
        ).__doc__
    else:
        docstring = ivy.backend_handler.ivy_original_dict[fn_name].__doc__

    if docstring is None:
        return True

    # removing extra new lines and trailing white spaces from the docstrings
    trimmed_docstring = trim(docstring=docstring)
    trimmed_docstring = trimmed_docstring.split("\n")

    # end_index: -1, if print statement is not found in the docstring
    end_index = -1

    # parsed_output is set as an empty string to manage functions with multiple inputs
    parsed_output = ""

    # parsing through the docstrings to find lines with print statement
    # following which is our parsed output
    sub = ">>> print("
    for index, line in enumerate(trimmed_docstring):
        if sub in line:
            end_index = trimmed_docstring.index("", index)
            p_output = trimmed_docstring[index + 1 : end_index]
            p_output = ("").join(p_output).replace(" ", "")
            if parsed_output != "":
                parsed_output += ","
            parsed_output += p_output

    if end_index == -1:
        return True

    executable_lines = [
        line.split(">>>")[1][1:] for line in docstring.split("\n") if ">>>" in line
    ]

    # noinspection PyBroadException
    f = StringIO()
    with redirect_stdout(f):
        for line in executable_lines:
            # noinspection PyBroadException
            try:
                if f.getvalue() != "" and f.getvalue()[-2] != ",":
                    print(",")
                exec(line)
            except Exception as e:
                print(e, " ", ivy.current_backend_str(), " ", line)

    output = f.getvalue()
    output = output.rstrip()
    output = output.replace(" ", "").replace("\n", "")
    output = output.rstrip(",")

    # handling cases when the stdout contains ANSI colour codes
    # 7-bit C1 ANSI sequences
    ansi_escape = re.compile(
        r"""
    \x1B  # ESC
    (?:   # 7-bit C1 Fe (except CSI)
        [@-Z\\-_]
    |     # or [ for CSI, followed by a control sequence
        \[
        [0-?]*  # Parameter bytes
        [ -/]*  # Intermediate bytes
        [@-~]   # Final byte
    )
    """,
        re.VERBOSE,
    )

    output = ansi_escape.sub("", output)

    # print("Output: ", output)
    # print("Putput: ", parsed_output)

    # assert output == parsed_output, "Output is unequal to the docstrings output."
    sig_fig = float("1e-" + str(num_sig_fig))
    numeric_pattern = re.compile(
        r"""
            [\{\}\(\)\[\]]|\w+:
        """,
        re.VERBOSE,
    )
    num_output = output.replace("ivy.array", "")
    num_output = numeric_pattern.sub("", num_output)
    num_parsed_output = parsed_output.replace("ivy.array", "")
    num_parsed_output = numeric_pattern.sub("", num_parsed_output)
    num_output = num_output.split(",")
    num_parsed_output = num_parsed_output.split(",")
    docstr_result = True
    for (doc_u, doc_v) in zip(num_output, num_parsed_output):
        try:
            docstr_result = np.allclose(
                np.nan_to_num(complex(doc_u)),
                np.nan_to_num(complex(doc_v)),
                rtol=sig_fig,
            )
        except Exception:
            if str(doc_u) != str(doc_v):
                docstr_result = False
        if not docstr_result:
            print(
                "output for ",
                fn_name,
                " on run: ",
                output,
                "\noutput in docs :",
                parsed_output,
                "\n",
                doc_u,
                " != ",
                doc_v,
                "\n",
            )
            ivy.warn(
                "Output is unequal to the docstrings output: %s" % fn_name, stacklevel=0
            )
            break
    return docstr_result


def var_fn(x, *, dtype=None, device=None):
    """Returns x as an Ivy Variable wrapping an Ivy Array with given dtype and device"""
    return ivy.variable(ivy.array(x, dtype=dtype, device=device))


def get_current_frontend():
    """Returns the current frontend framework, returns None if no frontend is set."""
    return frontend_fw()


@st.composite
def get_dtypes(draw, kind, index=0, full=True, none=False):
    """
    Draws a valid dtypes for the test function. For frontend tests,
    it draws the data types from the intersection between backend
    framework data types and frontend framework dtypes, otherwise,
    draws it from backend framework data types.

    Parameters
    ----------
    draw
        special function that draws data randomly (but is reproducible) from a given
        data-set (ex. list).
    type
        Supported types are integer, float, valid, numeric, and unsigned
    index
        list indexing incase a test needs to be skipped for a particular dtype(s)
    full
        returns the complete list of valid types
    none
        allow none in the list of valid types

    Returns
    -------
    ret
        dtype string
    """

    def _get_type_dict(framework):
        return {
            "valid": framework.valid_dtypes,
            "numeric": framework.valid_numeric_dtypes,
            "float": framework.valid_float_dtypes,
            "integer": framework.valid_int_dtypes,
            "unsigned": framework.valid_uint_dtypes,
            "signed_integer": tuple(
                set(framework.valid_int_dtypes).difference(framework.valid_uint_dtypes)
            ),
        }

    backend_dtypes = _get_type_dict(ivy)[kind]
    if frontend_fw:
        fw_dtypes = _get_type_dict(frontend_fw())[kind]
        valid_dtypes = tuple(set(fw_dtypes).intersection(backend_dtypes))
    else:
        valid_dtypes = backend_dtypes

    if none:
        return draw(st.sampled_from(valid_dtypes[index:] + (None,)))
    if full:
        return valid_dtypes[index:]
    return draw(st.sampled_from(valid_dtypes[index:]))


@st.composite
def get_castable_dtype(draw, dtype, full=False):
    """
    Draws castable dtypes for the given dtype based on the current backend.

    Parameters
    ----------
    draw
        Special function that draws data randomly (but is reproducible) from a given
        data-set (ex. list).
    dtype
        Data type from which to cast
    full
        Returns the complete list of castable types

    Returns
    -------
    ret
        List of castable dtypes
    """
    if ivy.is_int_dtype(dtype):
        valid_dtypes = [d for d in ivy.valid_int_dtypes if ivy.can_cast(dtype, d)]
    elif ivy.is_float_dtype(dtype):
        valid_dtypes = [d for d in ivy.valid_float_dtypes if ivy.can_cast(dtype, d)]
    elif ivy.is_bool_dtype(dtype):
        valid_dtypes = [dtype]
    if full:
        return valid_dtypes
    return [draw(st.sampled_from(valid_dtypes))]


@st.composite
def floats(
    draw,
    *,
    min_value=None,
    max_value=None,
    allow_nan=False,
    allow_inf=False,
    allow_subnormal=False,
    width=None,
    exclude_min=True,
    exclude_max=True,
    safety_factor=0.99,
    small_value_safety_factor=1.1,
):
    """Draws an arbitrarily sized list of floats with a safety factor applied
        to avoid values being generated at the edge of a dtype limit.

    Parameters
    ----------
    draw
        special function that draws data randomly (but is reproducible) from a given
        data-set (ex. list).
    min_value
        minimum value of floats generated.
    max_value
        maximum value of floats generated.
    allow_nan
        if True, allow Nans in the list.
    allow_inf
        if True, allow inf in the list.
    allow_subnormal
        if True, allow subnormals in the list.
    width
        The width argument specifies the maximum number of bits of precision
        required to represent the generated float. Valid values are 16, 32, or 64.
    exclude_min
        if True, exclude the minimum limit.
    exclude_max
        if True, exclude the maximum limit.
    safety_factor
        default = 0.99. Only values which are 99% or less than the edge of
        the limit for a given dtype are generated.
    small_value_safety_factor
        default = 1.1.

    Returns
    -------
    ret
        list of floats.
    """
    lim_float16 = 65504
    lim_float32 = 3.4028235e38
    lim_float64 = 1.7976931348623157e308

    if min_value is not None and max_value is not None:
        if (
            min_value > -lim_float16 * safety_factor
            and max_value < lim_float16 * safety_factor
            and (width == 16 or not ivy.exists(width))
        ):
            # dtype float16
            width = 16
        elif (
            min_value > -lim_float32 * safety_factor
            and max_value < lim_float32 * safety_factor
            and (width == 32 or not ivy.exists(width))
        ):
            # dtype float32
            width = 32
        else:
            # dtype float64
            width = 64

        min_value = float_of(min_value, width)
        max_value = float_of(max_value, width)

        values = draw(
            st.floats(
                min_value=min_value,
                max_value=max_value,
                allow_nan=allow_nan,
                allow_subnormal=allow_subnormal,
                allow_infinity=allow_inf,
                width=width,
                exclude_min=exclude_min,
                exclude_max=exclude_max,
            )
        )

    else:
        if ivy.exists(min_value):
            if min_value > -lim_float16 * safety_factor and (
                width == 16 or not ivy.exists(width)
            ):
                dtype_min = "float16"
            elif min_value > -lim_float32 * safety_factor and (
                width == 32 or not ivy.exists(width)
            ):
                dtype_min = "float32"
            else:
                dtype_min = "float64"
        else:
            dtype_min = draw(st.sampled_from(ivy_np.valid_float_dtypes))

        if ivy.exists(max_value):
            if max_value < lim_float16 * safety_factor and (
                width == 16 or not ivy.exists(width)
            ):
                dtype_max = "float16"
            elif max_value < lim_float32 * safety_factor and (
                width == 32 or not ivy.exists(width)
            ):
                dtype_max = "float32"
            else:
                dtype_max = "float64"
        else:
            dtype_max = draw(st.sampled_from(ivy_np.valid_float_dtypes))

        dtype = ivy.promote_types(dtype_min, dtype_max)

        if dtype == "float16" or 16 == ivy.default(width, 0):
            width = 16
            min_value = float_of(-lim_float16 * safety_factor, width)
            max_value = float_of(lim_float16 * safety_factor, width)
        elif dtype in ["float32", "bfloat16"] or 32 == ivy.default(width, 0):
            width = 32
            min_value = float_of(-lim_float32 * safety_factor, width)
            max_value = float_of(lim_float32 * safety_factor, width)
        else:
            width = 64
            min_value = float_of(-lim_float64 * safety_factor, width)
            max_value = float_of(lim_float64 * safety_factor, width)

        values = draw(
            st.floats(
                min_value=min_value,
                max_value=max_value,
                allow_nan=allow_nan,
                allow_subnormal=allow_subnormal,
                allow_infinity=allow_inf,
                width=width,
                exclude_min=exclude_min,
                exclude_max=exclude_max,
            )
        )
    return values


@st.composite
def ints(draw, *, min_value=None, max_value=None, safety_factor=0.95):
    """Draws an arbitrarily sized list of integers with a safety factor
    applied to values.

    Parameters
    ----------
    draw
        special function that draws data randomly (but is reproducible) from a given
        data-set (ex. list).
    min_value
        minimum value of integers generated.
    max_value
        maximum value of integers generated.
    safety_factor
        default = 0.95. Only values which are 95% or less than the edge of
        the limit for a given dtype are generated.

    Returns
    -------
    ret
        list of integers.
    """
    dtype = draw(st.sampled_from(ivy_np.valid_int_dtypes))

    if dtype == "int8":
        min_value = ivy.default(min_value, round(-128 * safety_factor))
        max_value = ivy.default(max_value, round(127 * safety_factor))
    elif dtype == "int16":
        min_value = ivy.default(min_value, round(-32768 * safety_factor))
        max_value = ivy.default(max_value, round(32767 * safety_factor))
    elif dtype == "int32":
        min_value = ivy.default(min_value, round(-2147483648 * safety_factor))
        max_value = ivy.default(max_value, round(2147483647 * safety_factor))
    elif dtype == "int64":
        min_value = ivy.default(min_value, round(-9223372036854775808 * safety_factor))
        max_value = ivy.default(max_value, round(9223372036854775807 * safety_factor))
    elif dtype == "uint8":
        min_value = ivy.default(min_value, round(0 * safety_factor))
        max_value = ivy.default(max_value, round(255 * safety_factor))
    elif dtype == "uint16":
        min_value = ivy.default(min_value, round(0 * safety_factor))
        max_value = ivy.default(max_value, round(65535 * safety_factor))
    elif dtype == "uint32":
        min_value = ivy.default(min_value, round(0 * safety_factor))
        max_value = ivy.default(max_value, round(4294967295 * safety_factor))
    elif dtype == "uint64":
        min_value = ivy.default(min_value, round(0 * safety_factor))
        max_value = ivy.default(max_value, round(18446744073709551615 * safety_factor))

    return draw(st.integers(min_value, max_value))


def assert_all_close(
    ret_np, ret_from_gt_np, rtol=1e-05, atol=1e-08, ground_truth_backend="TensorFlow"
):
    """Matches the ret_np and ret_from_np inputs element-by-element to ensure that
    they are the same.

    Parameters
    ----------
    ret_np
        Return from the framework to test. Ivy Container or Numpy Array.
    ret_from_gt_np
        Return from the ground truth framework. Ivy Container or Numpy Array.
    rtol
        Relative Tolerance Value.
    atol
        Absolute Tolerance Value.
    ground_truth_backend
        Ground Truth Backend Framework.

    Returns
    -------
    None if the test passes, else marks the test as failed.
    """
    assert ret_np.dtype is ret_from_gt_np.dtype, (
        "the return with a {} backend produced data type of {}, while the return with"
        " a {} backend returned a data type of {}.".format(
            ground_truth_backend,
            ret_from_gt_np.dtype,
            ivy.current_backend_str(),
            ret_np.dtype,
        )
    )
    if ivy.is_ivy_container(ret_np) and ivy.is_ivy_container(ret_from_gt_np):
        ivy.Container.multi_map(assert_all_close, [ret_np, ret_from_gt_np])
    else:
        if ret_np.dtype == "bfloat16" or ret_from_gt_np.dtype == "bfloat16":
            ret_np = ret_np.astype("float64")
            ret_from_gt_np = ret_from_gt_np.astype("float64")
        assert np.allclose(
            np.nan_to_num(ret_np), np.nan_to_num(ret_from_gt_np), rtol=rtol, atol=atol
        ), "{} != {}".format(ret_np, ret_from_gt_np)


def assert_same_type_and_shape(values, this_key_chain=None):
    x, y = values
    assert type(x) is type(y), "type(x) = {}, type(y) = {}".format(type(x), type(y))
    if isinstance(x, np.ndarray):
        assert x.shape == y.shape, "x.shape = {}, y.shape = {}".format(x.shape, y.shape)
        assert x.dtype == y.dtype, "x.dtype = {}, y.dtype = {}".format(x.dtype, y.dtype)


def kwargs_to_args_n_kwargs(*, num_positional_args, kwargs):
    """Splits the kwargs into args and kwargs, with the first num_positional_args ported
    to args.
    """
    args = [v for v in list(kwargs.values())[:num_positional_args]]
    kwargs = {k: kwargs[k] for k in list(kwargs.keys())[num_positional_args:]}
    return args, kwargs


def list_of_length(*, x, length):
    """Returns a random list of the given length from elements in x."""
    return st.lists(x, min_size=length, max_size=length)


def as_cont(*, x):
    """Returns x as an Ivy Container, containing x at all its leaves."""
    return ivy.Container({"a": x, "b": {"c": x, "d": x}})


def as_lists(*args):
    """Changes the elements in args to be of type list."""
    return (a if isinstance(a, list) else [a] for a in args)


def flatten_fw(*, ret, fw):
    """Returns a flattened numpy version of the arrays in ret for a given framework."""
    if not isinstance(ret, tuple):
        ret = (ret,)
    if fw == "jax":
        ret_idxs = ivy.nested_indices_where(
            ret, lambda x: ivy.is_ivy_array(x) or is_jax_native_array(x)
        )
    elif fw == "numpy":
        ret_idxs = ivy.nested_indices_where(
            ret, lambda x: ivy.is_ivy_array(x) or is_numpy_native_array(x)
        )
    elif fw == "tensorflow":
        ret_idxs = ivy.nested_indices_where(
            ret, lambda x: ivy.is_ivy_array(x) or is_tensorflow_native_array(x)
        )
    else:
        ret_idxs = ivy.nested_indices_where(
            ret, lambda x: ivy.is_ivy_array(x) or is_torch_native_array(x)
        )
    ret_flat = ivy.multi_index_nest(ret, ret_idxs)

    # convert the return to NumPy
    ret_np_flat = [ivy.to_numpy(x) for x in ret_flat]
    return ret_np_flat


def flatten(*, ret):
    """Returns a flattened numpy version of the arrays in ret."""
    if not isinstance(ret, tuple):
        ret = (ret,)
    ret_idxs = ivy.nested_indices_where(ret, ivy.is_ivy_array)
    return ivy.multi_index_nest(ret, ret_idxs)


def flatten_and_to_np(*, ret):
    # flatten the return
    ret_flat = flatten(ret=ret)
    return [ivy.to_numpy(x) for x in ret_flat]


def get_ret_and_flattened_np_array(fn, *args, **kwargs):
    """
    Runs func with args and kwargs, and returns the result along with its flattened
    version.
    """
    ret = fn(*args, **kwargs)
    return ret, flatten_and_to_np(ret=ret)


def value_test(
    *,
    ret_np_flat,
    ret_np_from_gt_flat,
    rtol=None,
    atol=1e-6,
    ground_truth_backend="TensorFlow",
):
    """Performs a value test for matching the arrays in ret_np_flat and
    ret_from_np_flat.

    Parameters
    ----------
    ret_np_flat
        A list (flattened) containing Numpy arrays. Return from the
        framework to test.
    ret_from_np_flat
        A list (flattened) containing Numpy arrays. Return from the ground
        truth framework.
    rtol
        Relative Tolerance Value.
    atol
        Absolute Tolerance Value.
    ground_truth_backend
        Ground Truth Backend Framework.

    Returns
    -------
    None if the value test passes, else marks the test as failed.
    """
    if type(ret_np_flat) != list:
        ret_np_flat = [ret_np_flat]
    if type(ret_np_from_gt_flat) != list:
        ret_np_from_gt_flat = [ret_np_from_gt_flat]
    assert len(ret_np_flat) == len(ret_np_from_gt_flat), (
        "len(ret_np_flat) != len(ret_np_from_gt_flat):\n\n"
        "ret_np_flat:\n\n{}\n\nret_np_from_gt_flat:\n\n{}".format(
            ret_np_flat, ret_np_from_gt_flat
        )
    )
    # value tests, iterating through each array in the flattened returns
    if not rtol:
        for ret_np, ret_np_from_gt in zip(ret_np_flat, ret_np_from_gt_flat):
            rtol = TOLERANCE_DICT.get(str(ret_np_from_gt.dtype), 1e-03)
            assert_all_close(
                ret_np,
                ret_np_from_gt,
                rtol=rtol,
                atol=atol,
                ground_truth_backend=ground_truth_backend,
            )
    else:
        for ret_np, ret_np_from_gt in zip(ret_np_flat, ret_np_from_gt_flat):
            assert_all_close(
                ret_np,
                ret_np_from_gt,
                rtol=rtol,
                atol=atol,
                ground_truth_backend=ground_truth_backend,
            )


def args_to_container(array_args):
    array_args_container = ivy.Container({str(k): v for k, v in enumerate(array_args)})
    return array_args_container


def gradient_test(
    *,
    fn_name,
    all_as_kwargs_np,
    args_np,
    kwargs_np,
    input_dtypes,
    as_variable_flags,
    native_array_flags,
    container_flags,
    rtol_: float = None,
    atol_: float = 1e-06,
    ground_truth_backend: str = "torch",
):
    def grad_fn(xs):
        array_vals = [v for k, v in xs.to_iterator()]
        arg_array_vals = array_vals[0 : len(args_idxs)]
        kwarg_array_vals = array_vals[len(args_idxs) :]
        args_writeable = ivy.copy_nest(args)
        kwargs_writeable = ivy.copy_nest(kwargs)
        ivy.set_nest_at_indices(args_writeable, args_idxs, arg_array_vals)
        ivy.set_nest_at_indices(kwargs_writeable, kwargs_idxs, kwarg_array_vals)
        return ivy.mean(ivy.__dict__[fn_name](*args_writeable, **kwargs_writeable))

    args, kwargs, _, args_idxs, kwargs_idxs = create_args_kwargs(
        args_np=args_np,
        kwargs_np=kwargs_np,
        input_dtypes=input_dtypes,
        as_variable_flags=as_variable_flags,
        native_array_flags=native_array_flags,
        container_flags=container_flags,
    )
    arg_array_vals = list(ivy.multi_index_nest(args, args_idxs))
    kwarg_array_vals = list(ivy.multi_index_nest(kwargs, kwargs_idxs))
    xs = args_to_container(arg_array_vals + kwarg_array_vals)
    _, ret_np_flat = get_ret_and_flattened_np_array(
        ivy.execute_with_gradients, grad_fn, xs
    )
    grads_np_flat = ret_np_flat[1]
    # compute the return with a Ground Truth backend
    ivy.set_backend(ground_truth_backend)
    test_unsupported = check_unsupported_dtype(
        fn=ivy.__dict__[fn_name],
        input_dtypes=input_dtypes,
        all_as_kwargs_np=all_as_kwargs_np,
    )
    if test_unsupported:
        return
    args, kwargs, _, args_idxs, kwargs_idxs = create_args_kwargs(
        args_np=args_np,
        kwargs_np=kwargs_np,
        input_dtypes=input_dtypes,
        as_variable_flags=as_variable_flags,
        native_array_flags=native_array_flags,
        container_flags=container_flags,
    )
    arg_array_vals = list(ivy.multi_index_nest(args, args_idxs))
    kwarg_array_vals = list(ivy.multi_index_nest(kwargs, kwargs_idxs))
    xs = args_to_container(arg_array_vals + kwarg_array_vals)
    _, ret_np_from_gt_flat = get_ret_and_flattened_np_array(
        ivy.execute_with_gradients, grad_fn, xs
    )
    grads_np_from_gt_flat = ret_np_from_gt_flat[1]
    ivy.unset_backend()
    # value test
    value_test(
        ret_np_flat=grads_np_flat,
        ret_np_from_gt_flat=grads_np_from_gt_flat,
        rtol=rtol_,
        atol=atol_,
    )


def check_unsupported_dtype(*, fn, input_dtypes, all_as_kwargs_np):
    """Checks whether a function does not support the input data types or the output
    data type.

    Parameters
    ----------
    fn
        The function to check.
    input_dtypes
        data-types of the input arguments and keyword-arguments.
    all_as_kwargs_np
        All arguments in Numpy Format, to check for the presence of dtype argument.

    Returns
    -------
    True if the function does not support the given input or output data types, False
    otherwise.
    """
    test_unsupported = False
    unsupported_dtypes_fn = ivy.function_unsupported_dtypes(fn)
    supported_dtypes_fn = ivy.function_supported_dtypes(fn)
    if unsupported_dtypes_fn:
        for d in input_dtypes:
            if d in unsupported_dtypes_fn:
                test_unsupported = True
                break
        if (
            "dtype" in all_as_kwargs_np
            and all_as_kwargs_np["dtype"] in unsupported_dtypes_fn
        ):
            test_unsupported = True
    if supported_dtypes_fn and not test_unsupported:
        for d in input_dtypes:
            if d not in supported_dtypes_fn:
                test_unsupported = True
                break
        if (
            "dtype" in all_as_kwargs_np
            and all_as_kwargs_np["dtype"] not in supported_dtypes_fn
        ):
            test_unsupported = True
    return test_unsupported


def check_unsupported_device(*, fn, input_device, all_as_kwargs_np):
    """Checks whether a function does not support a given device.

    Parameters
    ----------
    fn
        The function to check.
    input_device
        The backend device.
    all_as_kwargs_np
        All arguments in Numpy Format, to check for the presence of dtype argument.

    Returns
    -------
    True if the function does not support the given device, False otherwise.
    """
    test_unsupported = False
    unsupported_devices_fn = ivy.function_unsupported_devices(fn)
    supported_devices_fn = ivy.function_supported_devices(fn)
    if unsupported_devices_fn:
        if input_device in unsupported_devices_fn:
            test_unsupported = True
        if (
            "device" in all_as_kwargs_np
            and all_as_kwargs_np["device"] in unsupported_devices_fn
        ):
            test_unsupported = True
    if supported_devices_fn and not test_unsupported:
        if input_device not in supported_devices_fn:
            test_unsupported = True
        if (
            "device" in all_as_kwargs_np
            and all_as_kwargs_np["device"] not in supported_devices_fn
        ):
            test_unsupported = True
    return test_unsupported


def check_unsupported_device_and_dtype(*, fn, device, input_dtypes, all_as_kwargs_np):
    """Checks whether a function does not support a given device or data types.

    Parameters
    ----------
    fn
        The function to check.
    device
        The backend device to check.
    input_dtypes
        data-types of the input arguments and keyword-arguments.
    all_as_kwargs_np
        All arguments in Numpy Format, to check for the presence of dtype argument.

    Returns
    -------
    True if the function does not support both the device and any data type, False
    otherwise.
    """
    unsupported_devices_dtypes_fn = ivy.function_unsupported_devices_and_dtypes(fn)

    if device in unsupported_devices_dtypes_fn:
        for d in input_dtypes:
            if d in unsupported_devices_dtypes_fn[device]:
                return True

    if "device" in all_as_kwargs_np and "dtype" in all_as_kwargs_np:
        dev = all_as_kwargs_np["device"]
        dtype = all_as_kwargs_np["dtype"]
        if dtype in unsupported_devices_dtypes_fn.get(dev, []):
            return True

    return False


def create_args_kwargs(
    *,
    args_np,
    kwargs_np,
    input_dtypes,
    as_variable_flags,
    native_array_flags=None,
    container_flags=None,
):
    """Creates arguments and keyword-arguments for the function to test.

    Parameters
    ----------
    args_np
        A dictionary of arguments in Numpy.
    kwargs_np
        A dictionary of keyword-arguments in Numpy.
    input_dtypes
        data-types of the input arguments and keyword-arguments.
    as_variable_flags
        A list of booleans. if True for a corresponding input argument, it is called
        as an Ivy Variable.
    native_array_flags
        if not None, the corresponding argument is called as a Native Array.
    container_flags
        if not None, the corresponding argument is called as an Ivy Container.

    Returns
    -------
    Arguments, Keyword-arguments, number of arguments, and indexes on arguments and
    keyword-arguments.
    """
    # extract all arrays from the arguments and keyword arguments
    args_idxs = ivy.nested_indices_where(args_np, lambda x: isinstance(x, np.ndarray))
    arg_np_vals = ivy.multi_index_nest(args_np, args_idxs)
    kwargs_idxs = ivy.nested_indices_where(
        kwargs_np, lambda x: isinstance(x, np.ndarray)
    )
    kwarg_np_vals = ivy.multi_index_nest(kwargs_np, kwargs_idxs)

    # assert that the number of arrays aligns with the dtypes and as_variable_flags
    num_arrays = len(arg_np_vals) + len(kwarg_np_vals)
    if num_arrays > 0:
        assert num_arrays == len(input_dtypes), (
            "Found {} arrays in the input arguments, but {} dtypes and "
            "as_variable_flags. Make sure to pass in a sequence of bools for all "
            "associated boolean flag inputs to test_function, with the sequence length "
            "being equal to the number of arrays in the arguments.".format(
                num_arrays, len(input_dtypes)
            )
        )

    # create args
    num_arg_vals = len(arg_np_vals)
    arg_array_vals = [
        ivy.array(x, dtype=d) for x, d in zip(arg_np_vals, input_dtypes[:num_arg_vals])
    ]
    arg_array_vals = [
        ivy.variable(x) if v else x
        for x, v in zip(arg_array_vals, as_variable_flags[:num_arg_vals])
    ]
    if native_array_flags:
        arg_array_vals = [
            ivy.to_native(x) if n else x
            for x, n in zip(arg_array_vals, native_array_flags[:num_arg_vals])
        ]
    if container_flags:
        arg_array_vals = [
            as_cont(x=x) if c else x
            for x, c in zip(arg_array_vals, container_flags[:num_arg_vals])
        ]
    args = ivy.copy_nest(args_np, to_mutable=True)
    ivy.set_nest_at_indices(args, args_idxs, arg_array_vals)

    # create kwargs
    kwarg_array_vals = [
        ivy.array(x, dtype=d)
        for x, d in zip(kwarg_np_vals, input_dtypes[num_arg_vals:])
    ]
    kwarg_array_vals = [
        ivy.variable(x) if v else x
        for x, v in zip(kwarg_array_vals, as_variable_flags[num_arg_vals:])
    ]
    if native_array_flags:
        kwarg_array_vals = [
            ivy.to_native(x) if n else x
            for x, n in zip(kwarg_array_vals, native_array_flags[num_arg_vals:])
        ]
    if container_flags:
        kwarg_array_vals = [
            as_cont(x=x) if c else x
            for x, c in zip(kwarg_array_vals, container_flags[num_arg_vals:])
        ]
    kwargs = ivy.copy_nest(kwargs_np, to_mutable=True)
    ivy.set_nest_at_indices(kwargs, kwargs_idxs, kwarg_array_vals)
    return args, kwargs, num_arg_vals, args_idxs, kwargs_idxs


def test_unsupported_function(*, fn, args, kwargs):
    """Tests a function with an unsupported datatype to raise an exception.

    Parameters
    ----------
    fn
        callable function to test.
    args
        arguments to the function.
    kwargs
        keyword-arguments to the function.
    """
    try:
        fn(*args, **kwargs)
        assert False
    except:  # noqa
        return


def test_method(
    *,
    input_dtypes_init: Union[ivy.Dtype, List[ivy.Dtype]] = None,
    as_variable_flags_init: Union[bool, List[bool]] = None,
    num_positional_args_init: int = 0,
    native_array_flags_init: Union[bool, List[bool]] = None,
    all_as_kwargs_np_init: dict = None,
    input_dtypes_method: Union[ivy.Dtype, List[ivy.Dtype]],
    as_variable_flags_method: Union[bool, List[bool]],
    num_positional_args_method: int,
    native_array_flags_method: Union[bool, List[bool]],
    container_flags_method: Union[bool, List[bool]],
    all_as_kwargs_np_method: dict,
    fw: str,
    class_name: str,
    method_name: str = "__call__",
    init_with_v: bool = False,
    method_with_v: bool = False,
    rtol_: float = None,
    atol_: float = 1e-06,
    test_values: Union[bool, str] = True,
    test_gradients: bool = False,
    ground_truth_backend: str = "tensorflow",
    device_: str = "cpu",
):
    """Tests a class-method that consumes (or returns) arrays for the current backend
    by comparing the result with numpy.

    Parameters
    ----------
    input_dtypes_init
        data types of the input arguments to the constructor in order.
    as_variable_flags_init
        dictates whether the corresponding input argument passed to the constructor
        should be treated as an ivy.Variable.
    num_positional_args_init
        number of input arguments that must be passed as positional arguments to the
        constructor.
    native_array_flags_init
        dictates whether the corresponding input argument passed to the constructor
        should be treated as a native array.
    all_as_kwargs_np_init:
        input arguments to the constructor as keyword arguments.
    input_dtypes_method
        data types of the input arguments to the method in order.
    as_variable_flags_method
        dictates whether the corresponding input argument passed to the method should
        be treated as an ivy.Variable.
    num_positional_args_method
        number of input arguments that must be passed as positional arguments to the
        method.
    native_array_flags_method
        dictates whether the corresponding input argument passed to the method should
        be treated as a native array.
    container_flags_method
        dictates whether the corresponding input argument passed to the method should
        be treated as an ivy Container.
    all_as_kwargs_np_method:
        input arguments to the method as keyword arguments.
    fw
        current backend (framework).
    class_name
        name of the class to test.
    method_name
        name of tthe method to test.
    init_with_v
        if the class being tested is an ivy.Module, then setting this flag as True will
        call the constructor with the variables v passed explicitly.
    method_with_v
        if the class being tested is an ivy.Module, then setting this flag as True will
        call the method with the variables v passed explicitly.
    rtol_
        relative tolerance value.
    atol_
        absolute tolerance value.
    test_values
        can be a bool or a string to indicate whether correctness of values should be
        tested. If the value is `with_v`, shapes are tested but not values.
    ground_truth_backend
        Ground Truth Backend to compare the result-values.
    device_
        The device on which to create arrays.

    Returns
    -------
    ret
        optional, return value from the function
    ret_gt
        optional, return value from the Ground Truth function
    """
    # convert single values to length 1 lists
    (input_dtypes_init, as_variable_flags_init, native_array_flags_init,) = as_lists(
        ivy.default(input_dtypes_init, []),
        ivy.default(as_variable_flags_init, []),
        ivy.default(native_array_flags_init, []),
    )
    all_as_kwargs_np_init = ivy.default(all_as_kwargs_np_init, dict())
    (
        input_dtypes_method,
        as_variable_flags_method,
        native_array_flags_method,
        container_flags_method,
    ) = as_lists(
        input_dtypes_method,
        as_variable_flags_method,
        native_array_flags_method,
        container_flags_method,
    )

    # make all lists equal in length
    num_arrays_constructor = max(
        len(input_dtypes_init),
        len(as_variable_flags_init),
        len(native_array_flags_init),
    )
    if len(input_dtypes_init) < num_arrays_constructor:
        input_dtypes_init = [
            input_dtypes_init[0] for _ in range(num_arrays_constructor)
        ]
    if len(as_variable_flags_init) < num_arrays_constructor:
        as_variable_flags_init = [
            as_variable_flags_init[0] for _ in range(num_arrays_constructor)
        ]
    if len(native_array_flags_init) < num_arrays_constructor:
        native_array_flags_init = [
            native_array_flags_init[0] for _ in range(num_arrays_constructor)
        ]

    num_arrays_method = max(
        len(input_dtypes_method),
        len(as_variable_flags_method),
        len(native_array_flags_method),
        len(container_flags_method),
    )
    if len(input_dtypes_method) < num_arrays_method:
        input_dtypes_method = [input_dtypes_method[0] for _ in range(num_arrays_method)]
    if len(as_variable_flags_method) < num_arrays_method:
        as_variable_flags_method = [
            as_variable_flags_method[0] for _ in range(num_arrays_method)
        ]
    if len(native_array_flags_method) < num_arrays_method:
        native_array_flags_method = [
            native_array_flags_method[0] for _ in range(num_arrays_method)
        ]
    if len(container_flags_method) < num_arrays_method:
        container_flags_method = [
            container_flags_method[0] for _ in range(num_arrays_method)
        ]

    # update variable flags to be compatible with float dtype
    as_variable_flags_init = [
        v if ivy.is_float_dtype(d) else False
        for v, d in zip(as_variable_flags_init, input_dtypes_init)
    ]
    as_variable_flags_method = [
        v if ivy.is_float_dtype(d) else False
        for v, d in zip(as_variable_flags_method, input_dtypes_method)
    ]

    # change all data types so that they are supported by this framework
    input_dtypes_init = [
        "float32" if d in ivy.invalid_dtypes else d for d in input_dtypes_init
    ]
    input_dtypes_method = [
        "float32" if d in ivy.invalid_dtypes else d for d in input_dtypes_method
    ]

    # create args
    args_np_constructor, kwargs_np_constructor = kwargs_to_args_n_kwargs(
        num_positional_args=num_positional_args_init,
        kwargs=all_as_kwargs_np_init,
    )
    args_constructor, kwargs_constructor, _, _, _ = create_args_kwargs(
        args_np=args_np_constructor,
        kwargs_np=kwargs_np_constructor,
        input_dtypes=input_dtypes_init,
        as_variable_flags=as_variable_flags_init,
        native_array_flags=native_array_flags_init,
    )
    args_np_method, kwargs_np_method = kwargs_to_args_n_kwargs(
        num_positional_args=num_positional_args_method, kwargs=all_as_kwargs_np_method
    )
    args_method, kwargs_method, _, _, _ = create_args_kwargs(
        args_np=args_np_method,
        kwargs_np=kwargs_np_method,
        input_dtypes=input_dtypes_method,
        as_variable_flags=as_variable_flags_method,
        native_array_flags=native_array_flags_method,
        container_flags=container_flags_method,
    )
    # run
    ins = ivy.__dict__[class_name](*args_constructor, **kwargs_constructor)
    v_np = None
    if isinstance(ins, ivy.Module):
        if init_with_v:
            v = ivy.Container(
                ins._create_variables(device=device_, dtype=input_dtypes_method[0])
            )
            ins = ivy.__dict__[class_name](*args_constructor, **kwargs_constructor, v=v)
        else:
            v = ins.__getattribute__("v")
        v_np = v.map(lambda x, kc: ivy.to_numpy(x) if ivy.is_array(x) else x)
        if method_with_v:
            kwargs_method = dict(**kwargs_method, v=v)
    ret, ret_np_flat = get_ret_and_flattened_np_array(
        ins.__getattribute__(method_name), *args_method, **kwargs_method
    )
    # compute the return with a Ground Truth backend
    ivy.set_backend(ground_truth_backend)
    args_gt_constructor, kwargs_gt_constructor, _, _, _ = create_args_kwargs(
        args_np=args_np_constructor,
        kwargs_np=kwargs_np_constructor,
        input_dtypes=input_dtypes_init,
        as_variable_flags=as_variable_flags_init,
        native_array_flags=native_array_flags_init,
    )
    args_gt_method, kwargs_gt_method, _, _, _ = create_args_kwargs(
        args_np=args_np_method,
        kwargs_np=kwargs_np_method,
        input_dtypes=input_dtypes_method,
        as_variable_flags=as_variable_flags_method,
        native_array_flags=native_array_flags_method,
        container_flags=container_flags_method,
    )
    ins_gt = ivy.__dict__[class_name](*args_gt_constructor, **kwargs_gt_constructor)
    if isinstance(ins_gt, ivy.Module):
        v_gt = v_np.map(
            lambda x, kc: ivy.asarray(x) if isinstance(x, np.ndarray) else x
        )
        kwargs_gt_method = dict(**kwargs_gt_method, v=v_gt)
    ret_from_gt, ret_np_from_gt_flat = get_ret_and_flattened_np_array(
        ins_gt.__getattribute__(method_name), *args_gt_method, **kwargs_gt_method
    )
    ivy.unset_backend()
    # assuming value test will be handled manually in the test function
    if not test_values:
        return ret, ret_from_gt
    # value test
    value_test(
        ret_np_flat=ret_np_flat,
        ret_np_from_gt_flat=ret_np_from_gt_flat,
        rtol=rtol_,
        atol=atol_,
    )


def test_function(
    *,
    input_dtypes: Union[ivy.Dtype, List[ivy.Dtype]],
    as_variable_flags: Union[bool, List[bool]],
    with_out: bool,
    num_positional_args: int,
    native_array_flags: Union[bool, List[bool]],
    container_flags: Union[bool, List[bool]],
    instance_method: bool,
    fw: str,
    fn_name: str,
    rtol_: float = None,
    atol_: float = 1e-06,
    test_values: bool = True,
    test_gradients: bool = False,
    ground_truth_backend: str = "tensorflow",
    device_: str = "cpu",
    return_flat_np_arrays: bool = False,
    **all_as_kwargs_np,
):
    """Tests a function that consumes (or returns) arrays for the current backend
    by comparing the result with numpy.

    Parameters
    ----------
    input_dtypes
        data types of the input arguments in order.
    as_variable_flags
        dictates whether the corresponding input argument should be treated
        as an ivy Variable.
    with_out
        if True, the function is also tested with the optional out argument.
    num_positional_args
        number of input arguments that must be passed as positional
        arguments.
    native_array_flags
        dictates whether the corresponding input argument should be treated
        as a native array.
    container_flags
        dictates whether the corresponding input argument should be treated
         as an ivy Container.
    instance_method
        if True, the function is run as an instance method of the first
         argument (should be an ivy Array or Container).
    fw
        current backend (framework).
    fn_name
        name of the function to test.
    rtol_
        relative tolerance value.
    atol_
        absolute tolerance value.
    test_values
        if True, test for the correctness of the resulting values.
    test_gradients
        if True, test for the correctness of gradients.
    ground_truth_backend
        Ground Truth Backend to compare the result-values.
    device_
        The device on which to create arrays
    return_flat_np_arrays
        If test_values is False, this flag dictates whether the original returns are
        returned, or whether the flattened numpy arrays are returned.
    all_as_kwargs_np
        input arguments to the function as keyword arguments.

    Returns
    -------
    ret
        optional, return value from the function
    ret_gt
        optional, return value from the Ground Truth function

    Examples
    --------
    >>> input_dtypes = 'float64'
    >>> as_variable_flags = False
    >>> with_out = False
    >>> num_positional_args = 0
    >>> native_array_flags = False
    >>> container_flags = False
    >>> instance_method = False
    >>> fw = "torch"
    >>> fn_name = "abs"
    >>> x = np.array([-1])
    >>> test_function(input_dtypes, as_variable_flags, with_out,\
                            num_positional_args, native_array_flags,\
                            container_flags, instance_method, fw, fn_name, x=x)

    >>> input_dtypes = ['float64', 'float32']
    >>> as_variable_flags = [False, True]
    >>> with_out = False
    >>> num_positional_args = 1
    >>> native_array_flags = [True, False]
    >>> container_flags = [False, False]
    >>> instance_method = False
    >>> fw = "numpy"
    >>> fn_name = "add"
    >>> x1 = np.array([1, 3, 4])
    >>> x2 = np.array([-3, 15, 24])
    >>> test_function(input_dtypes, as_variable_flags, with_out,\
                            num_positional_args, native_array_flags,\
                             container_flags, instance_method,\
                              fw, fn_name, x1=x1, x2=x2)
    """
    # convert single values to length 1 lists
    input_dtypes, as_variable_flags, native_array_flags, container_flags = as_lists(
        input_dtypes, as_variable_flags, native_array_flags, container_flags
    )

    # make all lists equal in length
    num_arrays = max(
        len(input_dtypes),
        len(as_variable_flags),
        len(native_array_flags),
        len(container_flags),
    )
    if len(input_dtypes) < num_arrays:
        input_dtypes = [input_dtypes[0] for _ in range(num_arrays)]
    if len(as_variable_flags) < num_arrays:
        as_variable_flags = [as_variable_flags[0] for _ in range(num_arrays)]
    if len(native_array_flags) < num_arrays:
        native_array_flags = [native_array_flags[0] for _ in range(num_arrays)]
    if len(container_flags) < num_arrays:
        container_flags = [container_flags[0] for _ in range(num_arrays)]

    # update variable flags to be compatible with float dtype and with_out args
    as_variable_flags = [
        v if ivy.is_float_dtype(d) and not with_out else False
        for v, d in zip(as_variable_flags, input_dtypes)
    ]

    # update instance_method flag to only be considered if the
    # first term is either an ivy.Array or ivy.Container
    instance_method = instance_method and (
        not native_array_flags[0] or container_flags[0]
    )

    # split the arguments into their positional and keyword components
    args_np, kwargs_np = kwargs_to_args_n_kwargs(
        num_positional_args=num_positional_args, kwargs=all_as_kwargs_np
    )

    fn = getattr(ivy, fn_name)
    if gradient_incompatible_function(fn=fn):
        return
    test_unsupported = check_unsupported_dtype(
        fn=fn, input_dtypes=input_dtypes, all_as_kwargs_np=all_as_kwargs_np
    )
    if not test_unsupported:
        test_unsupported = check_unsupported_device(
            fn=fn, input_device=device_, all_as_kwargs_np=all_as_kwargs_np
        )
    if not test_unsupported:
        test_unsupported = check_unsupported_device_and_dtype(
            fn=fn,
            device=device_,
            input_dtypes=input_dtypes,
            all_as_kwargs_np=all_as_kwargs_np,
        )
    if test_unsupported:
        try:
            args, kwargs, num_arg_vals, args_idxs, kwargs_idxs = create_args_kwargs(
                args_np=args_np,
                kwargs_np=kwargs_np,
                input_dtypes=input_dtypes,
                as_variable_flags=as_variable_flags,
                native_array_flags=native_array_flags,
                container_flags=container_flags,
            )
        except Exception:
            return
    else:
        args, kwargs, num_arg_vals, args_idxs, kwargs_idxs = create_args_kwargs(
            args_np=args_np,
            kwargs_np=kwargs_np,
            input_dtypes=input_dtypes,
            as_variable_flags=as_variable_flags,
            native_array_flags=native_array_flags,
            container_flags=container_flags,
        )

    # run either as an instance method or from the API directly
    instance = None
    if instance_method:
        is_instance = [
            (not n) or c for n, c in zip(native_array_flags, container_flags)
        ]
        arg_is_instance = is_instance[:num_arg_vals]
        kwarg_is_instance = is_instance[num_arg_vals:]
        if arg_is_instance and max(arg_is_instance):
            i = 0
            for i, a in enumerate(arg_is_instance):
                if a:
                    break
            instance_idx = args_idxs[i]
            instance = ivy.index_nest(args, instance_idx)
            args = ivy.copy_nest(args, to_mutable=True)
            ivy.prune_nest_at_index(args, instance_idx)
        else:
            i = 0
            for i, a in enumerate(kwarg_is_instance):
                if a:
                    break
            instance_idx = kwargs_idxs[i]
            instance = ivy.index_nest(kwargs, instance_idx)
            kwargs = ivy.copy_nest(kwargs, to_mutable=True)
            ivy.prune_nest_at_index(kwargs, instance_idx)
        if test_unsupported:
            test_unsupported_function(
                fn=instance.__getattribute__(fn_name), args=args, kwargs=kwargs
            )
            return

        ret, ret_np_flat = get_ret_and_flattened_np_array(
            instance.__getattribute__(fn_name), *args, **kwargs
        )
    else:
        if test_unsupported:
            test_unsupported_function(
                fn=ivy.__dict__[fn_name], args=args, kwargs=kwargs
            )
            return
        ret, ret_np_flat = get_ret_and_flattened_np_array(
            ivy.__dict__[fn_name], *args, **kwargs
        )
    # assert idx of return if the idx of the out array provided
    if with_out:
        test_ret = ret
        if isinstance(ret, tuple):
            assert hasattr(ivy.__dict__[fn_name], "out_index")
            test_ret = ret[getattr(ivy.__dict__[fn_name], "out_index")]
        out = ivy.zeros_like(test_ret)
        if max(container_flags):
            assert ivy.is_ivy_container(test_ret)
        else:
            assert ivy.is_array(test_ret)
        if instance_method:
            ret, ret_np_flat = get_ret_and_flattened_np_array(
                instance.__getattribute__(fn_name), *args, **kwargs, out=out
            )
        else:
            ret, ret_np_flat = get_ret_and_flattened_np_array(
                ivy.__dict__[fn_name], *args, **kwargs, out=out
            )
        test_ret = ret
        if isinstance(ret, tuple):
            test_ret = ret[getattr(ivy.__dict__[fn_name], "out_index")]
        assert test_ret is out
        if not max(container_flags) and ivy.native_inplace_support:
            # these backends do not always support native inplace updates
            assert test_ret.data is out.data
    # compute the return with a Ground Truth backend
    ivy.set_backend(ground_truth_backend)
    try:
        fn = getattr(ivy, fn_name)
        test_unsupported = check_unsupported_dtype(
            fn=fn, input_dtypes=input_dtypes, all_as_kwargs_np=all_as_kwargs_np
        )
        # create args
        if test_unsupported:
            try:
                args, kwargs, _, _, _ = create_args_kwargs(
                    args_np=args_np,
                    kwargs_np=kwargs_np,
                    input_dtypes=input_dtypes,
                    as_variable_flags=as_variable_flags,
                    native_array_flags=native_array_flags,
                    container_flags=container_flags,
                )
            except Exception:
                ivy.unset_backend()
                return
        else:
            args, kwargs, _, _, _ = create_args_kwargs(
                args_np=args_np,
                kwargs_np=kwargs_np,
                input_dtypes=input_dtypes,
                as_variable_flags=as_variable_flags,
                native_array_flags=native_array_flags,
                container_flags=container_flags,
            )
        if test_unsupported:
            test_unsupported_function(
                fn=ivy.__dict__[fn_name], args=args, kwargs=kwargs
            )
            ivy.unset_backend()
            return
        ret_from_gt, ret_np_from_gt_flat = get_ret_and_flattened_np_array(
            ivy.__dict__[fn_name], *args, **kwargs
        )
    except Exception as e:
        ivy.unset_backend()
        raise e
    ivy.unset_backend()
    # gradient test
    if (
        test_gradients
        and not fw == "numpy"
        and all(as_variable_flags)
        and not any(container_flags)
        and not instance_method
    ):
        gradient_test(
            fn_name=fn_name,
            all_as_kwargs_np=all_as_kwargs_np,
            args_np=args_np,
            kwargs_np=kwargs_np,
            input_dtypes=input_dtypes,
            as_variable_flags=as_variable_flags,
            native_array_flags=native_array_flags,
            container_flags=container_flags,
            rtol_=rtol_,
            atol_=atol_,
        )

    # assuming value test will be handled manually in the test function
    if not test_values:
        if return_flat_np_arrays:
            return ret_np_flat, ret_np_from_gt_flat
        return ret, ret_from_gt
    # value test
    value_test(
        ret_np_flat=ret_np_flat,
        ret_np_from_gt_flat=ret_np_from_gt_flat,
        rtol=rtol_,
        atol=atol_,
        ground_truth_backend=ground_truth_backend,
    )


def test_frontend_function(
    *,
    input_dtypes: Union[ivy.Dtype, List[ivy.Dtype]],
    as_variable_flags: Union[bool, List[bool]],
    with_out: bool,
    num_positional_args: int,
    native_array_flags: Union[bool, List[bool]],
    fw: str,
    device="cpu",
    frontend: str,
    fn_tree: str,
    rtol: float = None,
    atol: float = 1e-06,
    test_values: bool = True,
    **all_as_kwargs_np,
):
    """Tests a frontend function for the current backend by comparing the result with
    the function in the associated framework.

    Parameters
    ----------
    input_dtypes
        data types of the input arguments in order.
    as_variable_flags
        dictates whether the corresponding input argument should be treated
        as an ivy Variable.
    with_out
        if True, the function is also tested with the optional out argument.
    num_positional_args
        number of input arguments that must be passed as positional
        arguments.
    native_array_flags
        dictates whether the corresponding input argument should be treated
        as a native array.
    fw
        current backend (framework).
    frontend
        current frontend (framework).
    fn_tree
        Path to function in frontend framework namespace.
    rtol
        relative tolerance value.
    atol
        absolute tolerance value.
    test_values
        if True, test for the correctness of the resulting values.
    all_as_kwargs_np
        input arguments to the function as keyword arguments.

    Returns
    -------
    ret
        optional, return value from the function
    ret_np
        optional, return value from the Numpy function
    """
    # convert single values to length 1 lists
    input_dtypes, as_variable_flags, native_array_flags = as_lists(
        input_dtypes, as_variable_flags, native_array_flags
    )
    # make all lists equal in length
    num_arrays = max(
        len(input_dtypes),
        len(as_variable_flags),
        len(native_array_flags),
    )
    if len(input_dtypes) < num_arrays:
        input_dtypes = [input_dtypes[0] for _ in range(num_arrays)]
    if len(as_variable_flags) < num_arrays:
        as_variable_flags = [as_variable_flags[0] for _ in range(num_arrays)]
    if len(native_array_flags) < num_arrays:
        native_array_flags = [native_array_flags[0] for _ in range(num_arrays)]

    # update variable flags to be compatible with float dtype and with_out args
    as_variable_flags = [
        v if ivy.is_float_dtype(d) and not with_out else False
        for v, d in zip(as_variable_flags, input_dtypes)
    ]

    # parse function name and frontend submodules (i.e. jax.lax, jax.numpy etc.)
    *frontend_submods, fn_tree = fn_tree.split(".")

    # check for unsupported dtypes in backend framework
    function = getattr(ivy.functional.frontends.__dict__[frontend], fn_tree)
    test_unsupported = check_unsupported_dtype(
        fn=function, input_dtypes=input_dtypes, all_as_kwargs_np=all_as_kwargs_np
    )

    if not test_unsupported:
        test_unsupported = check_unsupported_device_and_dtype(
            fn=function,
            device=device,
            input_dtypes=input_dtypes,
            all_as_kwargs_np=all_as_kwargs_np,
        )

    # split the arguments into their positional and keyword components
    args_np, kwargs_np = kwargs_to_args_n_kwargs(
        num_positional_args=num_positional_args, kwargs=all_as_kwargs_np
    )

    # create args
    if test_unsupported:
        try:
            args, kwargs, num_arg_vals, args_idxs, kwargs_idxs = create_args_kwargs(
                args_np=args_np,
                kwargs_np=kwargs_np,
                input_dtypes=input_dtypes,
                as_variable_flags=as_variable_flags,
                native_array_flags=native_array_flags,
            )
            args_ivy, kwargs_ivy = ivy.args_to_ivy(*args, **kwargs)
        except Exception:
            return
    else:
        args, kwargs, num_arg_vals, args_idxs, kwargs_idxs = create_args_kwargs(
            args_np=args_np,
            kwargs_np=kwargs_np,
            input_dtypes=input_dtypes,
            as_variable_flags=as_variable_flags,
            native_array_flags=native_array_flags,
        )
        args_ivy, kwargs_ivy = ivy.args_to_ivy(*args, **kwargs)

    # frontend function
    frontend_fn = ivy.functional.frontends.__dict__[frontend].__dict__[fn_tree]

    # check and replace NativeClass object in arguments with ivy counterparts
    convs = {
        "jax": convjax,
        "numpy": convnumpy,
        "tensorflow": convtensor,
        "torch": convtorch,
    }
    if frontend in convs:
        conv = convs[frontend]
        args = ivy.nested_map(args, fn=conv, include_derived=True)
        kwargs = ivy.nested_map(kwargs, fn=conv, include_derived=True)

    # run from the Ivy API directly
    if test_unsupported:
        test_unsupported_function(fn=frontend_fn, args=args, kwargs=kwargs)
        return

    ret = frontend_fn(*args, **kwargs)
    ret = ivy.array(ret) if with_out and not ivy.is_array(ret) else ret
    # assert idx of return if the idx of the out array provided
    out = ret
    if with_out:
        assert not isinstance(ret, tuple)
        assert ivy.is_array(ret)
        if "out" in kwargs:
            kwargs["out"] = out
            kwargs_ivy["out"] = out
        else:
            args[ivy.arg_info(frontend_fn, name="out")["idx"]] = out
            args_ivy = list(args_ivy)
            args_ivy[ivy.arg_info(frontend_fn, name="out")["idx"]] = out
            args_ivy = tuple(args_ivy)
        ret = frontend_fn(*args, **kwargs)

        if ivy.native_inplace_support:
            # these backends do not always support native inplace updates
            assert ret.data is out.data

    # create NumPy args
    args_np = ivy.nested_map(
        args_ivy,
        lambda x: ivy.to_numpy(x._data) if isinstance(x, ivy.Array) else x,
    )
    kwargs_np = ivy.nested_map(
        kwargs_ivy,
        lambda x: ivy.to_numpy(x._data) if isinstance(x, ivy.Array) else x,
    )

    # temporarily set frontend framework as backend
    ivy.set_backend(frontend)
    backend_returned_scalar = False
    try:
        # check for unsupported dtypes in frontend framework
        function = getattr(ivy.functional.frontends.__dict__[frontend], fn_tree)
        test_unsupported = check_unsupported_dtype(
            fn=function, input_dtypes=input_dtypes, all_as_kwargs_np=all_as_kwargs_np
        )

        # create frontend framework args
        args_frontend = ivy.nested_map(
            args_np,
            lambda x: ivy.native_array(x) if isinstance(x, np.ndarray) else x,
        )
        kwargs_frontend = ivy.nested_map(
            kwargs_np,
            lambda x: ivy.native_array(x) if isinstance(x, np.ndarray) else x,
        )

        # change ivy dtypes to native dtypes
        if "dtype" in kwargs_frontend:
            kwargs_frontend["dtype"] = ivy.as_native_dtype(kwargs_frontend["dtype"])

        # change ivy device to native devices
        if "device" in kwargs_frontend:
            kwargs_frontend["device"] = ivy.as_native_dev(kwargs_frontend["device"])

        # check and replace the NativeClass objects in arguments with true counterparts
        args_frontend = ivy.nested_map(
            args_frontend, fn=convtrue, include_derived=True, max_depth=10
        )
        kwargs_frontend = ivy.nested_map(
            kwargs_frontend, fn=convtrue, include_derived=True, max_depth=10
        )

        # compute the return via the frontend framework
        frontend_fw = importlib.import_module(".".join([frontend] + frontend_submods))
        if test_unsupported:
            test_unsupported_function(
                fn=frontend_fw.__dict__[fn_tree],
                args=args_frontend,
                kwargs=kwargs_frontend,
            )
            return
        frontend_ret = frontend_fw.__dict__[fn_tree](*args_frontend, **kwargs_frontend)

        if frontend == "numpy" and not isinstance(frontend_ret, np.ndarray):
            backend_returned_scalar = True
            frontend_ret_np_flat = [np.asarray(frontend_ret)]
        else:
            # tuplify the frontend return
            if not isinstance(frontend_ret, tuple):
                frontend_ret = (frontend_ret,)
            frontend_ret_idxs = ivy.nested_indices_where(
                frontend_ret, ivy.is_native_array
            )
            frontend_ret_flat = ivy.multi_index_nest(frontend_ret, frontend_ret_idxs)
            frontend_ret_np_flat = [ivy.to_numpy(x) for x in frontend_ret_flat]
    except Exception as e:
        ivy.unset_backend()
        raise e
    # unset frontend framework from backend
    ivy.unset_backend()

    if backend_returned_scalar:
        ret_np_flat = ivy.to_numpy([ret])
    else:
        ret_np_flat = flatten_and_to_np(ret=ret)

    # assuming value test will be handled manually in the test function
    if not test_values:
        return ret, frontend_ret

    # value tests, iterating through each array in the flattened returns
    value_test(
        ret_np_flat=ret_np_flat,
        ret_np_from_gt_flat=frontend_ret_np_flat,
        rtol=rtol,
        atol=atol,
        ground_truth_backend=frontend,
    )


def test_frontend_array_instance_method(
    *,
    input_dtypes: Union[ivy.Dtype, List[ivy.Dtype]],
    as_variable_flags: Union[bool, List[bool]],
    with_out: bool,
    num_positional_args: int,
    native_array_flags: Union[bool, List[bool]],
    fw: str,
    frontend: str,
    frontend_class: object,
    fn_tree: str,
    rtol: float = None,
    atol: float = 1e-06,
    test_values: bool = True,
    **all_as_kwargs_np,
):
    """Tests a frontend instance method for the current backend by comparing the
    result with the function in the associated framework.

    Parameters
    ----------
    input_dtypes
        data types of the input arguments in order.
    as_variable_flags
        dictates whether the corresponding input argument should be treated
        as an ivy Variable.
    with_out
        if True, the function is also tested with the optional out argument.
    num_positional_args
        number of input arguments that must be passed as positional
        arguments.
    native_array_flags
        dictates whether the corresponding input argument should be treated
        as a native array.
    fw
        current backend (framework).
    frontend
        current frontend (framework).
    frontend_class
        class in the frontend framework.
    fn_tree
        Path to function in frontend framework namespace.
    rtol
        relative tolerance value.
    atol
        absolute tolerance value.
    test_values
        if True, test for the correctness of the resulting values.
    all_as_kwargs_np
        input arguments to the function as keyword arguments.

    Returns
    -------
    ret
        optional, return value from the function
    ret_np
        optional, return value from the Numpy function
    """
    # num_positional_args ignores self, which we need to compensate for
    num_positional_args += 1

    # convert single values to length 1 lists
    input_dtypes, as_variable_flags, native_array_flags = as_lists(
        input_dtypes, as_variable_flags, native_array_flags
    )
    # make all lists equal in length
    num_arrays = max(
        len(input_dtypes),
        len(as_variable_flags),
        len(native_array_flags),
    )
    if len(input_dtypes) < num_arrays:
        input_dtypes = [input_dtypes[0] for _ in range(num_arrays)]
    if len(as_variable_flags) < num_arrays:
        as_variable_flags = [as_variable_flags[0] for _ in range(num_arrays)]
    if len(native_array_flags) < num_arrays:
        native_array_flags = [native_array_flags[0] for _ in range(num_arrays)]

    # update variable flags to be compatible with float dtype and with_out args
    as_variable_flags = [
        v if ivy.is_float_dtype(d) and not with_out else False
        for v, d in zip(as_variable_flags, input_dtypes)
    ]

    # parse function name and frontend submodules (i.e. jax.lax, jax.numpy etc.)
    *frontend_submods, fn_tree = fn_tree.split(".")

    # check for unsupported dtypes in backend framework
    function = getattr(ivy.functional.frontends.__dict__[frontend], fn_tree)
    test_unsupported = check_unsupported_dtype(
        fn=function, input_dtypes=input_dtypes, all_as_kwargs_np=all_as_kwargs_np
    )

    # split the arguments into their positional and keyword components
    args_np, kwargs_np = kwargs_to_args_n_kwargs(
        num_positional_args=num_positional_args, kwargs=all_as_kwargs_np
    )

    # change all data types so that they are supported by this framework
    input_dtypes = ["float32" if d in ivy.invalid_dtypes else d for d in input_dtypes]

    # create args
    if test_unsupported:
        try:
            args, kwargs, num_arg_vals, args_idxs, kwargs_idxs = create_args_kwargs(
                args_np=args_np,
                kwargs_np=kwargs_np,
                input_dtypes=input_dtypes,
                as_variable_flags=as_variable_flags,
                native_array_flags=native_array_flags,
            )
            args_ivy, kwargs_ivy = ivy.args_to_ivy(*args, **kwargs)
        except Exception:
            return
    else:
        args, kwargs, num_arg_vals, args_idxs, kwargs_idxs = create_args_kwargs(
            args_np=args_np,
            kwargs_np=kwargs_np,
            input_dtypes=input_dtypes,
            as_variable_flags=as_variable_flags,
            native_array_flags=native_array_flags,
        )
        args_ivy, kwargs_ivy = ivy.args_to_ivy(*args, **kwargs)

    # get instance array
    if args == []:
        instance_array = list(kwargs.values())[0]
        del kwargs[(list(kwargs.keys())[0])]
    else:
        instance_array = args[0]
        args = args[1:]

    # create class instance
    class_instance = frontend_class(instance_array)

    # frontend function
    fn_name = fn_tree.split(".")[-1]
    frontend_fn = class_instance.__getattribute__(fn_name)

    # run from Ivy API directly
    if test_unsupported:
        test_unsupported_function(fn=frontend_fn, args=args, kwargs=kwargs)
        return

    ret = frontend_fn(*args, **kwargs)
    ret = ivy.array(ret) if with_out and not ivy.is_array(ret) else ret

    # assert idx of return if the idx of the out array provided
    out = ret
    if with_out:
        assert not isinstance(ret, tuple)
        assert ivy.is_array(ret)
        if "out" in kwargs:
            kwargs["out"] = out
            kwargs_ivy["out"] = ivy.asarray(out)  # case where ret is not ivy.array
        else:
            args[ivy.arg_info(frontend_fn, name="out")["idx"]] = out
            args_ivy = list(args_ivy)
            args_ivy[ivy.arg_info(frontend_fn, name="out")["idx"]] = ivy.asarray(
                out
            )  # case where ret is not ivy.array
            args_ivy = tuple(args_ivy)
        ret = frontend_fn(*args, **kwargs)

        if ivy.native_inplace_support:
            # these backends do not always support native inplace updates
            assert ret.data is out.data

    # bfloat16 is not supported by numpy
    assume(not ("bfloat16" in input_dtypes))

    # create NumPy args
    args_np = ivy.nested_map(
        args_ivy,
        lambda x: ivy.to_numpy(x._data) if isinstance(x, ivy.Array) else x,
    )
    kwargs_np = ivy.nested_map(
        kwargs_ivy,
        lambda x: ivy.to_numpy(x._data) if isinstance(x, ivy.Array) else x,
    )

    # get instance array
    if args_np == [] or args_np == ():
        instance_np_array = list(kwargs_np.values())[0]
    else:
        instance_np_array = args_np[0]

    # create class instance
    class_instance_np = frontend_class(instance_np_array)

    # frontend function
    frontend_fn_np = class_instance_np.__getattribute__(fn_name)

    # remove self from all_as_kwargs_np
    del all_as_kwargs_np[(list(kwargs_np.keys())[0])]

    # temporarily set frontend framework as backend
    ivy.set_backend(frontend)
    backend_returned_scalar = False
    try:
        # run from Ivy API directly
        test_unsupported = check_unsupported_dtype(
            fn=frontend_fn_np,
            input_dtypes=input_dtypes,
            all_as_kwargs_np=all_as_kwargs_np,
        )

        # create frontend framework args
        args_frontend = ivy.nested_map(
            args_np,
            lambda x: ivy.native_array(x) if isinstance(x, np.ndarray) else x,
        )
        kwargs_frontend = ivy.nested_map(
            kwargs_np,
            lambda x: ivy.native_array(x) if isinstance(x, np.ndarray) else x,
        )

        # change ivy dtypes to native dtypes
        if "dtype" in kwargs_frontend:
            kwargs_frontend["dtype"] = ivy.as_native_dtype(kwargs_frontend["dtype"])

        # change ivy device to native devices
        if "device" in kwargs_frontend:
            kwargs_frontend["device"] = ivy.as_native_dev(kwargs_frontend["device"])

        # change out argument to ivy array
        if "out" in kwargs_frontend:
            kwargs_frontend["out"] = ivy.asarray(kwargs_frontend["out"])

        # get instance array
        if args_frontend == () or args_frontend == []:
            frontend_instance_array = list(kwargs_frontend.values())[0]
            del kwargs_frontend[(list(kwargs_frontend.keys())[0])]
        else:
            frontend_instance_array = args_frontend[0]
            args_frontend = args_frontend[1:]

        # create class instance
        frontend_class_instance = frontend_class(frontend_instance_array)

        # frontend function
        frontend_fn = frontend_class_instance.__getattribute__(fn_name)

        # return from frontend framework
        if test_unsupported:
            test_unsupported_function(
                fn=frontend_fn, args=args_frontend, kwargs=kwargs_frontend
            )
            return
        frontend_ret = frontend_fn(*args_frontend, **kwargs_frontend)

        if frontend == "numpy" and not isinstance(frontend_ret, np.ndarray):
            backend_returned_scalar = True
            frontend_ret_np_flat = [np.asarray(frontend_ret)]
        else:
            # tuplify the frontend return
            if not isinstance(frontend_ret, tuple):
                frontend_ret = (frontend_ret,)
            frontend_ret_idxs = ivy.nested_indices_where(frontend_ret, ivy.is_array)
            frontend_ret_flat = ivy.multi_index_nest(frontend_ret, frontend_ret_idxs)
            frontend_ret_np_flat = [ivy.to_numpy(x) for x in frontend_ret_flat]
    except Exception as e:
        ivy.unset_backend()
        raise e
    # unset frontend framework from backend
    ivy.unset_backend()

    # handle scalar return
    if backend_returned_scalar:
        ret_np_flat = ivy.to_numpy([ret])
    else:
        ret_np_flat = flatten_and_to_np(ret=ret)

    # assuming value test will be handled manually in the test function
    if not test_values:
        return ret, frontend_ret

    # value tests, iterating through each array in the flattened returns
    value_test(
        ret_np_flat=ret_np_flat,
        ret_np_from_gt_flat=frontend_ret_np_flat,
        rtol=rtol,
        atol=atol,
        ground_truth_backend=frontend,
    )


# Hypothesis #
# -----------#


@st.composite
def array_dtypes(
    draw,
    *,
    num_arrays=st.shared(ints(min_value=1, max_value=4), key="num_arrays"),
    available_dtypes=ivy_np.valid_float_dtypes,
    shared_dtype=False,
):
    """Draws a list of data types.

    Parameters
    ----------
    draw
        special function that draws data randomly (but is reproducible) from a given
        data-set (ex. list).
    num_arrays
        number of data types to be drawn.
    available_dtypes
        universe of available data types.
    shared_dtype
        if True, all data types in the list are same.

    Returns
    -------
    A strategy that draws a list.
    """
    if not isinstance(num_arrays, int):
        num_arrays = draw(num_arrays)
    if num_arrays == 1:
        dtypes = draw(list_of_length(x=st.sampled_from(available_dtypes), length=1))
    elif shared_dtype:
        dtypes = draw(list_of_length(x=st.sampled_from(available_dtypes), length=1))
        dtypes = [dtypes[0] for _ in range(num_arrays)]
    else:
        unwanted_types = set(ivy.all_dtypes).difference(set(available_dtypes))
        pairs = ivy.promotion_table.keys()
        available_dtypes = [
            pair for pair in pairs if not any([d in pair for d in unwanted_types])
        ]
        dtypes = list(draw(st.sampled_from(available_dtypes)))
        if num_arrays > 2:
            dtypes += [dtypes[i % 2] for i in range(num_arrays - 2)]
    return dtypes


@st.composite
def array_bools(
    draw,
    *,
    num_arrays=st.shared(ints(min_value=1, max_value=4), key="num_arrays"),
):
    """Draws a boolean list of a given size.

    Parameters
    ----------
    draw
        special function that draws data randomly (but is reproducible) from a given
        data-set (ex. list).
    num_arrays
        size of the list.

    Returns
    -------
    A strategy that draws a list.
    """
    size = num_arrays if isinstance(num_arrays, int) else draw(num_arrays)
    return draw(st.lists(st.booleans(), min_size=size, max_size=size))


@st.composite
def lists(draw, *, arg, min_size=None, max_size=None, size_bounds=None):
    """Draws a list from the dataset arg.

    Parameters
    ----------
    draw
        special function that draws data randomly (but is reproducible) from a given
        data-set (ex. list).
    arg
        dataset of elements.
    min_size
        least size of the list.
    max_size
        max size of the list.
    size_bounds
        if min_size or max_size is None, draw them randomly from the range
        [size_bounds[0], size_bounds[1]].

    Returns
    -------
    A strategy that draws a list.
    """
    integers = (
        ints(min_value=size_bounds[0], max_value=size_bounds[1])
        if size_bounds
        else ints()
    )
    if isinstance(min_size, str):
        min_size = draw(st.shared(integers, key=min_size))
    if isinstance(max_size, str):
        max_size = draw(st.shared(integers, key=max_size))
    return draw(st.lists(arg, min_size=min_size, max_size=max_size))


@st.composite
def dtype_and_values(
    draw,
    *,
    available_dtypes=ivy_np.valid_dtypes,
    num_arrays=1,
    min_value=None,
    max_value=None,
    large_value_safety_factor=1.1,
    small_value_safety_factor=1.1,
    max_op="divide",
    allow_inf=False,
    exclude_min=False,
    exclude_max=False,
    min_num_dims=0,
    max_num_dims=5,
    min_dim_size=1,
    max_dim_size=10,
    shape=None,
    shared_dtype=False,
    ret_shape=False,
    dtype=None,
):
    """Draws a list of arrays with elements from the given corresponding data types.

    Parameters
    ----------
    draw
        special function that draws data randomly (but is reproducible) from a given
        data-set (ex. list).
    available_dtypes
        if dtype is None, data types are drawn from this list randomly.
    num_arrays
        Number of arrays to be drawn.
    min_value
        minimum value of elements in each array.
    max_value
        maximum value of elements in each array.
    large_value_safety_factor
        Factor to divide the values by to ensure that they are not too large.
    small_value_safety_factor
        Factor to multiply the values by to ensure that they are not too small.
    max_op
        The operation to use when calculating the maximum value of the list. Can be
        "divide", "sqrt" or "log". Default value = "divide".
    allow_inf
        if True, allow inf in the arrays.
    exclude_min
        if True, exclude the minimum limit.
    exclude_max
        if True, exclude the maximum limit.
    min_num_dims
        minimum size of the shape tuple.
    max_num_dims
        maximum size of the shape tuple.
    min_dim_size
        minimum value of each integer in the shape tuple.
    max_dim_size
        maximum value of each integer in the shape tuple.
    shape
        shape of the arrays in the list.
    shared_dtype
        if True, if dtype is None, a single shared dtype is drawn for all arrays.
    ret_shape
        if True, the shape of the arrays is also returned.
    dtype
        A list of data types for the given arrays.

    Returns
    -------
    A strategy that draws a list of dtype and arrays (as lists).
    """
    if isinstance(min_dim_size, st._internal.SearchStrategy):
        min_dim_size = draw(min_dim_size)
    if isinstance(max_dim_size, st._internal.SearchStrategy):
        max_dim_size = draw(max_dim_size)
    if isinstance(available_dtypes, st._internal.SearchStrategy):
        available_dtypes = draw(available_dtypes)
    if not isinstance(num_arrays, int):
        num_arrays = draw(num_arrays)
    if dtype is None:
        dtype = draw(
            array_dtypes(
                num_arrays=num_arrays,
                available_dtypes=available_dtypes,
                shared_dtype=shared_dtype,
            )
        )
    if shape is not None:
        if not isinstance(shape, (tuple, list)):
            shape = draw(shape)
    else:
        shape = draw(
            st.shared(
                get_shape(
                    min_num_dims=min_num_dims,
                    max_num_dims=max_num_dims,
                    min_dim_size=min_dim_size,
                    max_dim_size=max_dim_size,
                ),
                key="shape",
            )
        )
    values = []
    for i in range(num_arrays):
        values.append(
            draw(
                array_values(
                    dtype=dtype[i],
                    shape=shape,
                    min_value=min_value,
                    max_value=max_value,
                    allow_inf=allow_inf,
                    exclude_min=exclude_min,
                    exclude_max=exclude_max,
                    large_value_safety_factor=large_value_safety_factor,
                    small_value_safety_factor=small_value_safety_factor,
                    max_op=max_op,
                )
            )
        )
    if num_arrays == 1:
        dtype = dtype[0]
        values = values[0]
    if ret_shape:
        return dtype, values, shape
    return dtype, values


@st.composite
def dtype_values_axis(
    draw,
    *,
    available_dtypes,
    min_value=None,
    max_value=None,
    large_value_safety_factor=1.1,
    small_value_safety_factor=1.1,
    allow_inf=False,
    exclude_min=False,
    exclude_max=False,
    min_num_dims=0,
    max_num_dims=5,
    min_dim_size=1,
    max_dim_size=10,
    shape=None,
    shared_dtype=False,
    min_axis=None,
    max_axis=None,
    valid_axis=False,
    allow_neg_axes=True,
    min_axes_size=1,
    max_axes_size=None,
    force_int_axis=False,
    ret_shape=False,
):
    """Draws an array with elements from the given data type, and a random axis of
    the array.

    Parameters
    ----------
    draw
        special function that draws data randomly (but is reproducible) from a given
        data-set (ex. list).
    available_dtypes
        if dtype is None, data type is drawn from this list randomly.
    min_value
        minimum value of elements in the array.
    max_value
        maximum value of elements in the array.
    allow_inf
        if True, allow inf in the array.
    exclude_min
        if True, exclude the minimum limit.
    exclude_max
        if True, exclude the maximum limit.
    min_num_dims
        minimum size of the shape tuple.
    max_num_dims
        maximum size of the shape tuple.
    min_dim_size
        minimum value of each integer in the shape tuple.
    max_dim_size
        maximum value of each integer in the shape tuple.
    valid_axis
        if True, a valid axis will be drawn from the array dimensions.
    allow_neg_axes
        if True, returned axes may include negative axes.
    min_axes_size
        minimum size of the axis tuple.
    max_axes_size
        maximum size of the axis tuple.
    force_int_axis
        if True, and only one axis is drawn, the returned axis will be an integer.
    shape
        shape of the array. if None, a random shape is drawn.
    shared_dtype
        if True, if dtype is None, a single shared dtype is drawn for all arrays.
    min_axis
        if shape is None, axis is drawn from the range [min_axis, max_axis].
    max_axis
        if shape is None, axis is drawn from the range [min_axis, max_axis].
    ret_shape
        if True, the shape of the arrays is also returned.

    Returns
    -------
    A strategy that draws a dtype, an array (as list), and an axis.
    """
    results = draw(
        dtype_and_values(
            available_dtypes=available_dtypes,
            min_value=min_value,
            max_value=max_value,
            large_value_safety_factor=large_value_safety_factor,
            small_value_safety_factor=small_value_safety_factor,
            allow_inf=allow_inf,
            exclude_min=exclude_min,
            exclude_max=exclude_max,
            min_num_dims=min_num_dims,
            max_num_dims=max_num_dims,
            min_dim_size=min_dim_size,
            max_dim_size=max_dim_size,
            shape=shape,
            shared_dtype=shared_dtype,
            ret_shape=True,
        )
    )
    dtype, values, arr_shape = results
    if valid_axis or shape:
        if not isinstance(values, list):
            axis = None
        else:
            axis = draw(
                get_axis(
                    shape=arr_shape,
                    min_size=min_axes_size,
                    max_size=max_axes_size,
                    allow_neg=allow_neg_axes,
                    force_int=force_int_axis,
                )
            )
    else:
        axis = draw(ints(min_value=min_axis, max_value=max_axis))
    if ret_shape:
        return dtype, values, axis, shape
    return dtype, values, axis


# taken from
# https://github.com/data-apis/array-api-tests/array_api_tests/test_manipulation_functions.py
@st.composite
def reshape_shapes(draw, *, shape):
    """Draws a random shape with the same number of elements as the given shape.

    Parameters
    ----------
    draw
        special function that draws data randomly (but is reproducible) from a given
        data-set (ex. list).
    shape
        list/strategy/tuple of integers representing an array shape.

    Returns
    -------
    A strategy that draws a tuple.
    """
    if isinstance(shape, st._internal.SearchStrategy):
        shape = draw(shape)
    size = 1 if len(shape) == 0 else math.prod(shape)
    rshape = draw(st.lists(ints(min_value=0)).filter(lambda s: math.prod(s) == size))
    # assume(all(side <= MAX_SIDE for side in rshape))
    if len(rshape) != 0 and size > 0 and draw(st.booleans()):
        index = draw(ints(min_value=0, max_value=len(rshape) - 1))
        rshape[index] = -1
    return tuple(rshape)


# taken from https://github.com/HypothesisWorks/hypothesis/issues/1115
@st.composite
def subsets(draw, *, elements):
    """Draws a subset of elements from the given elements.

    Parameters
    ----------
    draw
        special function that draws data randomly (but is reproducible) from a given
        data-set (ex. list).
    elements
        set of elements to be drawn from.

    Returns
    -------
    A strategy that draws a subset of elements.
    """
    return tuple(e for e in elements if draw(st.booleans()))


@st.composite
def array_and_indices(
    draw,
    last_dim_same_size=True,
    allow_inf=False,
    min_num_dims=1,
    max_num_dims=5,
    min_dim_size=1,
    max_dim_size=10,
):
    """Generates two arrays x & indices, the values in the indices array are indices
    of the array x. Draws an integers randomly from the minimum and maximum number of
    positional arguments a given function can take.

    Parameters
    ----------
    last_dim_same_size
        True:
            The shape of the indices array is the exact same as the shape of the values
            array.
        False:
            The last dimension of the second array is generated from a range of
            (0 -> dimension size of first array). This results in output shapes such as
            x = (5,5,5,5,5) & indices = (5,5,5,5,3) or x = (7,7) & indices = (7,2)
    allow_inf
        True: inf values are allowed to be generated in the values array
    min_num_dims
        The minimum number of dimensions the arrays can have.
    max_num_dims
        The maximum number of dimensions the arrays can have.
    min_dim_size
        The minimum size of the dimensions of the arrays.
    max_dim_size
        The maximum size of the dimensions of the arrays.

    Returns
    -------
    A strategy that can be used in the @given hypothesis decorator
    which generates arrays of values and indices.

    Examples
    --------
    @given(
        array_and_indices=array_and_indices(
            last_dim_same_size= False
            min_num_dims=1,
            max_num_dims=5,
            min_dim_size=1,
            max_dim_size=10
            )
    )
    @given(
        array_and_indices=array_and_indices( last_dim_same_size= True)
    )
    """
    x_num_dims = draw(ints(min_value=min_num_dims, max_value=max_num_dims))
    x_dim_size = draw(ints(min_value=min_dim_size, max_value=max_dim_size))
    x = draw(
        dtype_and_values(
            available_dtypes=ivy_np.valid_numeric_dtypes,
            allow_inf=allow_inf,
            ret_shape=True,
            min_num_dims=x_num_dims,
            max_num_dims=x_num_dims,
            min_dim_size=x_dim_size,
            max_dim_size=x_dim_size,
        )
    )
    indices_shape = list(x[2])
    if not last_dim_same_size:
        indices_dim_size = draw(ints(min_value=1, max_value=x_dim_size))
        indices_shape[-1] = indices_dim_size
    indices = draw(
        dtype_and_values(
            available_dtypes=["int32", "int64"],
            allow_inf=False,
            min_value=0,
            max_value=max(x[2][-1] - 1, 0),
            shape=indices_shape,
        )
    )
    x = x[0:2]
    return (x, indices)


def _zeroing(x):
    # covnert -0.0 to 0.0
    if x == 0.0:
        return 0.0
    return x


def _clamp_value(x, dtype):
    if ivy.is_int_dtype(dtype):
        d_info = ivy.iinfo(dtype)
    elif ivy.is_float_dtype(dtype):
        d_info = ivy.finfo(dtype)
    else:
        raise TypeError(
            f"{dtype} is not a valid data type. "
            "dtype must be an integer or a float data type"
        )
    if x > d_info.max or x < d_info.min:
        return None  # Calculated later using safety factor
    return x


@st.composite
def array_values(
    draw,
    *,
    dtype,
    shape,
    min_value=None,
    max_value=None,
    allow_nan=False,
    allow_subnormal=False,
    allow_inf=False,
    exclude_min=True,
    exclude_max=True,
    allow_negative=True,
    large_value_safety_factor=1.1,
    small_value_safety_factor=1.1,
    max_op="divide",
):
    """Draws a list (of lists) of a given shape containing values of a given data type.

    Parameters
    ----------
    draw
        special function that draws data randomly (but is reproducible) from a given
        data-set (ex. list).
    dtype
        data type of the elements of the list.
    shape
        shape of the required list.
    min_value
        minimum value of elements in the list.
    max_value
        maximum value of elements in the list.
    allow_nan
        if True, allow Nans in the list.
    allow_subnormal
        if True, allow subnormals in the list.
    allow_inf
        if True, allow inf in the list.
    exclude_min
        if True, exclude the minimum limit.
    exclude_max
        if True, exclude the maximum limit.
    allow_negative
        if True, allow negative numbers.
    large_value_safety_factor
        Factor to divide the values by to ensure that they are not too large.
    small_value_safety_factor
        Factor to multiply the values by to ensure that they are not too small.
    max_op
        The operation to use when calculating the maximum value of the list. Can be
        "divide", "sqrt" or "log". Default value = "divide".

    Returns
    -------
        A strategy that draws a list.
    """
    assert large_value_safety_factor >= 1, "large_value_safety_factor must be >= 1"
    exclude_min = exclude_min if ivy.exists(min_value) else False
    exclude_max = exclude_max if ivy.exists(max_value) else False
    size = 1
    if isinstance(shape, int):
        size = shape
    else:
        for dim in shape:
            size *= dim
    values = None
    limit = math.log(small_value_safety_factor)
    min_value = _clamp_value(min_value, dtype) if ivy.exists(min_value) else None
    max_value = _clamp_value(max_value, dtype) if ivy.exists(max_value) else None
    if "uint" in dtype:
        if dtype == "uint8":
            min_value = ivy.default(
                min_value, 1 if small_value_safety_factor < 1 else 0
            )
            max_value = ivy.default(
                max_value, min(255, round(255 / large_value_safety_factor))
            )
        elif dtype == "uint16":
            min_value = ivy.default(
                min_value, 1 if small_value_safety_factor < 1 else 0
            )
            max_value = ivy.default(
                max_value, min(65535, round(65535 / large_value_safety_factor))
            )
        elif dtype == "uint32":
            min_value = ivy.default(
                min_value, 1 if small_value_safety_factor < 1 else 0
            )
            max_value = ivy.default(
                max_value,
                min(4294967295, round(4294967295 / large_value_safety_factor)),
            )
        elif dtype == "uint64":
            min_value = ivy.default(
                min_value, 1 if small_value_safety_factor < 1 else 0
            )
            max_value = ivy.default(
                max_value,
                min(
                    18446744073709551615,
                    round(18446744073709551615 / large_value_safety_factor),
                ),
            )
        values = draw(list_of_length(x=st.integers(min_value, max_value), length=size))
    elif "int" in dtype:

        if min_value is not None and max_value is not None:
            values = draw(
                list_of_length(
                    x=st.integers(min_value, max_value),
                    length=size,
                )
            )
        else:
            if dtype == "int8":
                min_value = ivy.default(
                    min_value, max(-128, round(-128 / large_value_safety_factor))
                )
                max_value = ivy.default(
                    max_value, min(127, round(127 / large_value_safety_factor))
                )

            elif dtype == "int16":
                min_value = ivy.default(
                    min_value, max(-32768, round(-32768 / large_value_safety_factor))
                )
                max_value = ivy.default(
                    max_value, min(32767, round(32767 / large_value_safety_factor))
                )

            elif dtype == "int32":
                min_value = ivy.default(
                    min_value,
                    max(-2147483648, round(-2147483648 / large_value_safety_factor)),
                )
                max_value = ivy.default(
                    max_value,
                    min(2147483647, round(2147483647 / large_value_safety_factor)),
                )

            elif dtype == "int64":
                min_value = ivy.default(
                    min_value,
                    max(
                        -9223372036854775808,
                        round(-9223372036854775808 / large_value_safety_factor),
                    ),
                )
                max_value = ivy.default(
                    max_value,
                    min(
                        9223372036854775807,
                        round(9223372036854775807 / large_value_safety_factor),
                    ),
                )
            max_neg_value = -1 if small_value_safety_factor > 1 else 0
            min_pos_value = 1 if small_value_safety_factor > 1 else 0

            if min_value >= max_neg_value:
                min_value = min_pos_value
                max_neg_value = max_value
            elif max_value <= min_pos_value:
                min_pos_value = min_value
                max_value = max_neg_value

            values = draw(
                list_of_length(
                    x=st.integers(min_value, max_neg_value)
                    | st.integers(min_pos_value, max_value),
                    length=size,
                )
            )
    elif "float" in dtype:
        dtype_info = {
            "float16": {"cast_type": "float16", "round_places": 3, "width": 16},
            "bfloat16": {"cast_type": "float16", "round_places": 3, "width": 16},
            "float32": {"cast_type": "float32", "round_places": 6, "width": 32},
            "float64": {"cast_type": "float16", "round_places": 15, "width": 64},
        }
        min_value_neg = min_value
        max_value_neg = round(-1 * limit, dtype_info[dtype]["round_places"])
        min_value_pos = round(limit, dtype_info[dtype]["round_places"])
        max_value_pos = max_value
        max_value_neg, min_value_pos = (
            np.array([max_value_neg, min_value_pos])
            .astype(dtype_info[dtype]["cast_type"])
            .tolist()
        )
        if min_value_neg is not None and min_value_neg >= max_value_neg:
            min_value_neg = min_value_pos
            max_value_neg = max_value_pos
        elif max_value_pos is not None and max_value_pos <= min_value_pos:
            min_value_pos = min_value_neg
            max_value_pos = max_value_neg
        min_value_pos = _zeroing(min_value_pos)
        max_value_pos = _zeroing(max_value_pos)
        min_value_neg = _zeroing(min_value_neg)
        max_value_neg = _zeroing(max_value_neg)
        values = draw(
            list_of_length(
                x=st.floats(
                    min_value=min_value_neg,
                    max_value=max_value_neg,
                    allow_nan=allow_nan,
                    allow_subnormal=allow_subnormal,
                    allow_infinity=allow_inf,
                    width=dtype_info[dtype]["width"],
                    exclude_min=exclude_min,
                    exclude_max=exclude_max,
                )
                | st.floats(
                    min_value=min_value_pos,
                    max_value=max_value_pos,
                    allow_nan=allow_nan,
                    allow_subnormal=allow_subnormal,
                    allow_infinity=allow_inf,
                    width=dtype_info[dtype]["width"],
                    exclude_min=exclude_min,
                    exclude_max=exclude_max,
                ),
                length=size,
            )
        )
        for i, v in enumerate(values):
            if max_op == "sqrt":
                v = v / abs(v) * math.sqrt(abs(v))
            elif max_op == "log":
                v = (v / abs(v)) * (math.log(abs(v)) / math.log(2))
            values[i] = v / large_value_safety_factor
    elif dtype == "bool":
        values = draw(list_of_length(x=st.booleans(), length=size))
    array = np.array(values)
    if dtype != "bool" and not allow_negative:
        array = np.abs(array)
    if isinstance(shape, (tuple, list)):
        array = array.reshape(shape)
    return array.tolist()


@st.composite
def get_shape(
    draw,
    *,
    allow_none=False,
    min_num_dims=0,
    max_num_dims=5,
    min_dim_size=1,
    max_dim_size=10,
):
    """Draws a tuple of integers drawn randomly from [min_dim_size, max_dim_size]
     of size drawn from min_num_dims to max_num_dims. Useful for randomly
     drawing the shape of an array.

    Parameters
    ----------
    draw
        special function that draws data randomly (but is reproducible) from a given
        data-set (ex. list).
    allow_none
        if True, allow for the result to be None.
    min_num_dims
        minimum size of the tuple.
    max_num_dims
        maximum size of the tuple.
    min_dim_size
        minimum value of each integer in the tuple.
    max_dim_size
        maximum value of each integer in the tuple.

    Returns
    -------
    A strategy that draws a tuple.
    """
    if allow_none:
        shape = draw(
            st.none()
            | st.lists(
                ints(min_value=min_dim_size, max_value=max_dim_size),
                min_size=min_num_dims,
                max_size=max_num_dims,
            )
        )
    else:
        shape = draw(
            st.lists(
                ints(min_value=min_dim_size, max_value=max_dim_size),
                min_size=min_num_dims,
                max_size=max_num_dims,
            )
        )
    if shape is None:
        return shape
    return tuple(shape)


def none_or_list_of_floats(
    *,
    dtype,
    size,
    min_value=None,
    max_value=None,
    exclude_min=False,
    exclude_max=False,
    no_none=False,
):
    """Draws a List containing Nones or Floats.

    Parameters
    ----------
    dtype
        float data type ('float16', 'float32', or 'float64').
    size
        size of the list required.
    min_value
        lower bound for values in the list
    max_value
        upper bound for values in the list
    exclude_min
        if True, exclude the min_value
    exclude_max
        if True, exclude the max_value
    no_none
        if True, List does not contains None

    Returns
    -------
    A strategy that draws a List containing Nones or Floats.
    """
    if no_none:
        if dtype == "float16":
            values = list_of_length(
                x=floats(
                    min_value=min_value,
                    max_value=max_value,
                    width=16,
                    allow_subnormal=False,
                    allow_infinity=False,
                    allow_nan=False,
                    exclude_min=exclude_min,
                    exclude_max=exclude_max,
                ),
                length=size,
            )
        elif dtype == "float32":
            values = list_of_length(
                x=st.floats(
                    min_value=min_value,
                    max_value=max_value,
                    width=32,
                    allow_subnormal=False,
                    allow_infinity=False,
                    allow_nan=False,
                    exclude_min=exclude_min,
                    exclude_max=exclude_max,
                ),
                length=size,
            )
        elif dtype == "float64":
            values = list_of_length(
                x=st.floats(
                    min_value=min_value,
                    max_value=max_value,
                    width=64,
                    allow_subnormal=False,
                    allow_infinity=False,
                    allow_nan=False,
                    exclude_min=exclude_min,
                    exclude_max=exclude_max,
                ),
                length=size,
            )
    else:
        if dtype == "float16":
            values = list_of_length(
                x=st.none()
                | st.floats(
                    min_value=min_value,
                    max_value=max_value,
                    width=16,
                    allow_subnormal=False,
                    allow_infinity=False,
                    allow_nan=False,
                    exclude_min=exclude_min,
                    exclude_max=exclude_max,
                ),
                length=size,
            )
        elif dtype == "float32":
            values = list_of_length(
                x=st.none()
                | st.floats(
                    min_value=min_value,
                    max_value=max_value,
                    width=32,
                    allow_subnormal=False,
                    allow_infinity=False,
                    allow_nan=False,
                    exclude_min=exclude_min,
                    exclude_max=exclude_max,
                ),
                length=size,
            )
        elif dtype == "float64":
            values = list_of_length(
                x=st.none()
                | st.floats(
                    min_value=min_value,
                    max_value=max_value,
                    width=64,
                    allow_subnormal=False,
                    allow_infinity=False,
                    allow_nan=False,
                    exclude_min=exclude_min,
                    exclude_max=exclude_max,
                ),
                length=size,
            )
    return values


@st.composite
def get_mean_std(draw, *, dtype):
    """Draws two integers representing the mean and standard deviation for a given data
    type.

    Parameters
    ----------
    draw
        special function that draws data randomly (but is reproducible) from a given
        data-set (ex. list).
    dtype
        data type.

    Returns
    -------
    A strategy that can be used in the @given hypothesis decorator.
    """
    values = draw(none_or_list_of_floats(dtype=dtype, size=2))
    values[1] = abs(values[1]) if values[1] else None
    return values[0], values[1]


@st.composite
def get_bounds(draw, *, dtype):
    """Draws two integers low, high for a given data type such that low < high.

    Parameters
    ----------
    draw
        special function that draws data randomly (but is reproducible) from a given
        data-set (ex. list).
    dtype
        data type.

    Returns
    -------
    A strategy that can be used in the @given hypothesis decorator.
    """
    if "int" in dtype:
        values = draw(array_values(dtype=dtype, shape=2))
        values[0], values[1] = abs(values[0]), abs(values[1])
        low, high = min(values), max(values)
        if low == high:
            return draw(get_bounds(dtype=dtype))
    else:
        values = draw(none_or_list_of_floats(dtype=dtype, size=2))
        if values[0] is not None and values[1] is not None:
            low, high = min(values), max(values)
        else:
            low, high = values[0], values[1]
        if ivy.default(low, 0.0) >= ivy.default(high, 1.0):
            return draw(get_bounds(dtype=dtype))
    return low, high


@st.composite
def get_axis(
    draw,
    *,
    shape,
    allow_neg=True,
    allow_none=False,
    sorted=True,
    unique=True,
    min_size=1,
    max_size=None,
    force_tuple=False,
    force_int=False,
):
    """Draws one or more axis for the given shape.

    Parameters
    ----------
    draw
        special function that draws data randomly (but is reproducible) from a given
        data-set (ex. list).
    shape
        shape of the array as a tuple, or a hypothesis strategy from which the shape
        will be drawn
    allow_neg
        boolean; if True, allow negative axes to be drawn
    allow_none
        boolean; if True, allow None to be drawn
    sorted
        boolean; if True, and a tuple of axes is drawn, tuple is sorted in increasing
        fashion
    unique
        boolean; if True, and a tuple of axes is drawn, all axes drawn will be unique
    min_size
        int or hypothesis strategy; if a tuple of axes is drawn, the minimum number of
        axes drawn
    max_size
        int or hypothesis strategy; if a tuple of axes is drawn, the maximum number of
        axes drawn.
        If None and unique is True, then it is set to the number of axes in the shape
    force_tuple
        boolean, if true, all axis will be returned as a tuple. If force_tuple and
        force_int are true, then an AssertionError is raised
    force_int
        boolean, if true, all axis will be returned as an int. If force_tuple and
        force_int are true, then an AssertionError is raised

    Returns
    -------
    A strategy that can be used in the @given hypothesis decorator.
    """
    assert not (force_int and force_tuple), (
        "Cannot return an int and a tuple. If "
        "both are valid then set 'force_int' "
        "and 'force_tuple' to False."
    )

    # Draw values from any strategies given
    if isinstance(shape, st._internal.SearchStrategy):
        shape = draw(shape)
    if isinstance(min_size, st._internal.SearchStrategy):
        min_size = draw(min_size)
    if isinstance(max_size, st._internal.SearchStrategy):
        max_size = draw(max_size)

    axes = len(shape)
    lower_axes_bound = axes if allow_neg else 0
    unique_by = (lambda x: shape[x]) if unique else None

    if max_size is None and unique:
        max_size = max(axes, min_size)

    valid_strategies = []

    if allow_none:
        valid_strategies.append(st.none())

    if not force_tuple:
        if axes == 0:
            valid_strategies.append(st.just(0))
        else:
            valid_strategies.append(st.integers(-lower_axes_bound, axes - 1))
    if not force_int:
        if axes == 0:
            valid_strategies.append(
                st.lists(st.just(0), min_size=min_size, max_size=max_size)
            )
        else:
            valid_strategies.append(
                st.lists(
                    st.integers(-lower_axes_bound, axes - 1),
                    min_size=min_size,
                    max_size=max_size,
                    unique_by=unique_by,
                )
            )

    axis = draw(st.one_of(*valid_strategies))

    if type(axis) == list:
        if sorted:

            def sort_key(ele, max_len):
                if ele < 0:
                    return ele + max_len - 1
                return ele

            axis.sort(key=(lambda ele: sort_key(ele, axes)))
        axis = tuple(axis)
    return axis


@st.composite
def num_positional_args(draw, *, fn_name: str = None):
    """Draws an integers randomly from the minimum and maximum number of positional
    arguments a given function can take.

    Parameters
    ----------
    draw
        special function that draws data randomly (but is reproducible) from a given
        data-set (ex. list).
    fn_name
        name of the function.

    Returns
    -------
    A strategy that can be used in the @given hypothesis decorator.

    Examples
    --------
    @given(
        num_positional_args=num_positional_args(fn_name="floor_divide")
    )
    @given(
        num_positional_args=num_positional_args(fn_name="add")
    )
    """
    num_positional_only = 0
    num_keyword_only = 0
    total = 0
    fn = None
    for i, fn_name_key in enumerate(fn_name.split(".")):
        if i == 0:
            fn = ivy.__dict__[fn_name_key]
        else:
            fn = fn.__dict__[fn_name_key]
    for param in inspect.signature(fn).parameters.values():
        if param.name == "self":
            continue
        total += 1
        if param.kind == param.POSITIONAL_ONLY:
            num_positional_only += 1
        elif param.kind == param.KEYWORD_ONLY:
            num_keyword_only += 1
        elif param.kind == param.VAR_KEYWORD:
            num_keyword_only += 1
<<<<<<< HEAD
=======
    return draw(
        ints(min_value=num_positional_only, max_value=(total - num_keyword_only))
    )


@st.composite
def num_positional_args_from_fn(draw, *, fn):
    """Draws an integers randomly from the minimum and maximum number of positional
    arguments a given function can take.

    Parameters
    ----------
    draw
        special function that draws data randomly (but is reproducible) from a given
        data-set (ex. list).
    fn_name
        name of the function.

    Returns
    -------
    A strategy that can be used in the @given hypothesis decorator.

    Examples
    --------
    @given(
        num_positional_args=num_positional_args(fn_name="floor_divide")
    )
    @given(
        num_positional_args=num_positional_args(fn_name="add")
    )
    """
    num_positional_only = 0
    num_keyword_only = 0
    total = 0
    for param in inspect.signature(fn).parameters.values():
        total += 1
        if param.kind == param.POSITIONAL_ONLY:
            num_positional_only += 1
        elif param.kind == param.KEYWORD_ONLY:
            num_keyword_only += 1
        elif param.kind == param.VAR_KEYWORD:
            num_keyword_only += 1
>>>>>>> 1445a0ca
    return draw(
        ints(min_value=num_positional_only, max_value=(total - num_keyword_only))
    )


@st.composite
def bool_val_flags(draw, cl_arg: Union[bool, None]):
    if cl_arg is not None:
        return draw(st.booleans().filter(lambda x: x == cl_arg))
    return draw(st.booleans())


def handle_cmd_line_args(test_fn):
    from ivy_tests.test_ivy.conftest import (
        FW_STRS,
        TEST_BACKENDS,
    )

    # first[1:-2] 5 arguments are all fixtures
    @given(data=st.data())
    @settings(max_examples=1)
    def new_fn(data, get_command_line_flags, device, f, fw, *args, **kwargs):
        gc.collect()
        flag, backend_string = (False, "")
        # skip test if device is gpu and backend is numpy
        if "gpu" in device and ivy.current_backend_str() == "numpy":
            # Numpy does not support GPU
            pytest.skip()
        if not f:
            # randomly draw a backend if not set
            backend_string = data.draw(st.sampled_from(FW_STRS))
            f = TEST_BACKENDS[backend_string]()
        else:
            # use the one which is parametrized
            flag = True

        global frontend_fw
        # Infer the frontend
        try:
            # naming convention `test_framework_`
            frontend_string = test_fn.__name__.split("_")[1]
            if frontend_string in FW_STRS:
                frontend_fw = TEST_BACKENDS[frontend_string]
            else:  # Clear the global variable
                frontend_fw = None
        except IndexError:
            raise RuntimeError(
                "'{}' is not a valid test function, "
                "a test function should start with 'test_'.".format(test_fn.__name__)
            )
        # set backend using the context manager
        with f.use:
            # inspecting for keyword arguments in test function
            for param in inspect.signature(test_fn).parameters.values():
                if param.name in cmd_line_args:
                    kwargs[param.name] = data.draw(
                        bool_val_flags(get_command_line_flags[param.name])
                    )
                elif param.name == "fw":
                    kwargs["fw"] = fw if flag else backend_string
                elif param.name == "device":
                    kwargs["device"] = device
            return test_fn(*args, **kwargs)

    return new_fn


def gradient_incompatible_function(*, fn):
    return (
        not ivy.supports_gradients
        and hasattr(fn, "computes_gradients")
        and fn.computes_gradients
    )


@st.composite
def statistical_dtype_values(draw, *, function):
    dtype = draw(st.sampled_from(ivy_np.valid_float_dtypes))

    size = draw(st.integers(1, 10))

    if dtype == "float16":
        max_value = 2048
    elif dtype == "float32":
        max_value = 16777216
    elif dtype == "float64":
        max_value = 9.0071993e15
    elif dtype == "bfloat16":
        max_value = 9.0071993e15

    if function == "prod":
        abs_value_limit = 0.99 * max_value ** (1 / size)
    elif function in ["var", "std"]:
        abs_value_limit = 0.99 * (max_value / size) ** 0.5
    else:
        abs_value_limit = 0.99 * max_value / size

    values = draw(
        list_of_length(
            x=st.floats(
                -abs_value_limit,
                abs_value_limit,
                allow_subnormal=False,
                allow_infinity=False,
            ),
            length=size,
        )
    )

    shape = np.asarray(values, dtype=dtype).shape
    size = np.asarray(values, dtype=dtype).size
    axis = draw(get_axis(shape=shape, allow_none=True))
    if function == "var" or function == "std":
        if isinstance(axis, int):
            correction = draw(
                st.integers(-shape[axis], shape[axis] - 1)
                | st.floats(-shape[axis], shape[axis] - 1)
            )
            return dtype, values, axis, correction

        correction = draw(st.integers(-size, size - 1) | st.floats(-size, size - 1))
        return dtype, values, axis, correction

    return dtype, values, axis


@st.composite
def seed(draw):
    return draw(st.integers(min_value=0, max_value=2**8 - 1))


@st.composite
def arrays_and_axes(
    draw,
    allow_none=False,
    min_num_dims=0,
    max_num_dims=5,
    min_dim_size=1,
    max_dim_size=10,
    num=2,
):
    shapes = list()
    for _ in range(num):
        shape = draw(
            get_shape(
                allow_none=False,
                min_num_dims=min_num_dims,
                max_num_dims=max_num_dims,
                min_dim_size=min_dim_size,
                max_dim_size=max_dim_size,
            )
        )
        shapes.append(shape)
    arrays = list()
    for shape in shapes:
        arrays.append(
            draw(
                array_values(dtype="int32", shape=shape, min_value=-200, max_value=200)
            )
        )
    all_axes_ranges = list()
    for shape in shapes:
        if None in all_axes_ranges:
            all_axes_ranges.append(st.integers(0, len(shape) - 1))
        else:
            all_axes_ranges.append(st.one_of(st.none(), st.integers(0, len(shape) - 1)))
    axes = draw(st.tuples(*all_axes_ranges))
    return arrays, axes


@st.composite
def x_and_filters(draw, dim: int = 2, transpose: bool = False, depthwise=False):
    strides = draw(st.integers(min_value=1, max_value=2))
    padding = draw(st.sampled_from(["SAME", "VALID"]))
    batch_size = draw(st.integers(1, 5))
    filter_shape = draw(
        get_shape(min_num_dims=dim, max_num_dims=dim, min_dim_size=1, max_dim_size=5)
    )
    input_channels = draw(st.integers(1, 5))
    output_channels = draw(st.integers(1, 5))
    dilations = draw(st.integers(1, 2))
    dtype = draw(get_dtypes("float", full=False))
    if dim == 2:
        data_format = draw(st.sampled_from(["NCHW"]))
    elif dim == 1:
        data_format = draw(st.sampled_from(["NWC", "NCW"]))
    else:
        data_format = draw(st.sampled_from(["NDHWC", "NCDHW"]))

    x_dim = []
    if transpose:
        output_shape = []
        x_dim = draw(
            get_shape(
                min_num_dims=dim, max_num_dims=dim, min_dim_size=1, max_dim_size=20
            )
        )
        for i in range(dim):
            output_shape.append(
                ivy.deconv_length(
                    x_dim[i], strides, filter_shape[i], padding, dilations
                )
            )
    else:
        for i in range(dim):
            min_x = filter_shape[i] + (filter_shape[i] - 1) * (dilations - 1)
            x_dim.append(draw(st.integers(min_x, 100)))
        x_dim = tuple(x_dim)
    if not depthwise:
        filter_shape = filter_shape + (input_channels, output_channels)
    else:
        filter_shape = filter_shape + (input_channels,)
    if data_format == "NHWC" or data_format == "NWC" or data_format == "NDHWC":
        x_shape = (batch_size,) + x_dim + (input_channels,)
    else:
        x_shape = (batch_size, input_channels) + x_dim
    vals = draw(
        array_values(
            dtype=dtype,
            shape=x_shape,
            large_value_safety_factor=10,
            small_value_safety_factor=0.1,
        )
    )
    filters = draw(
        array_values(
            dtype=dtype,
            shape=filter_shape,
            large_value_safety_factor=10,
            small_value_safety_factor=0.1,
        )
    )
    if transpose:
        return (
            dtype,
            vals,
            filters,
            dilations,
            data_format,
            strides,
            padding,
            output_shape,
        )
    return dtype, vals, filters, dilations, data_format, strides, padding<|MERGE_RESOLUTION|>--- conflicted
+++ resolved
@@ -3401,8 +3401,6 @@
             num_keyword_only += 1
         elif param.kind == param.VAR_KEYWORD:
             num_keyword_only += 1
-<<<<<<< HEAD
-=======
     return draw(
         ints(min_value=num_positional_only, max_value=(total - num_keyword_only))
     )
@@ -3445,7 +3443,6 @@
             num_keyword_only += 1
         elif param.kind == param.VAR_KEYWORD:
             num_keyword_only += 1
->>>>>>> 1445a0ca
     return draw(
         ints(min_value=num_positional_only, max_value=(total - num_keyword_only))
     )
