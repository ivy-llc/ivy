"""
Collection of helpers for ivy unit tests
"""

# global
import ivy
try:
    import numpy as _np
except ImportError:
    _np = None
try:
    import jax.numpy as _jnp
except ImportError:
    _jnp = None
try:
    import tensorflow as _tf
    _tf_version = float('.'.join(_tf.__version__.split('.')[0:2]))
    if _tf_version >= 2.3:
        # noinspection PyPep8Naming,PyUnresolvedReferences
        from tensorflow.python.types.core import Tensor as tensor_type
    else:
        # noinspection PyPep8Naming
        # noinspection PyProtectedMember,PyUnresolvedReferences
        from tensorflow.python.framework.tensor_like import _TensorLike as tensor_type
    physical_devices = _tf.config.list_physical_devices('GPU')
    for device in physical_devices:
        _tf.config.experimental.set_memory_growth(device, True)
except ImportError:
    _tf = None
try:
    import torch as _torch
except ImportError:
    _torch = None
try:
    import mxnet as _mx
    import mxnet.ndarray as _mx_nd
except ImportError:
    _mx = None
    _mx_nd = None


def get_ivy_numpy():
    try:
        import ivy.functional.backends.numpy
    except ImportError:
        return None
    return ivy.functional.backends.numpy


def get_ivy_jax():
    try:
        import ivy.functional.backends.jax
    except ImportError:
        return None
    return ivy.functional.backends.jax


def get_ivy_tensorflow():
    try:
        import ivy.functional.backends.tensorflow
    except ImportError:
        return None
    return ivy.functional.backends.tensorflow


def get_ivy_torch():
    try:
        import ivy.functional.backends.torch
    except ImportError:
        return None
    return ivy.functional.backends.torch


def get_ivy_mxnet():
    try:
        import ivy.functional.backends.mxnet
    except ImportError:
        return None
    return ivy.functional.backends.mxnet


_ivy_fws_dict = {'numpy': lambda: get_ivy_numpy(),
                 'jax': lambda: get_ivy_jax(),
                 'tensorflow': lambda: get_ivy_tensorflow(),
                 'tensorflow_graph': lambda: get_ivy_tensorflow(),
                 'torch': lambda: get_ivy_torch(),
                 'mxnet': lambda: get_ivy_mxnet()}

_iterable_types = [list, tuple, dict]
_excluded = []


def _convert_vars(vars_in, from_type, to_type_callable=None, keep_other=True, to_type=None):
    new_vars = list()
    for var in vars_in:
        if type(var) in _iterable_types:
            return_val = _convert_vars(var, from_type, to_type_callable)
            new_vars.append(return_val)
        elif isinstance(var, from_type):
            if isinstance(var, _np.ndarray):
                if var.dtype == _np.float64:
                    var = var.astype(_np.float32)
                if bool(sum([stride < 0 for stride in var.strides])):
                    var = var.copy()
            if to_type_callable:
                new_vars.append(to_type_callable(var))
            else:
                raise Exception('Invalid. A conversion callable is required.')
        elif to_type is not None and isinstance(var, to_type):
            new_vars.append(var)
        elif keep_other:
            new_vars.append(var)

    return new_vars


def np_call(func, *args, **kwargs):
    ret = func(*args, **kwargs)
    if isinstance(ret, (list, tuple)):
        return ivy.to_native(ret, nested=True)
    return ivy.to_numpy(ret)


def jnp_call(func, *args, **kwargs):
    new_args = _convert_vars(args, _np.ndarray, _jnp.asarray)
    new_kw_vals = _convert_vars(kwargs.values(), _np.ndarray, _jnp.asarray)
    new_kwargs = dict(zip(kwargs.keys(), new_kw_vals))
    output = func(*new_args, **new_kwargs)
    if isinstance(output, tuple):
        return tuple(_convert_vars(output, (_jnp.ndarray, ivy.Array), ivy.to_numpy))
    else:
        return _convert_vars([output], (_jnp.ndarray, ivy.Array), ivy.to_numpy)[0]


def tf_call(func, *args, **kwargs):
    new_args = _convert_vars(args, _np.ndarray, _tf.convert_to_tensor)
    new_kw_vals = _convert_vars(kwargs.values(), _np.ndarray, _tf.convert_to_tensor)
    new_kwargs = dict(zip(kwargs.keys(), new_kw_vals))
    output = func(*new_args, **new_kwargs)
    if isinstance(output, tuple):
        return tuple(_convert_vars(output, (tensor_type, ivy.Array), ivy.to_numpy))
    else:
        return _convert_vars([output], (tensor_type, ivy.Array), ivy.to_numpy)[0]


def tf_graph_call(func, *args, **kwargs):
    new_args = _convert_vars(args, _np.ndarray, _tf.convert_to_tensor)
    new_kw_vals = _convert_vars(kwargs.values(), _np.ndarray, _tf.convert_to_tensor)
    new_kwargs = dict(zip(kwargs.keys(), new_kw_vals))

    @_tf.function
    def tf_func(*local_args, **local_kwargs):
        return func(*local_args, **local_kwargs)

    output = tf_func(*new_args, **new_kwargs)

    if isinstance(output, tuple):
        return tuple(_convert_vars(output, (tensor_type, ivy.Array), ivy.to_numpy))
    else:
        return _convert_vars([output], (tensor_type, ivy.Array), ivy.to_numpy)[0]


def torch_call(func, *args, **kwargs):
    new_args = _convert_vars(args, _np.ndarray, _torch.from_numpy)
    new_kw_vals = _convert_vars(kwargs.values(), _np.ndarray, _torch.from_numpy)
    new_kwargs = dict(zip(kwargs.keys(), new_kw_vals))
    output = func(*new_args, **new_kwargs)
    if isinstance(output, tuple):
        return tuple(_convert_vars(output, (_torch.Tensor, ivy.Array), ivy.to_numpy))
    else:
        return _convert_vars([output], (_torch.Tensor, ivy.Array), ivy.to_numpy)[0]


def mx_call(func, *args, **kwargs):
    new_args = _convert_vars(args, _np.ndarray, _mx_nd.array)
    new_kw_items = _convert_vars(kwargs.values(), _np.ndarray, _mx_nd.array)
    new_kwargs = dict(zip(kwargs.keys(), new_kw_items))
    output = func(*new_args, **new_kwargs)
    if isinstance(output, tuple):
        return tuple(_convert_vars(output, (_mx_nd.ndarray.NDArray, ivy.Array), ivy.to_numpy))
    else:
        return _convert_vars([output], (_mx_nd.ndarray.NDArray, ivy.Array), ivy.to_numpy)[0]


_calls = [np_call, jnp_call, tf_call, tf_graph_call, torch_call, mx_call]


def assert_compilable(fn):
    try:
        ivy.compile(fn)
    except Exception as e:
        raise e


def assert_docstring_examples_run(fn):
    fn_name = fn.__name__
    docstring = ivy.framework_handler.ivy_original_dict[fn_name].__doc__
<<<<<<< HEAD

    exec_lines = filter(lambda line: '>>>' in line, docstring.split('\n'))
    example = map(lambda line: line.split('>>>')[1][1:], exec_lines)

    for line in example:
        exec(line)

=======
    if docstring is None:
        return True
    executable_lines = [line.split('>>>')[1][1:] for line in docstring.split('\n') if '>>>' in line]
    for line in executable_lines:
        exec(line)
>>>>>>> e707291b
    return True


def var_fn(a, b=None, c=None):
    return ivy.variable(ivy.array(a, b, c))


def exclude(exclusion_list):
    global _excluded
    _excluded = _excluded + list(set(exclusion_list) - set(_excluded))


def frameworks():
    return list(set([ivy_fw() for fw_str, ivy_fw in _ivy_fws_dict.items()
                     if ivy_fw() is not None and fw_str not in _excluded]))


def calls():
    return [call for (fw_str, ivy_fw), call in zip(_ivy_fws_dict.items(), _calls)
            if ivy_fw() is not None and fw_str not in _excluded]


def f_n_calls():
    return [(ivy_fw(), call) for (fw_str, ivy_fw), call in zip(_ivy_fws_dict.items(), _calls)
            if ivy_fw() is not None and fw_str not in _excluded]<|MERGE_RESOLUTION|>--- conflicted
+++ resolved
@@ -195,21 +195,13 @@
 def assert_docstring_examples_run(fn):
     fn_name = fn.__name__
     docstring = ivy.framework_handler.ivy_original_dict[fn_name].__doc__
-<<<<<<< HEAD
-
-    exec_lines = filter(lambda line: '>>>' in line, docstring.split('\n'))
-    example = map(lambda line: line.split('>>>')[1][1:], exec_lines)
-
-    for line in example:
-        exec(line)
-
-=======
     if docstring is None:
         return True
+
     executable_lines = [line.split('>>>')[1][1:] for line in docstring.split('\n') if '>>>' in line]
     for line in executable_lines:
         exec(line)
->>>>>>> e707291b
+
     return True
 
 
