"""Collection of helpers for ivy unit tests."""

# global
import importlib
from contextlib import redirect_stdout
from io import StringIO
import sys
import re
import inspect
import numpy as np
import math
from typing import Union, List
from hypothesis import assume

TOLERANCE_DICT = {"float16": 1e-2, "float32": 1e-5, "float64": 1e-5, None: 1e-5}
cmd_line_args = (
    "as_variable",
    "native_array",
    "with_out",
    "container",
    "instance_method",
    "test_gradients",
)

try:
    import jax.numpy as jnp
except (ImportError, RuntimeError, AttributeError):
    jnp = None
try:
    import tensorflow as tf

    _tf_version = float(".".join(tf.__version__.split(".")[0:2]))
    if _tf_version >= 2.3:
        # noinspection PyPep8Naming,PyUnresolvedReferences
        from tensorflow.python.types.core import Tensor as tensor_type
    else:
        # noinspection PyPep8Naming
        # noinspection PyProtectedMember,PyUnresolvedReferences
        from tensorflow.python.framework.tensor_like import _TensorLike as tensor_type
    physical_devices = tf.config.list_physical_devices("GPU")
    for device in physical_devices:
        tf.config.experimental.set_memory_growth(device, True)
except ImportError:
    tf = None
try:
    import torch
except ImportError:
    torch = None
try:
    import mxnet as mx
    import mxnet.ndarray as mx_nd
except ImportError:
    mx = None
    mx_nd = None
from hypothesis import strategies as st
import hypothesis.extra.numpy as nph

# local
import ivy
import ivy.functional.backends.numpy as ivy_np


def get_ivy_numpy():
    try:
        import ivy.functional.backends.numpy
    except ImportError:
        return None
    return ivy.functional.backends.numpy


def get_ivy_jax():
    try:
        import ivy.functional.backends.jax
    except ImportError:
        return None
    return ivy.functional.backends.jax


def get_ivy_tensorflow():
    try:
        import ivy.functional.backends.tensorflow
    except ImportError:
        return None
    return ivy.functional.backends.tensorflow


def get_ivy_torch():
    try:
        import ivy.functional.backends.torch
    except ImportError:
        return None
    return ivy.functional.backends.torch


def get_ivy_mxnet():
    try:
        import ivy.functional.backends.mxnet
    except ImportError:
        return None
    return ivy.functional.backends.mxnet


_ivy_fws_dict = {
    "numpy": lambda: get_ivy_numpy(),
    "jax": lambda: get_ivy_jax(),
    "tensorflow": lambda: get_ivy_tensorflow(),
    "tensorflow_graph": lambda: get_ivy_tensorflow(),
    "torch": lambda: get_ivy_torch(),
    "mxnet": lambda: get_ivy_mxnet(),
}

_iterable_types = [list, tuple, dict]
_excluded = []


def _convert_vars(
    *, vars_in, from_type, to_type_callable=None, keep_other=True, to_type=None
):
    new_vars = list()
    for var in vars_in:
        if type(var) in _iterable_types:
            return_val = _convert_vars(
                vars_in=var, from_type=from_type, to_type_callable=to_type_callable
            )
            new_vars.append(return_val)
        elif isinstance(var, from_type):
            if isinstance(var, np.ndarray):
                if var.dtype == np.float64:
                    var = var.astype(np.float32)
                if bool(sum([stride < 0 for stride in var.strides])):
                    var = var.copy()
            if to_type_callable:
                new_vars.append(to_type_callable(var))
            else:
                raise Exception("Invalid. A conversion callable is required.")
        elif to_type is not None and isinstance(var, to_type):
            new_vars.append(var)
        elif keep_other:
            new_vars.append(var)

    return new_vars


def np_call(func, *args, **kwargs):
    ret = func(*args, **kwargs)
    if isinstance(ret, (list, tuple)):
        return ivy.to_native(ret, nested=True)
    return ivy.to_numpy(ret)


def jnp_call(func, *args, **kwargs):
    new_args = _convert_vars(
        vars_in=args, from_type=np.ndarray, to_type_callable=jnp.asarray
    )
    new_kw_vals = _convert_vars(
        vars_in=kwargs.values(), from_type=np.ndarray, to_type_callable=jnp.asarray
    )
    new_kwargs = dict(zip(kwargs.keys(), new_kw_vals))
    output = func(*new_args, **new_kwargs)
    if isinstance(output, tuple):
        return tuple(
            _convert_vars(
                vars_in=output,
                from_type=(jnp.ndarray, ivy.Array),
                to_type_callable=ivy.to_numpy,
            )
        )
    else:
        return _convert_vars(
            vars_in=[output],
            from_type=(jnp.ndarray, ivy.Array),
            to_type_callable=ivy.to_numpy,
        )[0]


def tf_call(func, *args, **kwargs):
    new_args = _convert_vars(
        vars_in=args, from_type=np.ndarray, to_type_callable=tf.convert_to_tensor
    )
    new_kw_vals = _convert_vars(
        vars_in=kwargs.values(),
        from_type=np.ndarray,
        to_type_callable=tf.convert_to_tensor,
    )
    new_kwargs = dict(zip(kwargs.keys(), new_kw_vals))
    output = func(*new_args, **new_kwargs)
    if isinstance(output, tuple):
        return tuple(
            _convert_vars(
                vars_in=output,
                from_type=(tensor_type, ivy.Array),
                to_type_callable=ivy.to_numpy,
            )
        )
    else:
        return _convert_vars(
            vars_in=[output],
            from_type=(tensor_type, ivy.Array),
            to_type_callable=ivy.to_numpy,
        )[0]


def tf_graph_call(func, *args, **kwargs):
    new_args = _convert_vars(
        vars_in=args, from_type=np.ndarray, to_type_callable=tf.convert_to_tensor
    )
    new_kw_vals = _convert_vars(
        vars_in=kwargs.values(),
        from_type=np.ndarray,
        to_type_callable=tf.convert_to_tensor,
    )
    new_kwargs = dict(zip(kwargs.keys(), new_kw_vals))

    @tf.function
    def tf_func(*local_args, **local_kwargs):
        return func(*local_args, **local_kwargs)

    output = tf_func(*new_args, **new_kwargs)

    if isinstance(output, tuple):
        return tuple(
            _convert_vars(
                vars_in=output,
                from_type=(tensor_type, ivy.Array),
                to_type_callable=ivy.to_numpy,
            )
        )
    else:
        return _convert_vars(
            vars_in=[output],
            from_type=(tensor_type, ivy.Array),
            to_type_callable=ivy.to_numpy,
        )[0]


def torch_call(func, *args, **kwargs):
    new_args = _convert_vars(
        vars_in=args, from_type=np.ndarray, to_type_callable=torch.from_numpy
    )
    new_kw_vals = _convert_vars(
        vars_in=kwargs.values(), from_type=np.ndarray, to_type_callable=torch.from_numpy
    )
    new_kwargs = dict(zip(kwargs.keys(), new_kw_vals))
    output = func(*new_args, **new_kwargs)
    if isinstance(output, tuple):
        return tuple(
            _convert_vars(
                vars_in=output,
                from_type=(torch.Tensor, ivy.Array),
                to_type_callable=ivy.to_numpy,
            )
        )
    else:
        return _convert_vars(
            vars_in=[output],
            from_type=(torch.Tensor, ivy.Array),
            to_type_callable=ivy.to_numpy,
        )[0]


def mx_call(func, *args, **kwargs):
    new_args = _convert_vars(
        vars_in=args, from_type=np.ndarray, to_type_callable=mx_nd.array
    )
    new_kw_items = _convert_vars(
        vars_in=kwargs.values(), from_type=np.ndarray, to_type_callable=mx_nd.array
    )
    new_kwargs = dict(zip(kwargs.keys(), new_kw_items))
    output = func(*new_args, **new_kwargs)
    if isinstance(output, tuple):
        return tuple(
            _convert_vars(
                vars_in=output,
                from_type=(mx_nd.ndarray.NDArray, ivy.Array),
                to_type_callable=ivy.to_numpy,
            )
        )
    else:
        return _convert_vars(
            vars_in=[output],
            from_type=(mx_nd.ndarray.NDArray, ivy.Array),
            to_type_callable=ivy.to_numpy,
        )[0]


_calls = [np_call, jnp_call, tf_call, tf_graph_call, torch_call, mx_call]


def assert_compilable(fn):
    try:
        ivy.compile(fn)
    except Exception as e:
        raise e


# function that trims white spaces from docstrings
def trim(*, docstring):
    """Trim function from PEP-257"""
    if not docstring:
        return ""
    # Convert tabs to spaces (following the normal Python rules)
    # and split into a list of lines:
    lines = docstring.expandtabs().splitlines()
    # Determine minimum indentation (first line doesn't count):
    indent = sys.maxsize
    for line in lines[1:]:
        stripped = line.lstrip()
        if stripped:
            indent = min(indent, len(line) - len(stripped))
    # Remove indentation (first line is special):
    trimmed = [lines[0].strip()]
    if indent < sys.maxsize:
        for line in lines[1:]:
            trimmed.append(line[indent:].rstrip())
    # Strip off trailing and leading blank lines:
    while trimmed and not trimmed[-1]:
        trimmed.pop()
    while trimmed and not trimmed[0]:
        trimmed.pop(0)

    # Current code/unittests expects a line return at
    # end of multiline docstrings
    # workaround expected behavior from unittests
    if "\n" in docstring:
        trimmed.append("")

    # Return a single string:
    return "\n".join(trimmed)


def docstring_examples_run(*, fn, from_container=False, from_array=False):
    if not hasattr(fn, "__name__"):
        return True
    fn_name = fn.__name__
    if fn_name not in ivy.backend_handler.ivy_original_dict:
        return True

    if from_container:
        docstring = getattr(
            ivy.backend_handler.ivy_original_dict["Container"], fn_name
        ).__doc__
    elif from_array:
        docstring = getattr(
            ivy.backend_handler.ivy_original_dict["Array"], fn_name
        ).__doc__
    else:
        docstring = ivy.backend_handler.ivy_original_dict[fn_name].__doc__

    if docstring is None:
        return True

    # removing extra new lines and trailing white spaces from the docstrings
    trimmed_docstring = trim(docstring=docstring)
    trimmed_docstring = trimmed_docstring.split("\n")

    # end_index: -1, if print statement is not found in the docstring
    end_index = -1

    # parsed_output is set as an empty string to manage functions with multiple inputs
    parsed_output = ""

    # parsing through the docstrings to find lines with print statement
    # following which is our parsed output
    sub = ">>> print("
    for index, line in enumerate(trimmed_docstring):
        if sub in line:
            end_index = trimmed_docstring.index("", index)
            p_output = trimmed_docstring[index + 1 : end_index]
            p_output = ("").join(p_output).replace(" ", "")
            parsed_output += p_output

    if end_index == -1:
        return True

    executable_lines = [
        line.split(">>>")[1][1:] for line in docstring.split("\n") if ">>>" in line
    ]

    # noinspection PyBroadException
    f = StringIO()
    with redirect_stdout(f):
        for line in executable_lines:
            # noinspection PyBroadException
            try:
                exec(line)
            except Exception as e:
                print(e, " ", ivy.current_backend_str(), " ", line)

    output = f.getvalue()
    output = output.rstrip()
    output = output.replace(" ", "").replace("\n", "")

    # handling cases when the stdout contains ANSI colour codes
    # 7-bit C1 ANSI sequences
    ansi_escape = re.compile(
        r"""
    \x1B  # ESC
    (?:   # 7-bit C1 Fe (except CSI)
        [@-Z\\-_]
    |     # or [ for CSI, followed by a control sequence
        \[
        [0-?]*  # Parameter bytes
        [ -/]*  # Intermediate bytes
        [@-~]   # Final byte
    )
    """,
        re.VERBOSE,
    )

    output = ansi_escape.sub("", output)

    # print("Output: ", output)
    # print("Putput: ", parsed_output)

    # assert output == parsed_output, "Output is unequal to the docstrings output."
    if not (output == parsed_output):
        print(
            "output for ",
            fn_name,
            " on run: ",
            output,
            "\noutput in docs :",
            parsed_output,
        )
        ivy.warn(
            "Output is unequal to the docstrings output: %s" % fn_name, stacklevel=0
        )
        return False
    return True


def var_fn(x, *, dtype=None, device=None):
    return ivy.variable(ivy.array(x, dtype=dtype, device=device))


def exclude(*, exclusion_list):
    global _excluded
    _excluded += list(set(exclusion_list) - set(_excluded))


def frameworks():
    return list(
        set(
            [
                ivy_fw()
                for fw_str, ivy_fw in _ivy_fws_dict.items()
                if ivy_fw() is not None and fw_str not in _excluded
            ]
        )
    )


def calls():
    return [
        call
        for (fw_str, ivy_fw), call in zip(_ivy_fws_dict.items(), _calls)
        if ivy_fw() is not None and fw_str not in _excluded
    ]


def f_n_calls():
    return [
        (ivy_fw(), call)
        for (fw_str, ivy_fw), call in zip(_ivy_fws_dict.items(), _calls)
        if ivy_fw() is not None and fw_str not in _excluded
    ]


def assert_all_close(ret_np, ret_from_np, rtol=1e-05, atol=1e-08):
    assert ret_np.dtype is ret_from_np.dtype, (
        "the return with a NumPy backend produced data type of {}, "
        "while the return with a {} backend returned a data type of {}.".format(
            ret_from_np.dtype, ivy.current_backend_str(), ret_np.dtype
        )
    )
    if ivy.is_ivy_container(ret_np) and ivy.is_ivy_container(ret_from_np):
        ivy.Container.multi_map(assert_all_close, [ret_np, ret_from_np])
    else:
        assert np.allclose(
            np.nan_to_num(ret_np), np.nan_to_num(ret_from_np), rtol=rtol, atol=atol
        ), "{} != {}".format(ret_np, ret_from_np)


def kwargs_to_args_n_kwargs(*, num_positional_args, kwargs):
    args = [v for v in list(kwargs.values())[:num_positional_args]]
    kwargs = {k: kwargs[k] for k in list(kwargs.keys())[num_positional_args:]}
    return args, kwargs


def list_of_length(*, x, length):
    return st.lists(x, min_size=length, max_size=length)


def as_cont(*, x):
    return ivy.Container({"a": x, "b": {"c": x, "d": x}})


def as_lists(*args):
    return (a if isinstance(a, list) else [a] for a in args)


def flatten(*, ret):
    # flatten the return
    if not isinstance(ret, tuple):
        ret = (ret,)

    ret_idxs = ivy.nested_indices_where(ret, ivy.is_ivy_array)
    ret_flat = ivy.multi_index_nest(ret, ret_idxs)

    # convert the return to NumPy
    ret_np_flat = [ivy.to_numpy(x) for x in ret_flat]
    return ret_np_flat


def get_ret_and_flattened_array(func, *args, **kwargs):
    ret = func(*args, **kwargs)
    return ret, flatten(ret=ret)


def value_test(*, ret_np_flat, ret_from_np_flat, rtol=None, atol=1e-6):
    if type(ret_np_flat) != list:
        ret_np_flat = [ret_np_flat]
    if type(ret_from_np_flat) != list:
        ret_from_np_flat = [ret_from_np_flat]
    assert len(ret_np_flat) == len(ret_from_np_flat), (
        "len(ret_np_flat) != len(ret_from_np_flat):\n\n"
        "ret_np_flat:\n\n{}\n\nret_from_np_flat:\n\n{}".format(
            ret_np_flat, ret_from_np_flat
        )
    )
    # value tests, iterating through each array in the flattened returns
    if not rtol:
        for ret_np, ret_from_np in zip(ret_np_flat, ret_from_np_flat):
            rtol = TOLERANCE_DICT.get(str(ret_from_np.dtype), 1e-03)
            assert_all_close(ret_np, ret_from_np, rtol=rtol, atol=atol)
    else:
        for ret_np, ret_from_np in zip(ret_np_flat, ret_from_np_flat):
            assert_all_close(ret_np, ret_from_np, rtol=rtol, atol=atol)


def args_to_container(array_args):
    array_args_container = ivy.Container({str(k): v for k, v in enumerate(array_args)})
    return array_args_container


def gradient_test(
    *,
    fn_name,
    all_as_kwargs_np,
    args_np,
    kwargs_np,
    input_dtypes,
    as_variable_flags,
    native_array_flags,
    container_flags,
    rtol_: float = None,
    atol_: float = 1e-06,
    ground_truth_backend: str = "torch",
):
    def grad_fn(xs):
        array_vals = [v for k, v in xs.to_iterator()]
        arg_array_vals = array_vals[0 : len(args_idxs)]
        kwarg_array_vals = array_vals[len(args_idxs) :]
        args_writeable = ivy.copy_nest(args)
        kwargs_writeable = ivy.copy_nest(kwargs)
        ivy.set_nest_at_indices(args_writeable, args_idxs, arg_array_vals)
        ivy.set_nest_at_indices(kwargs_writeable, kwargs_idxs, kwarg_array_vals)
        return ivy.mean(ivy.__dict__[fn_name](*args_writeable, **kwargs_writeable))

    args, kwargs, _, args_idxs, kwargs_idxs = create_args_kwargs(
        args_np=args_np,
        kwargs_np=kwargs_np,
        input_dtypes=input_dtypes,
        as_variable_flags=as_variable_flags,
        native_array_flags=native_array_flags,
        container_flags=container_flags,
    )
    arg_array_vals = list(ivy.multi_index_nest(args, args_idxs))
    kwarg_array_vals = list(ivy.multi_index_nest(kwargs, kwargs_idxs))
    xs = args_to_container(arg_array_vals + kwarg_array_vals)
    _, ret_np_flat = get_ret_and_flattened_array(
        ivy.execute_with_gradients, grad_fn, xs
    )
    grads_np_flat = ret_np_flat[1]
    # compute the return with a Ground Truth backend
    ivy.set_backend(ground_truth_backend)
    test_unsupported = check_unsupported_dtype(
        fn=ivy.__dict__[fn_name],
        input_dtypes=input_dtypes,
        all_as_kwargs_np=all_as_kwargs_np,
    )
    if test_unsupported:
        return
    args, kwargs, _, args_idxs, kwargs_idxs = create_args_kwargs(
        args_np=args_np,
        kwargs_np=kwargs_np,
        input_dtypes=input_dtypes,
        as_variable_flags=as_variable_flags,
        native_array_flags=native_array_flags,
        container_flags=container_flags,
    )
    arg_array_vals = list(ivy.multi_index_nest(args, args_idxs))
    kwarg_array_vals = list(ivy.multi_index_nest(kwargs, kwargs_idxs))
    xs = args_to_container(arg_array_vals + kwarg_array_vals)
    _, ret_np_from_gt_flat = get_ret_and_flattened_array(
        ivy.execute_with_gradients, grad_fn, xs
    )
    grads_np_from_gt_flat = ret_np_from_gt_flat[1]
    ivy.unset_backend()
    # value test
    value_test(
        ret_np_flat=grads_np_flat,
        ret_from_np_flat=grads_np_from_gt_flat,
        rtol=rtol_,
        atol=atol_,
    )


def check_unsupported_dtype(*, fn, input_dtypes, all_as_kwargs_np):
    # check for unsupported dtypes
    test_unsupported = False
    unsupported_dtypes_fn = ivy.function_unsupported_dtypes(fn)
    supported_dtypes_fn = ivy.function_supported_dtypes(fn)
    if unsupported_dtypes_fn:
        for d in input_dtypes:
            if d in unsupported_dtypes_fn:
                test_unsupported = True
                break
        if (
            "dtype" in all_as_kwargs_np
            and all_as_kwargs_np["dtype"] in unsupported_dtypes_fn
        ):
            test_unsupported = True
    if supported_dtypes_fn and not test_unsupported:
        for d in input_dtypes:
            if d not in supported_dtypes_fn:
                test_unsupported = True
                break
        if (
            "dtype" in all_as_kwargs_np
            and all_as_kwargs_np["dtype"] not in supported_dtypes_fn
        ):
            test_unsupported = True
    return test_unsupported


def check_unsupported_device(*, fn, input_device, all_as_kwargs_np):
    # check for unsupported dtypes
    test_unsupported = False
    unsupported_devices_fn = ivy.function_unsupported_devices(fn)
    supported_devices_fn = ivy.function_supported_devices(fn)
    if unsupported_devices_fn:
        if input_device in unsupported_devices_fn:
            test_unsupported = True
        if (
            "device" in all_as_kwargs_np
            and all_as_kwargs_np["device"] in unsupported_devices_fn
        ):
            test_unsupported = True
    if supported_devices_fn and not test_unsupported:
        if input_device not in supported_devices_fn:
            test_unsupported = True
        if (
            "device" in all_as_kwargs_np
            and all_as_kwargs_np["device"] not in supported_devices_fn
        ):
            test_unsupported = True
    return test_unsupported


def check_unsupported_device_and_dtype(*, fn, device, input_dtypes, all_as_kwargs_np):
    # check for unsupported dtypes
    test_unsupported = False
    unsupported_devices_dtypes_fn = ivy.function_unsupported_devices_and_dtypes(fn)
    supported_devices_dtypes_fn = ivy.function_supported_devices_and_dtypes(fn)
    for i in range(len(unsupported_devices_dtypes_fn["devices"])):
        if device in unsupported_devices_dtypes_fn["devices"][i]:
            for d in input_dtypes:
                if d in unsupported_devices_dtypes_fn["dtypes"][i]:
                    test_unsupported = True
                    break
    if (
        "device" in all_as_kwargs_np
        and "dtype" in all_as_kwargs_np
        and all_as_kwargs_np["device"] in unsupported_devices_dtypes_fn["devices"]
    ):
        index = unsupported_devices_dtypes_fn["devices"].index(
            all_as_kwargs_np["device"]
        )
        if all_as_kwargs_np["dtype"] in unsupported_devices_dtypes_fn["dtypes"][index]:
            test_unsupported = True
    if test_unsupported:
        return test_unsupported

    for i in range(len(supported_devices_dtypes_fn["devices"])):
        if device in supported_devices_dtypes_fn["devices"][i]:
            for d in input_dtypes:
                if d not in supported_devices_dtypes_fn["dtypes"][i]:
                    test_unsupported = True
                    break
        else:
            test_unsupported = True
        if (
            "device" in all_as_kwargs_np
            and "dtype" in all_as_kwargs_np
            and all_as_kwargs_np["device"] in supported_devices_dtypes_fn["devices"]
        ):
            if all_as_kwargs_np["device"] not in supported_devices_dtypes_fn["devices"]:
                test_unsupported = True
            else:
                index = supported_devices_dtypes_fn["devices"].index(
                    all_as_kwargs_np["device"]
                )
                if (
                    all_as_kwargs_np["dtype"]
                    not in supported_devices_dtypes_fn["dtypes"][index]
                ):
                    test_unsupported = True
    return test_unsupported


def create_args_kwargs(
    *,
    args_np,
    kwargs_np,
    input_dtypes,
    as_variable_flags,
    native_array_flags=None,
    container_flags=None,
):

    # extract all arrays from the arguments and keyword arguments
    args_idxs = ivy.nested_indices_where(args_np, lambda x: isinstance(x, np.ndarray))
    arg_np_vals = ivy.multi_index_nest(args_np, args_idxs)
    kwargs_idxs = ivy.nested_indices_where(
        kwargs_np, lambda x: isinstance(x, np.ndarray)
    )
    kwarg_np_vals = ivy.multi_index_nest(kwargs_np, kwargs_idxs)

    # assert that the number of arrays aligns with the dtypes and as_variable_flags
    num_arrays = len(arg_np_vals) + len(kwarg_np_vals)
    if num_arrays > 0:
        assert num_arrays == len(input_dtypes), (
            "Found {} arrays in the input arguments, but {} dtypes and "
            "as_variable_flags. Make sure to pass in a sequence of bools for all "
            "associated boolean flag inputs to test_function, with the sequence length "
            "being equal to the number of arrays in the arguments.".format(
                num_arrays, len(input_dtypes)
            )
        )

    # create args
    num_arg_vals = len(arg_np_vals)
    arg_array_vals = [
        ivy.array(x, dtype=d) for x, d in zip(arg_np_vals, input_dtypes[:num_arg_vals])
    ]
    arg_array_vals = [
        ivy.variable(x) if v else x
        for x, v in zip(arg_array_vals, as_variable_flags[:num_arg_vals])
    ]
    if native_array_flags:
        arg_array_vals = [
            ivy.to_native(x) if n else x
            for x, n in zip(arg_array_vals, native_array_flags[:num_arg_vals])
        ]
    if container_flags:
        arg_array_vals = [
            as_cont(x=x) if c else x
            for x, c in zip(arg_array_vals, container_flags[:num_arg_vals])
        ]
    args = ivy.copy_nest(args_np, to_mutable=True)
    ivy.set_nest_at_indices(args, args_idxs, arg_array_vals)

    # create kwargs
    kwarg_array_vals = [
        ivy.array(x, dtype=d)
        for x, d in zip(kwarg_np_vals, input_dtypes[num_arg_vals:])
    ]
    kwarg_array_vals = [
        ivy.variable(x) if v else x
        for x, v in zip(kwarg_array_vals, as_variable_flags[num_arg_vals:])
    ]
    if native_array_flags:
        kwarg_array_vals = [
            ivy.to_native(x) if n else x
            for x, n in zip(kwarg_array_vals, native_array_flags[num_arg_vals:])
        ]
    if container_flags:
        kwarg_array_vals = [
            as_cont(x=x) if c else x
            for x, c in zip(kwarg_array_vals, container_flags[num_arg_vals:])
        ]
    kwargs = ivy.copy_nest(kwargs_np, to_mutable=True)
    ivy.set_nest_at_indices(kwargs, kwargs_idxs, kwarg_array_vals)
    return args, kwargs, num_arg_vals, args_idxs, kwargs_idxs


def test_unsupported_function(*, fn, args, kwargs):
    try:
        fn(*args, **kwargs)
        assert False
    except:  # noqa
        return


def test_method(
    *,
    input_dtypes: Union[ivy.Dtype, List[ivy.Dtype]],
    as_variable_flags: Union[bool, List[bool]],
    all_as_kwargs_np,
    num_positional_args: int,
    input_dtypes_constructor: Union[ivy.Dtype, List[ivy.Dtype]],
    as_variable_flags_constructor: Union[bool, List[bool]],
    constructor_kwargs,
    num_positional_args_constructor: int,
    fw: str,
    class_name: str,
    rtol: float = None,
    atol: float = 1e-06,
    test_values: bool = True,
    ground_truth_backend: str = "tensorflow",
):
    """Tests a class-method that consumes (or returns) arrays for the current backend
    by comparing the result with numpy.

    Parameters
    ----------
    input_dtypes
        data types of the input arguments in order.
    as_variable_flags
        dictates whether the corresponding input argument should be treated as an
        ivy Variable.
    all_as_kwargs_np:
        input arguments to the function as keyword arguments.
    num_positional_args
        number of input arguments that must be passed as positional
        arguments.
    input_dtypes_constructor
        data types of the input arguments for the constructor in order.
    as_variable_flags_constructor
        dictates whether the corresponding input argument should be treated as an
        ivy Variable for the constructor
    constructor_kwargs:
        input arguments to the constructor as keyword arguments.
    num_positional_args_constructor
        number of input arguments that must be passed as positional
        arguments to the constructor.
    fw
        current backend (framework).
    class_name
        name of the class to test.
    rtol
        relative tolerance value.
    atol
        absolute tolerance value.
    test_values
        if True, test for the correctness of the resulting values.
    ground_truth_backend
        Ground Truth Backend to compare the result-values.

    Returns
    -------
    ret
        optional, return value from the function
    ret_gt
        optional, return value from the Ground Truth function
    """
    # convert single values to length 1 lists
    input_dtypes, as_variable_flags = as_lists(input_dtypes, as_variable_flags)
    # update variable flags to be compatible with float dtype
    as_variable_flags = [
        v if ivy.is_float_dtype(d) else False
        for v, d in zip(as_variable_flags, input_dtypes)
    ]

    # change all data types so that they are supported by this framework
    input_dtypes = ["float32" if d in ivy.invalid_dtypes else d for d in input_dtypes]

    # create args
    calling_args_np, calling_kwargs_np = kwargs_to_args_n_kwargs(
        num_positional_args=num_positional_args, kwargs=all_as_kwargs_np
    )
    calling_args, calling_kwargs, _, _, _ = create_args_kwargs(
        args_np=calling_args_np,
        kwargs_np=calling_kwargs_np,
        input_dtypes=input_dtypes,
        as_variable_flags=as_variable_flags,
    )

    constructor_args_np, constructor_kwargs_np = kwargs_to_args_n_kwargs(
        num_positional_args=num_positional_args_constructor, kwargs=constructor_kwargs
    )
    constructor_args, constructor_kwargs, _, _, _ = create_args_kwargs(
        args_np=constructor_args_np,
        kwargs_np=constructor_kwargs_np,
        input_dtypes=input_dtypes_constructor,
        as_variable_flags=as_variable_flags_constructor,
    )
    # run
    ins = ivy.__dict__[class_name](*constructor_args, **constructor_kwargs)
    ret, ret_np_flat = get_ret_and_flattened_array(ins, *calling_args, **calling_kwargs)
    # compute the return with a Ground Truth backend
    ivy.set_backend(ground_truth_backend)
    calling_args_gt, calling_kwargs_gt, _, _, _ = create_args_kwargs(
        args_np=calling_args_np,
        kwargs_np=calling_kwargs_np,
        input_dtypes=input_dtypes,
        as_variable_flags=as_variable_flags,
    )
    constructor_args_gt, constructor_kwargs_gt, _, _, _ = create_args_kwargs(
        args_np=constructor_args_np,
        kwargs_np=constructor_kwargs_np,
        input_dtypes=input_dtypes_constructor,
        as_variable_flags=as_variable_flags_constructor,
    )
    ins_gt = ivy.__dict__[class_name](*constructor_args_gt, **constructor_kwargs_gt)
    ret_from_gt, ret_np_from_gt_flat = get_ret_and_flattened_array(
        ins_gt, *calling_args_gt, **calling_kwargs_gt
    )
    ivy.unset_backend()
    # assuming value test will be handled manually in the test function
    if not test_values:
        return ret, ret_from_gt
    # value test
    value_test(
        ret_np_flat=ret_np_flat,
        ret_from_np_flat=ret_np_from_gt_flat,
        rtol=rtol,
        atol=atol,
    )


def test_function(
    *,
    input_dtypes: Union[ivy.Dtype, List[ivy.Dtype]],
    as_variable_flags: Union[bool, List[bool]],
    with_out: bool,
    num_positional_args: int,
    native_array_flags: Union[bool, List[bool]],
    container_flags: Union[bool, List[bool]],
    instance_method: bool,
    fw: str,
    fn_name: str,
    rtol_: float = None,
    atol_: float = 1e-06,
    test_values: bool = True,
    test_gradients: bool = False,
    ground_truth_backend: str = "tensorflow",
    device_: str = "cpu",
    **all_as_kwargs_np,
):
    """Tests a function that consumes (or returns) arrays for the current backend
    by comparing the result with numpy.

    Parameters
    ----------
    input_dtypes
        data types of the input arguments in order.
    as_variable_flags
        dictates whether the corresponding input argument should be treated
        as an ivy Variable.
    with_out
        if True, the function is also tested with the optional out argument.
    num_positional_args
        number of input arguments that must be passed as positional
        arguments.
    native_array_flags
        dictates whether the corresponding input argument should be treated
         as a native array.
    container_flags
        dictates whether the corresponding input argument should be treated
         as an ivy Container.
    instance_method
        if True, the function is run as an instance method of the first
         argument (should be an ivy Array or Container).
    fw
        current backend (framework).
    fn_name
        name of the function to test.
    rtol_
        relative tolerance value.
    atol_
        absolute tolerance value.
    test_values
        if True, test for the correctness of the resulting values.
    test_gradients
        if True, test for the correctness of gradients.
    ground_truth_backend
        Ground Truth Backend to compare the result-values.
    all_as_kwargs_np
        input arguments to the function as keyword arguments.

    Returns
    -------
    ret
        optional, return value from the function
    ret_gt
        optional, return value from the Ground Truth function

    Examples
    --------
    >>> input_dtypes = 'float64'
    >>> as_variable_flags = False
    >>> with_out = False
    >>> num_positional_args = 0
    >>> native_array_flags = False
    >>> container_flags = False
    >>> instance_method = False
    >>> fw = "torch"
    >>> fn_name = "abs"
    >>> x = np.array([-1])
    >>> test_function(input_dtypes, as_variable_flags, with_out,\
                            num_positional_args, native_array_flags,\
                            container_flags, instance_method, fw, fn_name, x=x)

    >>> input_dtypes = ['float64', 'float32']
    >>> as_variable_flags = [False, True]
    >>> with_out = False
    >>> num_positional_args = 1
    >>> native_array_flags = [True, False]
    >>> container_flags = [False, False]
    >>> instance_method = False
    >>> fw = "numpy"
    >>> fn_name = "add"
    >>> x1 = np.array([1, 3, 4])
    >>> x2 = np.array([-3, 15, 24])
    >>> test_function(input_dtypes, as_variable_flags, with_out,\
                            num_positional_args, native_array_flags,\
                             container_flags, instance_method,\
                              fw, fn_name, x1=x1, x2=x2)
    """
    # convert single values to length 1 lists
    input_dtypes, as_variable_flags, native_array_flags, container_flags = as_lists(
        input_dtypes, as_variable_flags, native_array_flags, container_flags
    )

    # make all lists equal in length
    num_arrays = max(
        len(input_dtypes),
        len(as_variable_flags),
        len(native_array_flags),
        len(container_flags),
    )
    if len(input_dtypes) < num_arrays:
        input_dtypes = [input_dtypes[0] for _ in range(num_arrays)]
    if len(as_variable_flags) < num_arrays:
        as_variable_flags = [as_variable_flags[0] for _ in range(num_arrays)]
    if len(native_array_flags) < num_arrays:
        native_array_flags = [native_array_flags[0] for _ in range(num_arrays)]
    if len(container_flags) < num_arrays:
        container_flags = [container_flags[0] for _ in range(num_arrays)]

    # update variable flags to be compatible with float dtype and with_out args
    as_variable_flags = [
        v if ivy.is_float_dtype(d) and not with_out else False
        for v, d in zip(as_variable_flags, input_dtypes)
    ]

    # update instance_method flag to only be considered if the
    # first term is either an ivy.Array or ivy.Container
    instance_method = instance_method and (
        not native_array_flags[0] or container_flags[0]
    )

    # split the arguments into their positional and keyword components
    args_np, kwargs_np = kwargs_to_args_n_kwargs(
        num_positional_args=num_positional_args, kwargs=all_as_kwargs_np
    )

    fn = getattr(ivy, fn_name)
    test_unsupported = check_unsupported_dtype(
        fn=fn, input_dtypes=input_dtypes, all_as_kwargs_np=all_as_kwargs_np
    )
    if not test_unsupported:
        test_unsupported = check_unsupported_device(
            fn=fn, input_device=device_, all_as_kwargs_np=all_as_kwargs_np
        )
    if not test_unsupported:
        test_unsupported = check_unsupported_device_and_dtype(
            fn=fn,
            device=device_,
            input_dtypes=input_dtypes,
            all_as_kwargs_np=all_as_kwargs_np,
        )
    if test_unsupported:
        try:
            args, kwargs, num_arg_vals, args_idxs, kwargs_idxs = create_args_kwargs(
                args_np=args_np,
                kwargs_np=kwargs_np,
                input_dtypes=input_dtypes,
                as_variable_flags=as_variable_flags,
                native_array_flags=native_array_flags,
                container_flags=container_flags,
            )
        except Exception:
            return
    else:
        args, kwargs, num_arg_vals, args_idxs, kwargs_idxs = create_args_kwargs(
            args_np=args_np,
            kwargs_np=kwargs_np,
            input_dtypes=input_dtypes,
            as_variable_flags=as_variable_flags,
            native_array_flags=native_array_flags,
            container_flags=container_flags,
        )

    # run either as an instance method or from the API directly
    instance = None
    if instance_method:
        is_instance = [
            (not n) or c for n, c in zip(native_array_flags, container_flags)
        ]
        arg_is_instance = is_instance[:num_arg_vals]
        kwarg_is_instance = is_instance[num_arg_vals:]
        if arg_is_instance and max(arg_is_instance):
            i = 0
            for i, a in enumerate(arg_is_instance):
                if a:
                    break
            instance_idx = args_idxs[i]
            instance = ivy.index_nest(args, instance_idx)
            args = ivy.copy_nest(args, to_mutable=True)
            ivy.prune_nest_at_index(args, instance_idx)
        else:
            i = 0
            for i, a in enumerate(kwarg_is_instance):
                if a:
                    break
            instance_idx = kwargs_idxs[i]
            instance = ivy.index_nest(kwargs, instance_idx)
            kwargs = ivy.copy_nest(kwargs, to_mutable=True)
            ivy.prune_nest_at_index(kwargs, instance_idx)
        if test_unsupported:
            test_unsupported_function(
                fn=instance.__getattribute__(fn_name), args=args, kwargs=kwargs
            )
            return

        ret, ret_np_flat = get_ret_and_flattened_array(
            instance.__getattribute__(fn_name), *args, **kwargs
        )
    else:
        if test_unsupported:
            test_unsupported_function(
                fn=ivy.__dict__[fn_name], args=args, kwargs=kwargs
            )
            return
        ret, ret_np_flat = get_ret_and_flattened_array(
            ivy.__dict__[fn_name], *args, **kwargs
        )
    # assert idx of return if the idx of the out array provided
    if with_out:
        out = ivy.zeros_like(ret)
        assert not isinstance(ret, tuple)
        if max(container_flags):
            assert ivy.is_ivy_container(ret)
        else:
            assert ivy.is_array(ret)
        if instance_method:
            ret, ret_np_flat = get_ret_and_flattened_array(
                instance.__getattribute__(fn_name), *args, **kwargs, out=out
            )
        else:
            ret, ret_np_flat = get_ret_and_flattened_array(
                ivy.__dict__[fn_name], *args, **kwargs, out=out
            )
        assert ret is out
        if not max(container_flags) and ivy.native_inplace_support:
            # these backends do not always support native inplace updates
            assert ret.data is out.data
    # compute the return with a Ground Truth backend
    ivy.set_backend(ground_truth_backend)
    try:
        fn = getattr(ivy, fn_name)
        test_unsupported = check_unsupported_dtype(
            fn=fn, input_dtypes=input_dtypes, all_as_kwargs_np=all_as_kwargs_np
        )
        # create args
        if test_unsupported:
            try:
                args, kwargs, _, _, _ = create_args_kwargs(
                    args_np=args_np,
                    kwargs_np=kwargs_np,
                    input_dtypes=input_dtypes,
                    as_variable_flags=as_variable_flags,
                    native_array_flags=native_array_flags,
                    container_flags=container_flags,
                )
            except Exception:
                ivy.unset_backend()
                return
        else:
            args, kwargs, _, _, _ = create_args_kwargs(
                args_np=args_np,
                kwargs_np=kwargs_np,
                input_dtypes=input_dtypes,
                as_variable_flags=as_variable_flags,
                native_array_flags=native_array_flags,
                container_flags=container_flags,
            )
        if test_unsupported:
            test_unsupported_function(
                fn=ivy.__dict__[fn_name], args=args, kwargs=kwargs
            )
            ivy.unset_backend()
            return
        ret_from_gt, ret_np_from_gt_flat = get_ret_and_flattened_array(
            ivy.__dict__[fn_name], *args, **kwargs
        )
    except Exception as e:
        ivy.unset_backend()
        raise e
    ivy.unset_backend()
    # gradient test
    if (
        test_gradients
        and not fw == "numpy"
        and all(as_variable_flags)
        and not any(container_flags)
        and not instance_method
    ):
        gradient_test(
            fn_name=fn_name,
            all_as_kwargs_np=all_as_kwargs_np,
            args_np=args_np,
            kwargs_np=kwargs_np,
            input_dtypes=input_dtypes,
            as_variable_flags=as_variable_flags,
            native_array_flags=native_array_flags,
            container_flags=container_flags,
            rtol_=rtol_,
            atol_=atol_,
        )

    # assuming value test will be handled manually in the test function
    if not test_values:
        return ret, ret_from_gt
    # value test
    value_test(
        ret_np_flat=ret_np_flat,
        ret_from_np_flat=ret_np_from_gt_flat,
        rtol=rtol_,
        atol=atol_,
    )


def test_frontend_function(
    *,
    input_dtypes: Union[ivy.Dtype, List[ivy.Dtype]],
    as_variable_flags: Union[bool, List[bool]],
    with_out: bool,
    num_positional_args: int,
    native_array_flags: Union[bool, List[bool]],
    fw: str,
    frontend: str,
    fn_name: str,
    rtol: float = None,
    atol: float = 1e-06,
    test_values: bool = True,
    **all_as_kwargs_np,
):
    """Tests a frontend function for the current backend by comparing the result with
    the function in the associated framework.

    Parameters
    ----------
    input_dtypes
        data types of the input arguments in order.
    as_variable_flags
        dictates whether the corresponding input argument should be treated
        as an ivy Variable.
    with_out
        if True, the function is also tested with the optional out argument.
    num_positional_args
        number of input arguments that must be passed as positional
        arguments.
    native_array_flags
        dictates whether the corresponding input argument should be treated
        as a native array.
    fw
        current backend (framework).
    frontend
        current frontend (framework).
    fn_name
        name of the function to test.
    rtol
        relative tolerance value.
    atol
        absolute tolerance value.
    test_values
        if True, test for the correctness of the resulting values.
    all_as_kwargs_np
        input arguments to the function as keyword arguments.

    Returns
    -------
    ret
        optional, return value from the function
    ret_np
        optional, return value from the Numpy function
    """
    # convert single values to length 1 lists
    input_dtypes, as_variable_flags, native_array_flags = as_lists(
        input_dtypes, as_variable_flags, native_array_flags
    )

    # update variable flags to be compatible with float dtype and with_out args
    as_variable_flags = [
        v if ivy.is_float_dtype(d) and not with_out else False
        for v, d in zip(as_variable_flags, input_dtypes)
    ]

    # parse function name and frontend submodules (i.e. jax.lax, jax.numpy etc.)
    *frontend_submods, fn_name = fn_name.split(".")

    # check for unsupported dtypes in backend framework
    function = getattr(ivy.functional.frontends.__dict__[frontend], fn_name)
    test_unsupported = check_unsupported_dtype(
        fn=function, input_dtypes=input_dtypes, all_as_kwargs_np=all_as_kwargs_np
    )

    # split the arguments into their positional and keyword components
    args_np, kwargs_np = kwargs_to_args_n_kwargs(
        num_positional_args=num_positional_args, kwargs=all_as_kwargs_np
    )

    # change all data types so that they are supported by this framework
    input_dtypes = ["float32" if d in ivy.invalid_dtypes else d for d in input_dtypes]

    # create args
    if test_unsupported:
        try:
            args, kwargs, num_arg_vals, args_idxs, kwargs_idxs = create_args_kwargs(
                args_np=args_np,
                kwargs_np=kwargs_np,
                input_dtypes=input_dtypes,
                as_variable_flags=as_variable_flags,
                native_array_flags=native_array_flags,
            )
            args_ivy, kwargs_ivy = ivy.args_to_ivy(*args, **kwargs)
        except Exception:
            return
    else:
        args, kwargs, num_arg_vals, args_idxs, kwargs_idxs = create_args_kwargs(
            args_np=args_np,
            kwargs_np=kwargs_np,
            input_dtypes=input_dtypes,
            as_variable_flags=as_variable_flags,
            native_array_flags=native_array_flags,
        )
        args_ivy, kwargs_ivy = ivy.args_to_ivy(*args, **kwargs)

    # frontend function
    frontend_fn = ivy.functional.frontends.__dict__[frontend].__dict__[fn_name]

    # run from the Ivy API directly
    if test_unsupported:
        test_unsupported_function(fn=frontend_fn, args=args, kwargs=kwargs)
        return
    ret = frontend_fn(*args, **kwargs)

    # assert idx of return if the idx of the out array provided
    out = ret
    if with_out:
        assert not isinstance(ret, tuple)
        assert ivy.is_array(ret)
        if "out" in kwargs:
            kwargs["out"] = out
        else:
            args[ivy.arg_info(frontend_fn, name="out")["idx"]] = out
        ret = frontend_fn(*args, **kwargs)

        if ivy.native_inplace_support:
            # these backends do not always support native inplace updates
            assert ret.data is out.data

    # bfloat16 is not supported by numpy
    assume(not ("bfloat16" in input_dtypes))

    # create NumPy args
    args_np = ivy.nested_map(
        args_ivy,
        lambda x: ivy.to_numpy(x._data) if isinstance(x, ivy.Array) else x,
    )
    kwargs_np = ivy.nested_map(
        kwargs_ivy,
        lambda x: ivy.to_numpy(x._data) if isinstance(x, ivy.Array) else x,
    )

    # temporarily set frontend framework as backend
    ivy.set_backend(frontend)
    try:
        # check for unsupported dtypes in frontend framework
        function = getattr(ivy.functional.frontends.__dict__[frontend], fn_name)
        test_unsupported = check_unsupported_dtype(
            fn=function, input_dtypes=input_dtypes, all_as_kwargs_np=all_as_kwargs_np
        )

        # create frontend framework args
        args_frontend = ivy.nested_map(
            args_np,
            lambda x: ivy.native_array(x) if isinstance(x, np.ndarray) else x,
        )
        kwargs_frontend = ivy.nested_map(
            kwargs_np,
            lambda x: ivy.native_array(x) if isinstance(x, np.ndarray) else x,
        )

        # change ivy dtypes to native dtypes
        if "dtype" in kwargs_frontend:
            kwargs_frontend["dtype"] = ivy.as_native_dtype(kwargs_frontend["dtype"])

        # change ivy device to native devices
        if "device" in kwargs_frontend:
            kwargs_frontend["device"] = ivy.as_native_dev(kwargs_frontend["device"])

        # compute the return via the frontend framework
        frontend_fw = importlib.import_module(".".join([frontend] + frontend_submods))
        if test_unsupported:
            test_unsupported_function(
                fn=frontend_fw.__dict__[fn_name],
                args=args_frontend,
                kwargs=kwargs_frontend,
            )
            return
        frontend_ret = frontend_fw.__dict__[fn_name](*args_frontend, **kwargs_frontend)

        # tuplify the frontend return
        if not isinstance(frontend_ret, tuple):
            frontend_ret = (frontend_ret,)

        # flatten the frontend return and convert to NumPy arrays
        frontend_ret_idxs = ivy.nested_indices_where(frontend_ret, ivy.is_native_array)
        frontend_ret_flat = ivy.multi_index_nest(frontend_ret, frontend_ret_idxs)
        frontend_ret_np_flat = [ivy.to_numpy(x) for x in frontend_ret_flat]
    except Exception as e:
        ivy.unset_backend()
        raise e
    # unset frontend framework from backend
    ivy.unset_backend()

    # assuming value test will be handled manually in the test function
    if not test_values:
        return ret, frontend_ret

    # flatten the return
    ret_np_flat = flatten(ret=ret)

    # value tests, iterating through each array in the flattened returns
    value_test(
        ret_np_flat=ret_np_flat,
        ret_from_np_flat=frontend_ret_np_flat,
        rtol=rtol,
        atol=atol,
    )


# Hypothesis #
# -----------#


@st.composite
def array_dtypes(
    draw,
    *,
    num_arrays=st.shared(st.integers(min_value=1, max_value=4), key="num_arrays"),
    available_dtypes=ivy_np.valid_float_dtypes,
    shared_dtype=False,
):
    if not isinstance(num_arrays, int):
        num_arrays = draw(num_arrays)
    if num_arrays == 1:
        dtypes = draw(list_of_length(x=st.sampled_from(available_dtypes), length=1))
    elif shared_dtype:
        dtypes = draw(list_of_length(x=st.sampled_from(available_dtypes), length=1))
        dtypes = [dtypes[0] for _ in range(num_arrays)]
    else:
        unwanted_types = set(ivy.all_dtypes).difference(set(available_dtypes))
        pairs = ivy.promotion_table.keys()
        available_dtypes = [
            pair for pair in pairs if not any([d in pair for d in unwanted_types])
        ]
        dtypes = list(draw(st.sampled_from(available_dtypes)))
        if num_arrays > 2:
            dtypes += [dtypes[i % 2] for i in range(num_arrays - 2)]
    return dtypes


@st.composite
def array_bools(
    draw,
    *,
    num_arrays=st.shared(st.integers(min_value=1, max_value=4), key="num_arrays"),
):
    size = num_arrays if isinstance(num_arrays, int) else draw(num_arrays)
    return draw(st.lists(st.booleans(), min_size=size, max_size=size))


@st.composite
def lists(draw, *, arg, min_size=None, max_size=None, size_bounds=None):
    ints = st.integers(size_bounds[0], size_bounds[1]) if size_bounds else st.integers()
    if isinstance(min_size, str):
        min_size = draw(st.shared(ints, key=min_size))
    if isinstance(max_size, str):
        max_size = draw(st.shared(ints, key=max_size))
    return draw(st.lists(arg, min_size=min_size, max_size=max_size))


@st.composite
def valid_axes(draw, *, ndim=None, size_bounds=None):
    ints = st.integers(size_bounds[0], size_bounds[1]) if size_bounds else st.integers()
    dims = draw(st.shared(ints, key=ndim))
    any_axis_strategy = (
        st.none() | st.integers(-dims, dims - 1) | nph.valid_tuple_axes(dims)
    )
    return draw(any_axis_strategy)


@st.composite
def integers(draw, *, min_value=None, max_value=None):
    if isinstance(min_value, str):
        min_value = draw(st.shared(st.integers(), key=min_value))
    if isinstance(max_value, str):
        max_value = draw(st.shared(st.integers(), key=max_value))
    return draw(st.integers(min_value=min_value, max_value=max_value))


@st.composite
def dtype_and_values(
    draw,
    *,
    available_dtypes=ivy_np.valid_dtypes,
    num_arrays=1,
    min_value=None,
    max_value=None,
    safety_factor=0.95,
    allow_inf=False,
    exclude_min=False,
    exclude_max=False,
    min_num_dims=0,
    max_num_dims=5,
    min_dim_size=1,
    max_dim_size=10,
    shape=None,
    shared_dtype=False,
    ret_shape=False,
    dtype=None,
):
    if not isinstance(num_arrays, int):
        num_arrays = draw(num_arrays)
    if dtype is None:
        dtype = draw(
            array_dtypes(
                num_arrays=num_arrays,
                available_dtypes=available_dtypes,
                shared_dtype=shared_dtype,
            )
        )
    if shape is not None:
        if not isinstance(shape, (tuple, list)):
            shape = draw(shape)
    else:
        shape = draw(
            st.shared(
                get_shape(
                    min_num_dims=min_num_dims,
                    max_num_dims=max_num_dims,
                    min_dim_size=min_dim_size,
                    max_dim_size=max_dim_size,
                ),
                key="shape",
            )
        )
    values = []
    for i in range(num_arrays):
        values.append(
            draw(
                array_values(
                    dtype=dtype[i],
                    shape=shape,
                    min_value=min_value,
                    max_value=max_value,
                    allow_inf=allow_inf,
                    exclude_min=exclude_min,
                    exclude_max=exclude_max,
                    safety_factor=safety_factor,
                )
            )
        )
    if num_arrays == 1:
        dtype = dtype[0]
        values = values[0]
    if ret_shape:
        return dtype, values, shape
    return dtype, values


@st.composite
def dtype_values_axis(
    draw,
    *,
    available_dtypes,
    min_value=None,
    max_value=None,
    allow_inf=True,
    exclude_min=False,
    exclude_max=False,
    min_num_dims=0,
    max_num_dims=5,
    min_dim_size=1,
    max_dim_size=10,
    shape=None,
    shared_dtype=False,
    min_axis=None,
    max_axis=None,
    ret_shape=False,
):
    results = draw(
        dtype_and_values(
            available_dtypes=available_dtypes,
            min_value=min_value,
            max_value=max_value,
            allow_inf=allow_inf,
            exclude_min=exclude_min,
            exclude_max=exclude_max,
            min_num_dims=min_num_dims,
            max_num_dims=max_num_dims,
            min_dim_size=min_dim_size,
            max_dim_size=max_dim_size,
            shape=shape,
            shared_dtype=shared_dtype,
            ret_shape=ret_shape,
        )
    )
    if ret_shape:
        dtype, values, shape = results
    else:
        dtype, values = results
    if not isinstance(values, list):
        return dtype, values, None
    if shape is not None:
        return dtype, values, draw(get_axis(shape=shape))
    axis = draw(integers(min_value=min_axis, max_value=max_axis))
    return dtype, values, axis


# taken from
# https://github.com/data-apis/array-api-tests/array_api_tests/test_manipulation_functions.py
@st.composite
def reshape_shapes(draw, *, shape):
    size = 1 if len(shape) == 0 else math.prod(shape)
    rshape = draw(st.lists(st.integers(0)).filter(lambda s: math.prod(s) == size))
    # assume(all(side <= MAX_SIDE for side in rshape))
    if len(rshape) != 0 and size > 0 and draw(st.booleans()):
        index = draw(st.integers(0, len(rshape) - 1))
        rshape[index] = -1
    return tuple(rshape)


# taken from https://github.com/HypothesisWorks/hypothesis/issues/1115
@st.composite
def subsets(draw, *, elements):
    return tuple(e for e in elements if draw(st.booleans()))


@st.composite
<<<<<<< HEAD
def array_and_indices_and_axis(
=======
def array_and_indices(
>>>>>>> fee8c3a3
    draw,
    last_dim_same_size=True,
    allow_inf=False,
    min_num_dims=1,
    max_num_dims=5,
    min_dim_size=1,
    max_dim_size=10,
):
<<<<<<< HEAD
    """Generates two arrays and an axis, the values in the indices array are indices of the array x.

    Parameters
    ----------
    last_dim_same_size 
        True: 
            The shape of the indices array is the exact same as the shape of the values array.
        False: 
            The last dimension of the second array is generated from a range of (0 -> dimension size of first array).
            This results in output shapes such as x = (5,5,5,5,5) & indices = (5,5,5,5,3) or x = (7,7) & indices = (7,2)
=======
    """Generates two arrays x & indices, the values in the indices array are indices
    of the array x. Draws an integers randomly from the minimum and maximum number of
    positional arguments a given function can take.

    Parameters
    ----------
    last_dim_same_size
        True:
            The shape of the indices array is the exact same as the shape of the values
            array.
        False:
            The last dimension of the second array is generated from a range of
            (0 -> dimension size of first array). This results in output shapes such as
            x = (5,5,5,5,5) & indices = (5,5,5,5,3) or x = (7,7) & indices = (7,2)
>>>>>>> fee8c3a3
    allow_inf
        True: inf values are allowed to be generated in the values array
    min_num_dims
        The minimum number of dimensions the arrays can have.
    max_num_dims
        The maximum number of dimensions the arrays can have.
    min_dim_size
        The minimum size of the dimensions of the arrays.
    max_dim_size
        The maximum size of the dimensions of the arrays.
<<<<<<< HEAD
    Returns
    -------
    A strategy that can be used in the @given hypothesis decorator which generates arrays of values and indices.
=======

    Returns
    -------
    A strategy that can be used in the @given hypothesis decorator
    which generates arrays of values and indices.
>>>>>>> fee8c3a3

    Examples
    --------
    @given(
<<<<<<< HEAD
        array_and_indices=array_and_indices( 
=======
        array_and_indices=array_and_indices(
>>>>>>> fee8c3a3
            last_dim_same_size= False
            min_num_dims=1,
            max_num_dims=5,
            min_dim_size=1,
            max_dim_size=10
            )
    )
    @given(
        array_and_indices=array_and_indices( last_dim_same_size= True)
    )
    """
    x_num_dims = draw(st.integers(min_value=min_num_dims, max_value=max_num_dims))
    x_dim_size = draw(st.integers(min_value=min_dim_size, max_value=max_dim_size))
    x = draw(
        dtype_and_values(
<<<<<<< HEAD
            ivy_np.valid_numeric_dtypes,
=======
            available_dtypes=ivy_np.valid_numeric_dtypes,
>>>>>>> fee8c3a3
            allow_inf=allow_inf,
            ret_shape=True,
            min_num_dims=x_num_dims,
            max_num_dims=x_num_dims,
            min_dim_size=x_dim_size,
<<<<<<< HEAD
            max_dim_size=x_dim_size
        ))
    axis = draw(st.integers(min_value=-len(x[2]), max_value=len(x[2]) - 1))
    indices_shape = list(x[2])
    if not (last_dim_same_size):
        indices_dim_size = draw(st.sampled_from([1, x_dim_size]))
        indices_shape[-1] = indices_dim_size
    indices = draw(
        dtype_and_values(
            ['int32', 'int64'],
            allow_inf=False,
            min_value=0,
            max_value=max(x[2][axis] - 1, 0),
            shape=indices_shape
        ))

    return (x[0:2], indices, axis)


@st.composite
def array_and_ndindices(
    draw,
    allow_inf=False,
    min_num_dims=1,
    max_num_dims=5,
    min_dim_size=1,
    max_dim_size=10,
):
    """Generates two arrays, the values in the ndindices array are indices of the array x.
    each element in ndindices list must have its dimension size equal to the number of dimensions in x.
    If x has three dimensions an element in ndindices list will be of the form [1,0,1] which represents x[1][0][1].
    Parameters
    ----------
    allow_inf
        True: inf values are allowed to be generated in the values array
    min_num_dims
        The minimum number of dimensions the arrays can have.
    max_num_dims
        The maximum number of dimensions the arrays can have.
    min_dim_size
        The minimum size of the dimensions of the arrays.
    max_dim_size
        The maximum size of the dimensions of the arrays.
    Returns
    -------
    A strategy that can be used in the @given hypothesis decorator which generates arrays of values and indices.

    Examples
    --------
    @given(
        array_and_indices=array_and_ndindices( 
            min_num_dims=1,
            max_num_dims=5,
            min_dim_size=1,
            max_dim_size=10
            )
    )
    @given(
        array_and_indices=array_and_indices()
    )
    """
    x_num_dims = draw(st.integers(min_value=min_num_dims, max_value=max_num_dims))
    x_dim_size = draw(st.integers(min_value=min_dim_size, max_value=max_dim_size))
    x = draw(
        dtype_and_values(
            ivy_np.valid_numeric_dtypes,
            allow_inf=allow_inf,
            ret_shape=True,
            min_num_dims=x_num_dims,
            max_num_dims=x_num_dims,
            min_dim_size=x_dim_size,
            max_dim_size=x_dim_size
        ))
    number_of_indices = draw(st.integers(min_value=1, max_value=10))
    x_shape = list(x[2])
    nd_indices = []
    tmp = []
    for j in range(number_of_indices):
        tmp = []
        for i in range(len(x_shape)):
            tmp.append(draw(st.integers(min_value=0, max_value=x_shape[i] - 1)))   
        nd_indices.append(tmp)
    return (x[0:2], nd_indices)
=======
            max_dim_size=x_dim_size,
        )
    )
    indices_shape = list(x[2])
    if not (last_dim_same_size):
        indices_dim_size = draw(st.integers(min_value=1, max_value=x_dim_size))
        indices_shape[-1] = indices_dim_size
    indices = draw(
        dtype_and_values(
            available_dtypes=["int32", "int64"],
            allow_inf=False,
            min_value=0,
            max_value=max(x[2][-1] - 1, 0),
            shape=indices_shape,
        )
    )
    x = x[0:2]
    return (x, indices)
>>>>>>> fee8c3a3


@st.composite
def array_values(
    draw,
    *,
    dtype,
    shape,
    min_value=None,
    max_value=None,
    allow_nan=False,
    allow_subnormal=False,
    allow_inf=False,
    exclude_min=True,
    exclude_max=True,
    allow_negative=True,
    safety_factor=0.95,
):
    exclude_min = exclude_min if ivy.exists(min_value) else False
    exclude_max = exclude_max if ivy.exists(max_value) else False
    size = 1
    if isinstance(shape, int):
        size = shape
    else:
        for dim in shape:
            size *= dim
    values = None
    if "int" in dtype:
        if dtype == "int8":
            min_value = ivy.default(min_value, round(-128 * safety_factor))
            max_value = ivy.default(max_value, round(127 * safety_factor))
        elif dtype == "int16":
            min_value = ivy.default(min_value, round(-32768 * safety_factor))
            max_value = ivy.default(max_value, round(32767 * safety_factor))
        elif dtype == "int32":
            min_value = ivy.default(min_value, round(-2147483648 * safety_factor))
            max_value = ivy.default(max_value, round(2147483647 * safety_factor))
        elif dtype == "int64":
            min_value = ivy.default(
                min_value, round(-9223372036854775808 * safety_factor)
            )
            max_value = ivy.default(
                max_value, round(9223372036854775807 * safety_factor)
            )
        elif dtype == "uint8":
            min_value = ivy.default(min_value, round(0 * safety_factor))
            max_value = ivy.default(max_value, round(255 * safety_factor))
        elif dtype == "uint16":
            min_value = ivy.default(min_value, round(0 * safety_factor))
            max_value = ivy.default(max_value, round(65535 * safety_factor))
        elif dtype == "uint32":
            min_value = ivy.default(min_value, round(0 * safety_factor))
            max_value = ivy.default(max_value, round(4294967295 * safety_factor))
        elif dtype == "uint64":
            min_value = ivy.default(min_value, round(0 * safety_factor))
            max_value = ivy.default(
                max_value, round(18446744073709551615 * safety_factor)
            )
        values = draw(list_of_length(x=st.integers(min_value, max_value), length=size))
    elif dtype == "float16":
        values = draw(
            list_of_length(
                x=st.floats(
                    min_value=min_value,
                    max_value=max_value,
                    allow_nan=allow_nan,
                    allow_subnormal=allow_subnormal,
                    allow_infinity=allow_inf,
                    width=16,
                    exclude_min=exclude_min,
                    exclude_max=exclude_max,
                ),
                length=size,
            )
        )
    elif dtype in ["float32", "bfloat16"]:
        values = draw(
            list_of_length(
                x=st.floats(
                    min_value=min_value,
                    max_value=max_value,
                    allow_nan=allow_nan,
                    allow_subnormal=allow_subnormal,
                    allow_infinity=allow_inf,
                    width=32,
                    exclude_min=exclude_min,
                    exclude_max=exclude_max,
                ),
                length=size,
            )
        )
        values = [v * safety_factor for v in values]
    elif dtype == "float64":
        values = draw(
            list_of_length(
                x=st.floats(
                    min_value=min_value,
                    max_value=max_value,
                    allow_nan=allow_nan,
                    allow_subnormal=allow_subnormal,
                    allow_infinity=allow_inf,
                    width=64,
                    exclude_min=exclude_min,
                    exclude_max=exclude_max,
                ),
                length=size,
            )
        )
        values = [v * safety_factor for v in values]
    elif dtype == "bool":
        values = draw(list_of_length(x=st.booleans(), length=size))
    array = np.array(values)
    if dtype != "bool" and not allow_negative:
        array = np.abs(array)
    if isinstance(shape, (tuple, list)):
        array = array.reshape(shape)
    return array.tolist()


@st.composite
def get_shape(
    draw,
    *,
    allow_none=False,
    min_num_dims=0,
    max_num_dims=5,
    min_dim_size=1,
    max_dim_size=10,
):
    if allow_none:
        shape = draw(
            st.none()
            | st.lists(
                st.integers(min_value=min_dim_size, max_value=max_dim_size),
                min_size=min_num_dims,
                max_size=max_num_dims,
            )
        )
    else:
        shape = draw(
            st.lists(
                st.integers(min_value=min_dim_size, max_value=max_dim_size),
                min_size=min_num_dims,
                max_size=max_num_dims,
            )
        )
    if shape is None:
        return shape
    return tuple(shape)


def none_or_list_of_floats(
    *,
    dtype,
    size,
    min_value=None,
    max_value=None,
    exclude_min=False,
    exclude_max=False,
    no_none=False,
):
    """Draws a List containing Nones or Floats.

    Parameters
    ----------
    dtype
        float data type ('float16', 'float32', or 'float64').
    size
        size of the list required.
    min_value
        lower bound for values in the list
    max_value
        upper bound for values in the list
    exclude_min
        if True, exclude the min_value
    exclude_max
        if True, exclude the max_value
    no_none
        if True, List does not contains None

    Returns
    -------
    A strategy that draws a List containing Nones or Floats.
    """
    if no_none:
        if dtype == "float16":
            values = list_of_length(
                x=st.floats(
                    min_value=min_value,
                    max_value=max_value,
                    width=16,
                    allow_subnormal=False,
                    allow_infinity=False,
                    allow_nan=False,
                    exclude_min=exclude_min,
                    exclude_max=exclude_max,
                ),
                length=size,
            )
        elif dtype == "float32":
            values = list_of_length(
                x=st.floats(
                    min_value=min_value,
                    max_value=max_value,
                    width=32,
                    allow_subnormal=False,
                    allow_infinity=False,
                    allow_nan=False,
                    exclude_min=exclude_min,
                    exclude_max=exclude_max,
                ),
                length=size,
            )
        elif dtype == "float64":
            values = list_of_length(
                x=st.floats(
                    min_value=min_value,
                    max_value=max_value,
                    width=64,
                    allow_subnormal=False,
                    allow_infinity=False,
                    allow_nan=False,
                    exclude_min=exclude_min,
                    exclude_max=exclude_max,
                ),
                length=size,
            )
    else:
        if dtype == "float16":
            values = list_of_length(
                x=st.none()
                | st.floats(
                    min_value=min_value,
                    max_value=max_value,
                    width=16,
                    allow_subnormal=False,
                    allow_infinity=False,
                    allow_nan=False,
                    exclude_min=exclude_min,
                    exclude_max=exclude_max,
                ),
                length=size,
            )
        elif dtype == "float32":
            values = list_of_length(
                x=st.none()
                | st.floats(
                    min_value=min_value,
                    max_value=max_value,
                    width=32,
                    allow_subnormal=False,
                    allow_infinity=False,
                    allow_nan=False,
                    exclude_min=exclude_min,
                    exclude_max=exclude_max,
                ),
                length=size,
            )
        elif dtype == "float64":
            values = list_of_length(
                x=st.none()
                | st.floats(
                    min_value=min_value,
                    max_value=max_value,
                    width=64,
                    allow_subnormal=False,
                    allow_infinity=False,
                    allow_nan=False,
                    exclude_min=exclude_min,
                    exclude_max=exclude_max,
                ),
                length=size,
            )
    return values


@st.composite
def get_mean_std(draw, *, dtype):
    """Draws two integers representing the mean and standard deviation for a given data
    type.

    Parameters
    ----------
    draw
        special function that draws data randomly (but is reproducible) from a given
        data-set (ex. list).
    dtype
        data type.

    Returns
    -------
    A strategy that can be used in the @given hypothesis decorator.
    """
    values = draw(none_or_list_of_floats(dtype=dtype, size=2))
    values[1] = abs(values[1]) if values[1] else None
    return values[0], values[1]


@st.composite
def get_bounds(draw, *, dtype):
    """Draws two integers low, high for a given data type such that low < high.

    Parameters
    ----------
    draw
        special function that draws data randomly (but is reproducible) from a given
        data-set (ex. list).
    dtype
        data type.

    Returns
    -------
    A strategy that can be used in the @given hypothesis decorator.
    """
    if "int" in dtype:
        values = draw(array_values(dtype=dtype, shape=2))
        values[0], values[1] = abs(values[0]), abs(values[1])
        low, high = min(values), max(values)
        if low == high:
            return draw(get_bounds(dtype=dtype))
    else:
        values = draw(none_or_list_of_floats(dtype=dtype, size=2))
        if values[0] is not None and values[1] is not None:
            low, high = min(values), max(values)
        else:
            low, high = values[0], values[1]
        if ivy.default(low, 0.0) >= ivy.default(high, 1.0):
            return draw(get_bounds(dtype=dtype))
    return low, high


@st.composite
def get_axis(draw, *, shape, allow_none=False):
    """Draws one or more axis for the given shape.

    Parameters
    ----------
    draw
        special function that draws data randomly (but is reproducible) from a given
        data-set (ex. list).
    shape
        shape of the array.
    allow_none
        if True, allow None to be drawn

    Returns
    -------
    A strategy that can be used in the @given hypothesis decorator.
    """
    axes = len(shape)
    if allow_none:
        axis = draw(
            st.none()
            | st.integers(-axes, axes - 1)
            | st.lists(
                st.integers(-axes, axes - 1),
                min_size=1,
                max_size=axes,
                unique_by=lambda x: shape[x],
            )
        )
    else:
        axis = draw(
            st.integers(-axes, axes - 1)
            | st.lists(
                st.integers(-axes, axes - 1),
                min_size=1,
                max_size=axes,
                unique_by=lambda x: shape[x],
            )
        )
    if type(axis) == list:

        def sort_key(ele, max_len):
            if ele < 0:
                return ele + max_len - 1
            return ele

        axis.sort(key=(lambda ele: sort_key(ele, axes)))
        axis = tuple(axis)
    return axis


@st.composite
def num_positional_args(draw, *, fn_name: str = None):
    """Draws an integers randomly from the minimum and maximum number of positional
    arguments a given function can take.

    Parameters
    ----------
    draw
        special function that draws data randomly (but is reproducible) from a given
        data-set (ex. list).
    fn_name
        name of the function.

    Returns
    -------
    A strategy that can be used in the @given hypothesis decorator.

    Examples
    --------
    @given(
        num_positional_args=num_positional_args(fn_name="floor_divide")
    )
    @given(
        num_positional_args=num_positional_args(fn_name="add")
    )
    """
    num_positional_only = 0
    num_keyword_only = 0
    total = 0
    fn = None
    for i, fn_name_key in enumerate(fn_name.split(".")):
        if i == 0:
            fn = ivy.__dict__[fn_name_key]
        else:
            fn = fn.__dict__[fn_name_key]
    for param in inspect.signature(fn).parameters.values():
        total += 1
        if param.kind == param.POSITIONAL_ONLY:
            num_positional_only += 1
        elif param.kind == param.KEYWORD_ONLY:
            num_keyword_only += 1
        elif param.kind == param.VAR_KEYWORD:
            num_keyword_only += 1
    return draw(
        integers(min_value=num_positional_only, max_value=(total - num_keyword_only))
    )


@st.composite
def bool_val_flags(draw, cl_arg: Union[bool, None]):
    if cl_arg is not None:
        return draw(st.booleans().filter(lambda x: x == cl_arg))
    return draw(st.booleans())


def handle_cmd_line_args(test_fn):
    # first four arguments are all fixtures
    def new_fn(data, get_command_line_flags, fw, device, call, *args, **kwargs):
        # inspecting for keyword arguments in test function
        for param in inspect.signature(test_fn).parameters.values():
            if param.name in cmd_line_args:
                kwargs[param.name] = data.draw(
                    bool_val_flags(get_command_line_flags[param.name])
                )
            elif param.name == "data":
                kwargs["data"] = data
            elif param.name == "fw":
                kwargs["fw"] = fw
            elif param.name == "device":
                kwargs["device"] = device
            elif param.name == "call":
                kwargs["call"] = call
        return test_fn(*args, **kwargs)

    return new_fn<|MERGE_RESOLUTION|>--- conflicted
+++ resolved
@@ -1664,11 +1664,7 @@
 
 
 @st.composite
-<<<<<<< HEAD
-def array_and_indices_and_axis(
-=======
 def array_and_indices(
->>>>>>> fee8c3a3
     draw,
     last_dim_same_size=True,
     allow_inf=False,
@@ -1677,18 +1673,6 @@
     min_dim_size=1,
     max_dim_size=10,
 ):
-<<<<<<< HEAD
-    """Generates two arrays and an axis, the values in the indices array are indices of the array x.
-
-    Parameters
-    ----------
-    last_dim_same_size 
-        True: 
-            The shape of the indices array is the exact same as the shape of the values array.
-        False: 
-            The last dimension of the second array is generated from a range of (0 -> dimension size of first array).
-            This results in output shapes such as x = (5,5,5,5,5) & indices = (5,5,5,5,3) or x = (7,7) & indices = (7,2)
-=======
     """Generates two arrays x & indices, the values in the indices array are indices
     of the array x. Draws an integers randomly from the minimum and maximum number of
     positional arguments a given function can take.
@@ -1703,7 +1687,6 @@
             The last dimension of the second array is generated from a range of
             (0 -> dimension size of first array). This results in output shapes such as
             x = (5,5,5,5,5) & indices = (5,5,5,5,3) or x = (7,7) & indices = (7,2)
->>>>>>> fee8c3a3
     allow_inf
         True: inf values are allowed to be generated in the values array
     min_num_dims
@@ -1714,26 +1697,16 @@
         The minimum size of the dimensions of the arrays.
     max_dim_size
         The maximum size of the dimensions of the arrays.
-<<<<<<< HEAD
-    Returns
-    -------
-    A strategy that can be used in the @given hypothesis decorator which generates arrays of values and indices.
-=======
 
     Returns
     -------
     A strategy that can be used in the @given hypothesis decorator
     which generates arrays of values and indices.
->>>>>>> fee8c3a3
 
     Examples
     --------
     @given(
-<<<<<<< HEAD
-        array_and_indices=array_and_indices( 
-=======
         array_and_indices=array_and_indices(
->>>>>>> fee8c3a3
             last_dim_same_size= False
             min_num_dims=1,
             max_num_dims=5,
@@ -1749,101 +1722,12 @@
     x_dim_size = draw(st.integers(min_value=min_dim_size, max_value=max_dim_size))
     x = draw(
         dtype_and_values(
-<<<<<<< HEAD
-            ivy_np.valid_numeric_dtypes,
-=======
             available_dtypes=ivy_np.valid_numeric_dtypes,
->>>>>>> fee8c3a3
             allow_inf=allow_inf,
             ret_shape=True,
             min_num_dims=x_num_dims,
             max_num_dims=x_num_dims,
             min_dim_size=x_dim_size,
-<<<<<<< HEAD
-            max_dim_size=x_dim_size
-        ))
-    axis = draw(st.integers(min_value=-len(x[2]), max_value=len(x[2]) - 1))
-    indices_shape = list(x[2])
-    if not (last_dim_same_size):
-        indices_dim_size = draw(st.sampled_from([1, x_dim_size]))
-        indices_shape[-1] = indices_dim_size
-    indices = draw(
-        dtype_and_values(
-            ['int32', 'int64'],
-            allow_inf=False,
-            min_value=0,
-            max_value=max(x[2][axis] - 1, 0),
-            shape=indices_shape
-        ))
-
-    return (x[0:2], indices, axis)
-
-
-@st.composite
-def array_and_ndindices(
-    draw,
-    allow_inf=False,
-    min_num_dims=1,
-    max_num_dims=5,
-    min_dim_size=1,
-    max_dim_size=10,
-):
-    """Generates two arrays, the values in the ndindices array are indices of the array x.
-    each element in ndindices list must have its dimension size equal to the number of dimensions in x.
-    If x has three dimensions an element in ndindices list will be of the form [1,0,1] which represents x[1][0][1].
-    Parameters
-    ----------
-    allow_inf
-        True: inf values are allowed to be generated in the values array
-    min_num_dims
-        The minimum number of dimensions the arrays can have.
-    max_num_dims
-        The maximum number of dimensions the arrays can have.
-    min_dim_size
-        The minimum size of the dimensions of the arrays.
-    max_dim_size
-        The maximum size of the dimensions of the arrays.
-    Returns
-    -------
-    A strategy that can be used in the @given hypothesis decorator which generates arrays of values and indices.
-
-    Examples
-    --------
-    @given(
-        array_and_indices=array_and_ndindices( 
-            min_num_dims=1,
-            max_num_dims=5,
-            min_dim_size=1,
-            max_dim_size=10
-            )
-    )
-    @given(
-        array_and_indices=array_and_indices()
-    )
-    """
-    x_num_dims = draw(st.integers(min_value=min_num_dims, max_value=max_num_dims))
-    x_dim_size = draw(st.integers(min_value=min_dim_size, max_value=max_dim_size))
-    x = draw(
-        dtype_and_values(
-            ivy_np.valid_numeric_dtypes,
-            allow_inf=allow_inf,
-            ret_shape=True,
-            min_num_dims=x_num_dims,
-            max_num_dims=x_num_dims,
-            min_dim_size=x_dim_size,
-            max_dim_size=x_dim_size
-        ))
-    number_of_indices = draw(st.integers(min_value=1, max_value=10))
-    x_shape = list(x[2])
-    nd_indices = []
-    tmp = []
-    for j in range(number_of_indices):
-        tmp = []
-        for i in range(len(x_shape)):
-            tmp.append(draw(st.integers(min_value=0, max_value=x_shape[i] - 1)))   
-        nd_indices.append(tmp)
-    return (x[0:2], nd_indices)
-=======
             max_dim_size=x_dim_size,
         )
     )
@@ -1862,7 +1746,6 @@
     )
     x = x[0:2]
     return (x, indices)
->>>>>>> fee8c3a3
 
 
 @st.composite
