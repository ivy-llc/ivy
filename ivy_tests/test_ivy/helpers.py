--- conflicted
+++ resolved
@@ -2051,14 +2051,8 @@
     if not isinstance(values, list):
         return dtype, values, None
     if shape is not None:
-<<<<<<< HEAD
-        return dtype, values, draw(
-            get_axis(shape=shape))
-    axis = draw(integers(min_value=min_axis, max_value=max_axis))
-=======
         return dtype, values, draw(get_axis(shape=shape))
     axis = draw(ints(min_value=min_axis, max_value=max_axis))
->>>>>>> 5da858be
     return dtype, values, axis
 
 
