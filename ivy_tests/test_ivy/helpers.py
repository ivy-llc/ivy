"""Collection of helpers for ivy unit tests."""

# global
from contextlib import redirect_stdout
from io import StringIO
import sys
import re

import numpy as np
import math
from numpy import array_api as xp
from hypothesis.extra.array_api import make_strategies_namespace

xps = make_strategies_namespace(xp)


try:
    import jax.numpy as _jnp
except ImportError:
    _jnp = None
try:
    import tensorflow as _tf

    _tf_version = float(".".join(_tf.__version__.split(".")[0:2]))
    if _tf_version >= 2.3:
        # noinspection PyPep8Naming,PyUnresolvedReferences
        from tensorflow.python.types.core import Tensor as tensor_type
    else:
        # noinspection PyPep8Naming
        # noinspection PyProtectedMember,PyUnresolvedReferences
        from tensorflow.python.framework.tensor_like import _TensorLike as tensor_type
    physical_devices = _tf.config.list_physical_devices("GPU")
    for device in physical_devices:
        _tf.config.experimental.set_memory_growth(device, True)
except ImportError:
    _tf = None
try:
    import torch as _torch
except ImportError:
    _torch = None
try:
    import mxnet as _mx
    import mxnet.ndarray as _mx_nd
except ImportError:
    _mx = None
    _mx_nd = None
from hypothesis import strategies as st
import hypothesis.extra.numpy as nph

# local
import ivy
import ivy.functional.backends.numpy as ivy_np


def get_ivy_numpy():
    try:
        import ivy.functional.backends.numpy
    except ImportError:
        return None
    return ivy.functional.backends.numpy


def get_ivy_jax():
    try:
        import ivy.functional.backends.jax
    except ImportError:
        return None
    return ivy.functional.backends.jax


def get_ivy_tensorflow():
    try:
        import ivy.functional.backends.tensorflow
    except ImportError:
        return None
    return ivy.functional.backends.tensorflow


def get_ivy_torch():
    try:
        import ivy.functional.backends.torch
    except ImportError:
        return None
    return ivy.functional.backends.torch


def get_ivy_mxnet():
    try:
        import ivy.functional.backends.mxnet
    except ImportError:
        return None
    return ivy.functional.backends.mxnet


_ivy_fws_dict = {
    "numpy": lambda: get_ivy_numpy(),
    "jax": lambda: get_ivy_jax(),
    "tensorflow": lambda: get_ivy_tensorflow(),
    "tensorflow_graph": lambda: get_ivy_tensorflow(),
    "torch": lambda: get_ivy_torch(),
    "mxnet": lambda: get_ivy_mxnet(),
}

_iterable_types = [list, tuple, dict]
_excluded = []


def _convert_vars(
    vars_in, from_type, to_type_callable=None, keep_other=True, to_type=None
):
    new_vars = list()
    for var in vars_in:
        if type(var) in _iterable_types:
            return_val = _convert_vars(var, from_type, to_type_callable)
            new_vars.append(return_val)
        elif isinstance(var, from_type):
            if isinstance(var, np.ndarray):
                if var.dtype == np.float64:
                    var = var.astype(np.float32)
                if bool(sum([stride < 0 for stride in var.strides])):
                    var = var.copy()
            if to_type_callable:
                new_vars.append(to_type_callable(var))
            else:
                raise Exception("Invalid. A conversion callable is required.")
        elif to_type is not None and isinstance(var, to_type):
            new_vars.append(var)
        elif keep_other:
            new_vars.append(var)

    return new_vars


def np_call(func, *args, **kwargs):
    ret = func(*args, **kwargs)
    if isinstance(ret, (list, tuple)):
        return ivy.to_native(ret, nested=True)
    return ivy.to_numpy(ret)


def jnp_call(func, *args, **kwargs):
    new_args = _convert_vars(args, np.ndarray, _jnp.asarray)
    new_kw_vals = _convert_vars(kwargs.values(), np.ndarray, _jnp.asarray)
    new_kwargs = dict(zip(kwargs.keys(), new_kw_vals))
    output = func(*new_args, **new_kwargs)
    if isinstance(output, tuple):
        return tuple(_convert_vars(output, (_jnp.ndarray, ivy.Array), ivy.to_numpy))
    else:
        return _convert_vars([output], (_jnp.ndarray, ivy.Array), ivy.to_numpy)[0]


def tf_call(func, *args, **kwargs):
    new_args = _convert_vars(args, np.ndarray, _tf.convert_to_tensor)
    new_kw_vals = _convert_vars(kwargs.values(), np.ndarray, _tf.convert_to_tensor)
    new_kwargs = dict(zip(kwargs.keys(), new_kw_vals))
    output = func(*new_args, **new_kwargs)
    if isinstance(output, tuple):
        return tuple(_convert_vars(output, (tensor_type, ivy.Array), ivy.to_numpy))
    else:
        return _convert_vars([output], (tensor_type, ivy.Array), ivy.to_numpy)[0]


def tf_graph_call(func, *args, **kwargs):
    new_args = _convert_vars(args, np.ndarray, _tf.convert_to_tensor)
    new_kw_vals = _convert_vars(kwargs.values(), np.ndarray, _tf.convert_to_tensor)
    new_kwargs = dict(zip(kwargs.keys(), new_kw_vals))

    @_tf.function
    def tf_func(*local_args, **local_kwargs):
        return func(*local_args, **local_kwargs)

    output = tf_func(*new_args, **new_kwargs)

    if isinstance(output, tuple):
        return tuple(_convert_vars(output, (tensor_type, ivy.Array), ivy.to_numpy))
    else:
        return _convert_vars([output], (tensor_type, ivy.Array), ivy.to_numpy)[0]


def torch_call(func, *args, **kwargs):
    new_args = _convert_vars(args, np.ndarray, _torch.from_numpy)
    new_kw_vals = _convert_vars(kwargs.values(), np.ndarray, _torch.from_numpy)
    new_kwargs = dict(zip(kwargs.keys(), new_kw_vals))
    output = func(*new_args, **new_kwargs)
    if isinstance(output, tuple):
        return tuple(_convert_vars(output, (_torch.Tensor, ivy.Array), ivy.to_numpy))
    else:
        return _convert_vars([output], (_torch.Tensor, ivy.Array), ivy.to_numpy)[0]


def mx_call(func, *args, **kwargs):
    new_args = _convert_vars(args, np.ndarray, _mx_nd.array)
    new_kw_items = _convert_vars(kwargs.values(), np.ndarray, _mx_nd.array)
    new_kwargs = dict(zip(kwargs.keys(), new_kw_items))
    output = func(*new_args, **new_kwargs)
    if isinstance(output, tuple):
        return tuple(
            _convert_vars(output, (_mx_nd.ndarray.NDArray, ivy.Array), ivy.to_numpy)
        )
    else:
        return _convert_vars(
            [output], (_mx_nd.ndarray.NDArray, ivy.Array), ivy.to_numpy
        )[0]


_calls = [np_call, jnp_call, tf_call, tf_graph_call, torch_call, mx_call]


def assert_compilable(fn):
    try:
        ivy.compile(fn)
    except Exception as e:
        raise e


# function that trims white spaces from docstrings
def trim(docstring):
    """Trim function from PEP-257"""
    if not docstring:
        return ""
    # Convert tabs to spaces (following the normal Python rules)
    # and split into a list of lines:
    lines = docstring.expandtabs().splitlines()
    # Determine minimum indentation (first line doesn't count):
    indent = sys.maxsize
    for line in lines[1:]:
        stripped = line.lstrip()
        if stripped:
            indent = min(indent, len(line) - len(stripped))
    # Remove indentation (first line is special):
    trimmed = [lines[0].strip()]
    if indent < sys.maxsize:
        for line in lines[1:]:
            trimmed.append(line[indent:].rstrip())
    # Strip off trailing and leading blank lines:
    while trimmed and not trimmed[-1]:
        trimmed.pop()
    while trimmed and not trimmed[0]:
        trimmed.pop(0)

    # Current code/unittests expects a line return at
    # end of multiline docstrings
    # workaround expected behavior from unittests
    if "\n" in docstring:
        trimmed.append("")

    # Return a single string:
    return "\n".join(trimmed)


def docstring_examples_run(fn):
    if not hasattr(fn, "__name__"):
        return True
    fn_name = fn.__name__
    if fn_name not in ivy.backend_handler.ivy_original_dict:
        return True

    docstring = ivy.backend_handler.ivy_original_dict[fn_name].__doc__

    if docstring is None:
        return True

    # removing extra new lines and trailing white spaces from the docstrings
    trimmed_docstring = trim(docstring)
    trimmed_docstring = trimmed_docstring.split("\n")

    # end_index: -1, if print statement is not found in the docstring
    end_index = -1

    # parsed_output is set as an empty string to manage functions with multiple inputs
    parsed_output = ""

    # parsing through the docstrings to find lines with print statement
    # following which is our parsed output
    sub = ">>> print("
    for index, line in enumerate(trimmed_docstring):
        if sub in line:
            end_index = trimmed_docstring.index("", index)
            p_output = trimmed_docstring[index + 1 : end_index]
            p_output = ("").join(p_output).replace(" ", "")
            parsed_output += p_output

    if end_index == -1:
        return True

    executable_lines = [
        line.split(">>>")[1][1:] for line in docstring.split("\n") if ">>>" in line
    ]

    # noinspection PyBroadException
    f = StringIO()
    with redirect_stdout(f):
        for line in executable_lines:
            try:
                exec(line)
            except RuntimeError:
                raise Exception("ERROR EXECUTING FUNCTION IN DOCSTRING")

    output = f.getvalue()
    output = output.rstrip()
    output = output.replace(" ", "").replace("\n", "")

    # handling cases when the stdout contains ANSI colour codes
    # 7-bit C1 ANSI sequences
    ansi_escape = re.compile(
        r"""
    \x1B  # ESC
    (?:   # 7-bit C1 Fe (except CSI)
        [@-Z\\-_]
    |     # or [ for CSI, followed by a control sequence
        \[
        [0-?]*  # Parameter bytes
        [ -/]*  # Intermediate bytes
        [@-~]   # Final byte
    )
    """,
        re.VERBOSE,
    )

    output = ansi_escape.sub("", output)

    print("Output: ", output)
    print("Putput: ", parsed_output)

    assert output == parsed_output, "Output is unequal to the docstrings output."
    return True


def var_fn(a, b=None, c=None, dtype=None):
    return ivy.variable(ivy.array(a, b, c))


def exclude(exclusion_list):
    global _excluded
    _excluded += list(set(exclusion_list) - set(_excluded))


def frameworks():
    return list(
        set(
            [
                ivy_fw()
                for fw_str, ivy_fw in _ivy_fws_dict.items()
                if ivy_fw() is not None and fw_str not in _excluded
            ]
        )
    )


def calls():
    return [
        call
        for (fw_str, ivy_fw), call in zip(_ivy_fws_dict.items(), _calls)
        if ivy_fw() is not None and fw_str not in _excluded
    ]


def f_n_calls():
    return [
        (ivy_fw(), call)
        for (fw_str, ivy_fw), call in zip(_ivy_fws_dict.items(), _calls)
        if ivy_fw() is not None and fw_str not in _excluded
    ]


def assert_all_close(x, y, rtol=1e-05, atol=1e-08):
    if ivy.is_ivy_container(x) and ivy.is_ivy_container(y):
        ivy.Container.multi_map(assert_all_close, [x, y])
    else:
        assert np.allclose(
            np.nan_to_num(x), np.nan_to_num(y), rtol=rtol, atol=atol
        ), "{} != {}".format(x, y)


def kwargs_to_args_n_kwargs(num_positional_args, kwargs):
    args = [v for v in list(kwargs.values())[:num_positional_args]]
    kwargs = {k: kwargs[k] for k in list(kwargs.keys())[num_positional_args:]}
    return args, kwargs


def list_of_length(x, length):
    return st.lists(x, min_size=length, max_size=length)


def as_cont(x):
    return ivy.Container({"a": x, "b": {"c": x, "d": x}})


def as_lists(dtype, as_variable, native_array, container):
    if not isinstance(dtype, list):
        dtype = [dtype]
    if not isinstance(as_variable, list):
        as_variable = [as_variable]
    if not isinstance(native_array, list):
        native_array = [native_array]
    if not isinstance(container, list):
        container = [container]
    return dtype, as_variable, native_array, container


def test_array_function(
    input_dtype,
    as_variable,
    with_out,
    num_positional_args,
    native_array,
    container,
    instance_method,
    fw,
    fn_name,
    rtol=1e-03,
    atol=1e-06,
    test_values=True,
    **all_as_kwargs_np
):

    # convert single values to length 1 lists
    input_dtype, as_variable, native_array, container = as_lists(
        input_dtype, as_variable, native_array, container
    )

    # update variable flags to be compatible with float dtype and with_out args
    as_variable = [
        v if ivy.is_float_dtype(d) and not with_out else False
        for v, d in zip(as_variable, input_dtype)
    ]

    # update instance_method flag to only be considered if the
    # first term is either an ivy.Array or ivy.Container
    instance_method = instance_method and (not native_array[0] or container[0])

    # split the arguments into their positional and keyword components
    args_np, kwargs_np = kwargs_to_args_n_kwargs(num_positional_args, all_as_kwargs_np)

    # change all data types so that they are supported by this framework
    input_dtype = ["float32" if d in ivy.invalid_dtypes else d for d in input_dtype]

    # create args
    args_idxs = ivy.nested_indices_where(args_np, lambda x: isinstance(x, np.ndarray))
    arg_np_vals = ivy.multi_index_nest(args_np, args_idxs)
    num_arg_vals = len(arg_np_vals)
    arg_array_vals = [
        ivy.array(x, dtype=d) for x, d in zip(arg_np_vals, input_dtype[:num_arg_vals])
    ]
    arg_array_vals = [
        ivy.variable(x) if v else x
        for x, v in zip(arg_array_vals, as_variable[:num_arg_vals])
    ]
    arg_array_vals = [
        ivy.to_native(x) if n else x
        for x, n in zip(arg_array_vals, native_array[:num_arg_vals])
    ]
    arg_array_vals = [
        as_cont(x) if c else x for x, c in zip(arg_array_vals, container[:num_arg_vals])
    ]
    args = ivy.copy_nest(args_np, to_mutable=True)
    ivy.set_nest_at_indices(args, args_idxs, arg_array_vals)

    # create kwargs
    kwargs_idxs = ivy.nested_indices_where(
        kwargs_np, lambda x: isinstance(x, np.ndarray)
    )
    kwarg_np_vals = ivy.multi_index_nest(kwargs_np, kwargs_idxs)
    kwarg_array_vals = [
        ivy.array(x, dtype=d) for x, d in zip(kwarg_np_vals, input_dtype[num_arg_vals:])
    ]
    kwarg_array_vals = [
        ivy.variable(x) if v else x
        for x, v in zip(kwarg_array_vals, as_variable[num_arg_vals:])
    ]
    kwarg_array_vals = [
        ivy.to_native(x) if n else x
        for x, n in zip(kwarg_array_vals, native_array[num_arg_vals:])
    ]
    kwarg_array_vals = [
        as_cont(x) if c else x
        for x, c in zip(kwarg_array_vals, container[num_arg_vals:])
    ]
    kwargs = ivy.copy_nest(kwargs_np, to_mutable=True)
    ivy.set_nest_at_indices(kwargs, kwargs_idxs, kwarg_array_vals)

    # create numpy args
    args_np = ivy.nested_map(
        args,
        lambda x: ivy.to_numpy(x) if ivy.is_ivy_container(x) or ivy.is_array(x) else x,
    )
    kwargs_np = ivy.nested_map(
        kwargs,
        lambda x: ivy.to_numpy(x) if ivy.is_ivy_container(x) or ivy.is_array(x) else x,
    )

    # run either as an instance method or from the API directly
    instance = None
    if instance_method:
        is_instance = [(not n) or c for n, c in zip(native_array, container)]
        arg_is_instance = is_instance[:num_arg_vals]
        kwarg_is_instance = is_instance[num_arg_vals:]
        if arg_is_instance and max(arg_is_instance):
            i = 0
            for i, a in enumerate(arg_is_instance):
                if a:
                    break
            instance_idx = args_idxs[i]
            instance = ivy.index_nest(args, instance_idx)
            args = ivy.copy_nest(args, to_mutable=True)
            ivy.prune_nest_at_index(args, instance_idx)
        else:
            i = 0
            for i, a in enumerate(kwarg_is_instance):
                if a:
                    break
            instance_idx = kwargs_idxs[i]
            instance = ivy.index_nest(kwargs, instance_idx)
            kwargs = ivy.copy_nest(kwargs, to_mutable=True)
            ivy.prune_nest_at_index(kwargs, instance_idx)
        ret = instance.__getattribute__(fn_name)(*args, **kwargs)
    else:
        ret = ivy.__dict__[fn_name](*args, **kwargs)

    # assert idx of return if the idx of the out array provided
    out = ret
    if with_out:
        assert not isinstance(ret, tuple)
        if max(container):
            assert ivy.is_ivy_container(ret)
        else:
            assert ivy.is_array(ret)
        if instance_method:
            ret = instance.__getattribute__(fn_name)(*args, **kwargs, out=out)
        else:
            ret = ivy.__dict__[fn_name](*args, **kwargs, out=out)

        if max(container):
            assert ret is out

        if max(container) or fw in ["tensorflow", "jax", "numpy"]:
            # these backends do not always support native inplace updates
            pass
        else:
            assert ret.data is out.data

    # assuming value test will be handled manually in the test function
    if not test_values:
        return ret

    # value test
    if not isinstance(ret, tuple):
        ret = (ret,)
    if input_dtype == "bfloat16":
        return  # bfloat16 is not supported by numpy
    ret_idxs = ivy.nested_indices_where(ret, ivy.is_ivy_array)
    ret_flat = ivy.multi_index_nest(ret, ret_idxs)
    ret_np_flat = [ivy.to_numpy(x) for x in ret_flat]
    ivy.set_backend("numpy")
    ret_from_np = ivy.to_native(
        ivy.__dict__[fn_name](*args_np, **kwargs_np), nested=True
    )
    ivy.unset_backend()
    if not isinstance(ret_from_np, tuple):
        ret_from_np = (ret_from_np,)
    ret_from_np_flat = ivy.multi_index_nest(ret_from_np, ret_idxs)
    for ret_np, ret_from_np in zip(ret_np_flat, ret_from_np_flat):
        assert_all_close(ret_np, ret_from_np, rtol=rtol, atol=atol)


# Hypothesis #
# -----------#


@st.composite
def array_dtypes(draw, na=st.shared(st.integers(), key="num_arrays")):
    size = na if isinstance(na, int) else draw(na)
    return draw(
        st.lists(
            st.sampled_from(ivy_np.valid_float_dtypes), min_size=size, max_size=size
        )
    )


@st.composite
def array_bools(draw, na=st.shared(st.integers(), key="num_arrays")):
    size = na if isinstance(na, int) else draw(na)
    return draw(st.lists(st.booleans(), min_size=size, max_size=size))


@st.composite
def lists(draw, arg, min_size=None, max_size=None, size_bounds=None):
    ints = st.integers(size_bounds[0], size_bounds[1]) if size_bounds else st.integers()
    if isinstance(min_size, str):
        min_size = draw(st.shared(ints, key=min_size))
    if isinstance(max_size, str):
        max_size = draw(st.shared(ints, key=max_size))
    return draw(st.lists(arg, min_size=min_size, max_size=max_size))


@st.composite
def valid_axes(draw, ndim=None, size_bounds=None):
    ints = st.integers(size_bounds[0], size_bounds[1]) if size_bounds else st.integers()
    dims = draw(st.shared(ints, key=ndim))
    any_axis_strategy = (
        st.none() | st.integers(-dims, dims - 1) | nph.valid_tuple_axes(dims)
    )
    return draw(any_axis_strategy)


@st.composite
def integers(draw, min_value=None, max_value=None):
    if isinstance(min_value, str):
        min_value = draw(st.shared(st.integers(), key=min_value))
    if isinstance(max_value, str):
        max_value = draw(st.shared(st.integers(), key=max_value))
    return draw(st.integers(min_value=min_value, max_value=max_value))


@st.composite
def dtype_and_values(draw,
                     available_dtypes,
                     n_arrays=1,
                     allow_inf=True,
                     max_num_dims=5,
                     max_dim_size=10):
    if n_arrays == 1:
        types = set(available_dtypes).difference(set(ivy.invalid_dtypes))
        dtype = draw(list_of_length(st.sampled_from(tuple(types)), 1))
    else:
        unwanted_types = set(ivy.invalid_dtypes).union(
            set(ivy.all_dtypes).difference(set(available_dtypes))
        )
        pairs = ivy.promotion_table.keys()
        types = [pair for pair in pairs if not any([d in pair for d in unwanted_types])]
        dtype = list(draw(st.sampled_from(types)))
    if n_arrays == 3:
        dtype.append(dtype[0])
    shape = draw(get_shape(max_num_dims=max_num_dims, max_dim_size=max_dim_size))
    values = []
    for i in range(n_arrays):
        values.append(draw(array_values(dtype=dtype[i],
                                        shape=shape,
                                        allow_inf=allow_inf)))
    if n_arrays == 1:
        dtype = dtype[0]
        values = values[0]
    return dtype, values


# taken from
# https://github.com/data-apis/array-api-tests/array_api_tests/test_manipulation_functions.py
@st.composite
def reshape_shapes(draw, shape):
    size = 1 if len(shape) == 0 else math.prod(shape)
    rshape = draw(st.lists(st.integers(0)).filter(lambda s: math.prod(s) == size))
    # assume(all(side <= MAX_SIDE for side in rshape))
    if len(rshape) != 0 and size > 0 and draw(st.booleans()):
        index = draw(st.integers(0, len(rshape) - 1))
        rshape[index] = -1
    return tuple(rshape)


# taken from https://github.com/HypothesisWorks/hypothesis/issues/1115
@st.composite
def subsets(draw, elements):
    return tuple(e for e in elements if draw(st.booleans()))


@st.composite
def array_values(draw,
                 dtype,
                 shape,
                 min_value=None,
                 max_value=None,
                 allow_nan=False,
                 allow_subnormal=False,
                 allow_inf=False,
                 exclude_min=False,
<<<<<<< HEAD
                 exclude_max=False,
                 allow_negative=True):
=======
                 exclude_max=False):
>>>>>>> da21de25
    size = 1
    if type(shape) != tuple:
        size = shape
    else:
        for dim in shape:
            size *= dim
    if 'int' in dtype:
        if dtype == "int8":
            min_value = min_value if min_value else -128
            max_value = max_value if max_value else 127
        elif dtype == "int16":
            min_value = min_value if min_value else -32768
            max_value = max_value if max_value else 32767
        elif dtype == "int32":
            min_value = min_value if min_value else -2147483648
            max_value = max_value if max_value else 2147483647
        elif dtype == "int64":
            min_value = min_value if min_value else -9223372036854775808
            max_value = max_value if max_value else 9223372036854775807
        elif dtype == "uint8":
            min_value = min_value if min_value else 0
            max_value = max_value if max_value else 255
        elif dtype == "uint16":
            min_value = min_value if min_value else 0
            max_value = max_value if max_value else 65535
        elif dtype == "uint32":
            min_value = min_value if min_value else 0
            max_value = max_value if max_value else 4294967295
        elif dtype == "uint64":
            min_value = min_value if min_value else 0
            max_value = max_value if max_value else 18446744073709551615
        values = draw(list_of_length(st.integers(min_value, max_value), size))
    elif dtype == "float16":
        values = draw(list_of_length(st.floats(min_value=min_value,
                                               max_value=max_value,
                                               allow_nan=allow_nan,
                                               allow_subnormal=allow_subnormal,
                                               allow_infinity=allow_inf,
                                               width=16,
                                               exclude_min=exclude_min,
                                               exclude_max=exclude_max), size))
    elif dtype == "float32":
        values = draw(list_of_length(st.floats(min_value=min_value,
                                               max_value=max_value,
                                               allow_nan=allow_nan,
                                               allow_subnormal=allow_subnormal,
                                               allow_infinity=allow_inf,
                                               width=32,
                                               exclude_min=exclude_min,
                                               exclude_max=exclude_max), size))
    elif dtype == "float64":
        values = draw(list_of_length(st.floats(min_value=min_value,
                                               max_value=max_value,
                                               allow_nan=allow_nan,
                                               allow_subnormal=allow_subnormal,
                                               allow_infinity=allow_inf,
                                               width=64,
                                               exclude_min=exclude_min,
                                               exclude_max=exclude_max), size))
    elif dtype == "bool":
        values = draw(list_of_length(st.booleans(), size))
    array = np.array(values)
<<<<<<< HEAD
    if dtype != 'bool' and not allow_negative:
        array = np.abs(array)
=======
>>>>>>> da21de25
    if type(shape) == tuple:
        array = array.reshape(shape)
    return array.tolist()


@st.composite
def get_shape(draw,
              allow_none=False,
              min_num_dims=0,
              max_num_dims=5,
              min_dim_size=1,
              max_dim_size=10):
    if allow_none:
        shape = draw(st.none() | st.lists(st.integers(min_value=min_dim_size,
                                                      max_value=max_dim_size),
                                          min_size=min_num_dims,
                                          max_size=max_num_dims))
    else:
        shape = draw(st.lists(st.integers(min_value=min_dim_size,
                                          max_value=max_dim_size),
                              min_size=min_num_dims,
                              max_size=max_num_dims))
    if shape is None:
        return shape
    return tuple(shape)


def none_or_list_of_floats(
    dtype,
    size,
    min_value=None,
    max_value=None,
    exclude_min=False,
    exclude_max=False,
    no_none=False,
):
    if no_none:
        if dtype == "float16":
            values = list_of_length(
                st.floats(
                    min_value=min_value,
                    max_value=max_value,
                    width=16,
                    allow_subnormal=False,
                    allow_infinity=False,
                    allow_nan=False,
                    exclude_min=exclude_min,
                    exclude_max=exclude_max,
                ),
                size,
            )
        elif dtype == "float32":
            values = list_of_length(
                st.floats(
                    min_value=min_value,
                    max_value=max_value,
                    width=32,
                    allow_subnormal=False,
                    allow_infinity=False,
                    allow_nan=False,
                    exclude_min=exclude_min,
                    exclude_max=exclude_max,
                ),
                size,
            )
        elif dtype == "float64":
            values = list_of_length(
                st.floats(
                    min_value=min_value,
                    max_value=max_value,
                    width=64,
                    allow_subnormal=False,
                    allow_infinity=False,
                    allow_nan=False,
                    exclude_min=exclude_min,
                    exclude_max=exclude_max,
                ),
                size,
            )
    else:
        if dtype == "float16":
            values = list_of_length(
                st.none()
                | st.floats(
                    min_value=min_value,
                    max_value=max_value,
                    width=16,
                    allow_subnormal=False,
                    allow_infinity=False,
                    allow_nan=False,
                    exclude_min=exclude_min,
                    exclude_max=exclude_max,
                ),
                size,
            )
        elif dtype == "float32":
            values = list_of_length(
                st.none()
                | st.floats(
                    min_value=min_value,
                    max_value=max_value,
                    width=32,
                    allow_subnormal=False,
                    allow_infinity=False,
                    allow_nan=False,
                    exclude_min=exclude_min,
                    exclude_max=exclude_max,
                ),
                size,
            )
        elif dtype == "float64":
            values = list_of_length(
                st.none()
                | st.floats(
                    min_value=min_value,
                    max_value=max_value,
                    width=64,
                    allow_subnormal=False,
                    allow_infinity=False,
                    allow_nan=False,
                    exclude_min=exclude_min,
                    exclude_max=exclude_max,
                ),
                size,
            )
    return values


@st.composite
def get_mean_std(draw, dtype):
    values = draw(none_or_list_of_floats(dtype, 2))
    values[1] = abs(values[1]) if values[1] else None
    return values[0], values[1]


@st.composite
def get_bounds(draw, dtype):
    if "int" in dtype:
        values = draw(array_values(dtype, 2))
        values[0], values[1] = abs(values[0]), abs(values[1])
        low, high = min(values), max(values)
        if low == high:
            return draw(get_bounds(dtype))
    else:
        values = draw(none_or_list_of_floats(dtype, 2))
        if values[0] is not None and values[1] is not None:
            low, high = min(values), max(values)
        else:
            low, high = values[0], values[1]
        if ivy.default(low, 0.0) >= ivy.default(high, 1.0):
            return draw(get_bounds(dtype))
    return low, high


@st.composite
def get_probs(draw, dtype):
    shape = draw(get_shape(min_num_dims=2,
                           max_num_dims=5,
                           min_dim_size=2,
                           max_dim_size=10))
    probs = draw(array_values(dtype,
                              shape,
                              min_value=0,
                              exclude_min=True))
<<<<<<< HEAD
    return probs, shape[1]


@st.composite
def get_axis(draw, dtype):
    shape = draw(get_shape(allow_none=False, min_size=1))
    res = np.asarray(draw(
        xps.arrays(dtype,
                   shape,
                   elements=xps.from_dtype(
                       dtype,
                       min_value=np.nextafter(0, 1) * 1e50 if dtype == 'float64' else 0)
                   )
    ))
    axes = len(shape)
    axis = draw(st.none()
                | st.integers(-axes, axes - 1)
                | st.lists(st.integers(-axes, axes - 1),
                           min_size=1,
                           max_size=axes,
                           unique_by=lambda x: shape[x]))
    if type(axis) == list:
        def sort_key(ele, max_len):
            if ele < 0:
                return ele + max_len - 1
            return ele
        axis.sort(key=(lambda ele: sort_key(ele, axes)))
        axis = tuple(axis)
    return res, axis
=======
    return probs, shape[1]
>>>>>>> da21de25
<|MERGE_RESOLUTION|>--- conflicted
+++ resolved
@@ -672,12 +672,8 @@
                  allow_subnormal=False,
                  allow_inf=False,
                  exclude_min=False,
-<<<<<<< HEAD
                  exclude_max=False,
                  allow_negative=True):
-=======
-                 exclude_max=False):
->>>>>>> da21de25
     size = 1
     if type(shape) != tuple:
         size = shape
@@ -740,11 +736,8 @@
     elif dtype == "bool":
         values = draw(list_of_length(st.booleans(), size))
     array = np.array(values)
-<<<<<<< HEAD
     if dtype != 'bool' and not allow_negative:
         array = np.abs(array)
-=======
->>>>>>> da21de25
     if type(shape) == tuple:
         array = array.reshape(shape)
     return array.tolist()
@@ -909,7 +902,6 @@
                               shape,
                               min_value=0,
                               exclude_min=True))
-<<<<<<< HEAD
     return probs, shape[1]
 
 
@@ -938,7 +930,4 @@
             return ele
         axis.sort(key=(lambda ele: sort_key(ele, axes)))
         axis = tuple(axis)
-    return res, axis
-=======
-    return probs, shape[1]
->>>>>>> da21de25
+    return res, axis