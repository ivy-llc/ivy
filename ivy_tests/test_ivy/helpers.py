--- conflicted
+++ resolved
@@ -1650,8 +1650,6 @@
 
 @st.composite
 def integers(draw, *, min_value=None, max_value=None):
-<<<<<<< HEAD
-=======
     """Draws an integer from the range min_value to max_value.
     Parameters
     ----------
@@ -1666,8 +1664,6 @@
     -------
     A strategy that draws a list of dtype and arrays (as lists).
     """
-
->>>>>>> 8438e808
     if isinstance(min_value, str):
         min_value = draw(st.shared(st.integers(), key=min_value))
     if isinstance(max_value, str):
