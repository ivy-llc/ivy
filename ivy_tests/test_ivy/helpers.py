--- conflicted
+++ resolved
@@ -1186,26 +1186,6 @@
 ):
     if not isinstance(n_arrays, int):
         n_arrays = draw(n_arrays)
-<<<<<<< HEAD
-    if n_arrays == 1:
-        dtypes = set(available_dtypes).difference(set(ivy.invalid_dtypes))
-        dtype = draw(list_of_length(x=st.sampled_from(tuple(dtypes)), length=1))
-    elif shared_dtype:
-        dtypes = set(available_dtypes).difference(set(ivy.invalid_dtypes))
-        dtype = draw(list_of_length(x=st.sampled_from(tuple(dtypes)), length=1))
-        dtype = [dtype[0] for _ in range(n_arrays)]
-    else:
-        unwanted_types = set(ivy.invalid_dtypes).union(
-            set(ivy.all_dtypes).difference(set(available_dtypes))
-        )
-        pairs = ivy.promotion_table.keys()
-        dtypes = [
-            pair for pair in pairs if not any([d in pair for d in unwanted_types])
-        ]
-        dtype = list(draw(st.sampled_from(dtypes)))
-        if n_arrays > 2:
-            dtype += [dtype[i % 2] for i in range(n_arrays - 2)]
-=======
     if dtype is None:
         if n_arrays == 1:
             dtypes = set(available_dtypes).difference(set(ivy.invalid_dtypes))
@@ -1225,7 +1205,6 @@
             dtype = list(draw(st.sampled_from(dtypes)))
             if n_arrays > 2:
                 dtype += [dtype[i % 2] for i in range(n_arrays - 2)]
->>>>>>> 01cfda0d
     if shape:
         shape = draw(shape)
     else:
