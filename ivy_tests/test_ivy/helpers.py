"""Collection of helpers for ivy unit tests."""

# global
import importlib
from contextlib import redirect_stdout
from io import StringIO
import sys
import re
import inspect

import numpy as np
import math
from typing import Union, List


try:
    import jax.numpy as jnp
except (ImportError, RuntimeError, AttributeError):
    jnp = None
try:
    import tensorflow as tf

    _tf_version = float(".".join(tf.__version__.split(".")[0:2]))
    if _tf_version >= 2.3:
        # noinspection PyPep8Naming,PyUnresolvedReferences
        from tensorflow.python.types.core import Tensor as tensor_type
    else:
        # noinspection PyPep8Naming
        # noinspection PyProtectedMember,PyUnresolvedReferences
        from tensorflow.python.framework.tensor_like import _TensorLike as tensor_type
    physical_devices = tf.config.list_physical_devices("GPU")
    for device in physical_devices:
        tf.config.experimental.set_memory_growth(device, True)
except ImportError:
    tf = None
try:
    import torch
except ImportError:
    torch = None
try:
    import mxnet as mx
    import mxnet.ndarray as mx_nd
except ImportError:
    mx = None
    mx_nd = None
from hypothesis import strategies as st
import hypothesis.extra.numpy as nph

# local
import ivy
import ivy.functional.backends.numpy as ivy_np


def get_ivy_numpy():
    try:
        import ivy.functional.backends.numpy
    except ImportError:
        return None
    return ivy.functional.backends.numpy


def get_ivy_jax():
    try:
        import ivy.functional.backends.jax
    except ImportError:
        return None
    return ivy.functional.backends.jax


def get_ivy_tensorflow():
    try:
        import ivy.functional.backends.tensorflow
    except ImportError:
        return None
    return ivy.functional.backends.tensorflow


def get_ivy_torch():
    try:
        import ivy.functional.backends.torch
    except ImportError:
        return None
    return ivy.functional.backends.torch


def get_ivy_mxnet():
    try:
        import ivy.functional.backends.mxnet
    except ImportError:
        return None
    return ivy.functional.backends.mxnet


_ivy_fws_dict = {
    "numpy": lambda: get_ivy_numpy(),
    "jax": lambda: get_ivy_jax(),
    "tensorflow": lambda: get_ivy_tensorflow(),
    "tensorflow_graph": lambda: get_ivy_tensorflow(),
    "torch": lambda: get_ivy_torch(),
    "mxnet": lambda: get_ivy_mxnet(),
}

_iterable_types = [list, tuple, dict]
_excluded = []


def _convert_vars(
    vars_in, from_type, to_type_callable=None, keep_other=True, to_type=None
):
    new_vars = list()
    for var in vars_in:
        if type(var) in _iterable_types:
            return_val = _convert_vars(var, from_type, to_type_callable)
            new_vars.append(return_val)
        elif isinstance(var, from_type):
            if isinstance(var, np.ndarray):
                if var.dtype == np.float64:
                    var = var.astype(np.float32)
                if bool(sum([stride < 0 for stride in var.strides])):
                    var = var.copy()
            if to_type_callable:
                new_vars.append(to_type_callable(var))
            else:
                raise Exception("Invalid. A conversion callable is required.")
        elif to_type is not None and isinstance(var, to_type):
            new_vars.append(var)
        elif keep_other:
            new_vars.append(var)

    return new_vars


def np_call(func, *args, **kwargs):
    ret = func(*args, **kwargs)
    if isinstance(ret, (list, tuple)):
        return ivy.to_native(ret, nested=True)
    return ivy.to_numpy(ret)


def jnp_call(func, *args, **kwargs):
    new_args = _convert_vars(args, np.ndarray, jnp.asarray)
    new_kw_vals = _convert_vars(kwargs.values(), np.ndarray, jnp.asarray)
    new_kwargs = dict(zip(kwargs.keys(), new_kw_vals))
    output = func(*new_args, **new_kwargs)
    if isinstance(output, tuple):
        return tuple(_convert_vars(output, (jnp.ndarray, ivy.Array), ivy.to_numpy))
    else:
        return _convert_vars([output], (jnp.ndarray, ivy.Array), ivy.to_numpy)[0]


def tf_call(func, *args, **kwargs):
    new_args = _convert_vars(args, np.ndarray, tf.convert_to_tensor)
    new_kw_vals = _convert_vars(kwargs.values(), np.ndarray, tf.convert_to_tensor)
    new_kwargs = dict(zip(kwargs.keys(), new_kw_vals))
    output = func(*new_args, **new_kwargs)
    if isinstance(output, tuple):
        return tuple(_convert_vars(output, (tensor_type, ivy.Array), ivy.to_numpy))
    else:
        return _convert_vars([output], (tensor_type, ivy.Array), ivy.to_numpy)[0]


def tf_graph_call(func, *args, **kwargs):
    new_args = _convert_vars(args, np.ndarray, tf.convert_to_tensor)
    new_kw_vals = _convert_vars(kwargs.values(), np.ndarray, tf.convert_to_tensor)
    new_kwargs = dict(zip(kwargs.keys(), new_kw_vals))

    @tf.function
    def tf_func(*local_args, **local_kwargs):
        return func(*local_args, **local_kwargs)

    output = tf_func(*new_args, **new_kwargs)

    if isinstance(output, tuple):
        return tuple(_convert_vars(output, (tensor_type, ivy.Array), ivy.to_numpy))
    else:
        return _convert_vars([output], (tensor_type, ivy.Array), ivy.to_numpy)[0]


def torch_call(func, *args, **kwargs):
    new_args = _convert_vars(args, np.ndarray, torch.from_numpy)
    new_kw_vals = _convert_vars(kwargs.values(), np.ndarray, torch.from_numpy)
    new_kwargs = dict(zip(kwargs.keys(), new_kw_vals))
    output = func(*new_args, **new_kwargs)
    if isinstance(output, tuple):
        return tuple(_convert_vars(output, (torch.Tensor, ivy.Array), ivy.to_numpy))
    else:
        return _convert_vars([output], (torch.Tensor, ivy.Array), ivy.to_numpy)[0]


def mx_call(func, *args, **kwargs):
    new_args = _convert_vars(args, np.ndarray, mx_nd.array)
    new_kw_items = _convert_vars(kwargs.values(), np.ndarray, mx_nd.array)
    new_kwargs = dict(zip(kwargs.keys(), new_kw_items))
    output = func(*new_args, **new_kwargs)
    if isinstance(output, tuple):
        return tuple(
            _convert_vars(output, (mx_nd.ndarray.NDArray, ivy.Array), ivy.to_numpy)
        )
    else:
        return _convert_vars(
            [output], (mx_nd.ndarray.NDArray, ivy.Array), ivy.to_numpy
        )[0]


_calls = [np_call, jnp_call, tf_call, tf_graph_call, torch_call, mx_call]


def assert_compilable(fn):
    try:
        ivy.compile(fn)
    except Exception as e:
        raise e


# function that trims white spaces from docstrings
def trim(docstring):
    """Trim function from PEP-257"""
    if not docstring:
        return ""
    # Convert tabs to spaces (following the normal Python rules)
    # and split into a list of lines:
    lines = docstring.expandtabs().splitlines()
    # Determine minimum indentation (first line doesn't count):
    indent = sys.maxsize
    for line in lines[1:]:
        stripped = line.lstrip()
        if stripped:
            indent = min(indent, len(line) - len(stripped))
    # Remove indentation (first line is special):
    trimmed = [lines[0].strip()]
    if indent < sys.maxsize:
        for line in lines[1:]:
            trimmed.append(line[indent:].rstrip())
    # Strip off trailing and leading blank lines:
    while trimmed and not trimmed[-1]:
        trimmed.pop()
    while trimmed and not trimmed[0]:
        trimmed.pop(0)

    # Current code/unittests expects a line return at
    # end of multiline docstrings
    # workaround expected behavior from unittests
    if "\n" in docstring:
        trimmed.append("")

    # Return a single string:
    return "\n".join(trimmed)


def docstring_examples_run(fn):
    if not hasattr(fn, "__name__"):
        return True
    fn_name = fn.__name__
    if fn_name not in ivy.backend_handler.ivy_original_dict:
        return True

    docstring = ivy.backend_handler.ivy_original_dict[fn_name].__doc__

    if docstring is None:
        return True

    # removing extra new lines and trailing white spaces from the docstrings
    trimmed_docstring = trim(docstring)
    trimmed_docstring = trimmed_docstring.split("\n")

    # end_index: -1, if print statement is not found in the docstring
    end_index = -1

    # parsed_output is set as an empty string to manage functions with multiple inputs
    parsed_output = ""

    # parsing through the docstrings to find lines with print statement
    # following which is our parsed output
    sub = ">>> print("
    for index, line in enumerate(trimmed_docstring):
        if sub in line:
            end_index = trimmed_docstring.index("", index)
            p_output = trimmed_docstring[index + 1 : end_index]
            p_output = ("").join(p_output).replace(" ", "")
            parsed_output += p_output

    if end_index == -1:
        return True

    executable_lines = [
        line.split(">>>")[1][1:] for line in docstring.split("\n") if ">>>" in line
    ]

    # noinspection PyBroadException
    f = StringIO()
    with redirect_stdout(f):
        for line in executable_lines:
            # noinspection PyBroadException
            try:
                exec(line)
            except Exception:
                return False

    output = f.getvalue()
    output = output.rstrip()
    output = output.replace(" ", "").replace("\n", "")

    # handling cases when the stdout contains ANSI colour codes
    # 7-bit C1 ANSI sequences
    ansi_escape = re.compile(
        r"""
    \x1B  # ESC
    (?:   # 7-bit C1 Fe (except CSI)
        [@-Z\\-_]
    |     # or [ for CSI, followed by a control sequence
        \[
        [0-?]*  # Parameter bytes
        [ -/]*  # Intermediate bytes
        [@-~]   # Final byte
    )
    """,
        re.VERBOSE,
    )

    output = ansi_escape.sub("", output)

    print("Output: ", output)
    print("Putput: ", parsed_output)

    # assert output == parsed_output, "Output is unequal to the docstrings output."
    if not (output == parsed_output):
        ivy.warn(
            "Output is unequal to the docstrings output: %s" % fn_name, stacklevel=0
        )
    return True


def var_fn(x, *, dtype=None, device=None):
    return ivy.variable(ivy.array(x, dtype=dtype, device=device))


def exclude(exclusion_list):
    global _excluded
    _excluded += list(set(exclusion_list) - set(_excluded))


def frameworks():
    return list(
        set(
            [
                ivy_fw()
                for fw_str, ivy_fw in _ivy_fws_dict.items()
                if ivy_fw() is not None and fw_str not in _excluded
            ]
        )
    )


def calls():
    return [
        call
        for (fw_str, ivy_fw), call in zip(_ivy_fws_dict.items(), _calls)
        if ivy_fw() is not None and fw_str not in _excluded
    ]


def f_n_calls():
    return [
        (ivy_fw(), call)
        for (fw_str, ivy_fw), call in zip(_ivy_fws_dict.items(), _calls)
        if ivy_fw() is not None and fw_str not in _excluded
    ]


def assert_all_close(x, y, rtol=1e-05, atol=1e-08):
    if ivy.is_ivy_container(x) and ivy.is_ivy_container(y):
        ivy.Container.multi_map(assert_all_close, [x, y])
    else:
        assert np.allclose(
            np.nan_to_num(x), np.nan_to_num(y), rtol=rtol, atol=atol
        ), "{} != {}".format(x, y)


def kwargs_to_args_n_kwargs(num_positional_args, kwargs):
    args = [v for v in list(kwargs.values())[:num_positional_args]]
    kwargs = {k: kwargs[k] for k in list(kwargs.keys())[num_positional_args:]}
    return args, kwargs


def list_of_length(x, length):
    return st.lists(x, min_size=length, max_size=length)


def as_cont(x):
    return ivy.Container({"a": x, "b": {"c": x, "d": x}})


def as_lists(*args):
    return (a if isinstance(a, list) else [a] for a in args)


def create_args(input_dtypes, num_positional_args, as_variable_flags, all_as_kwargs_np):
    args_np, kwargs_np = kwargs_to_args_n_kwargs(num_positional_args, all_as_kwargs_np)
    args_idxs = ivy.nested_indices_where(args_np, lambda x: isinstance(x, np.ndarray))
    arg_np_vals = ivy.multi_index_nest(args_np, args_idxs)
    num_arg_vals = len(arg_np_vals)
    arg_array_vals = [
        ivy.array(x, dtype=d) for x, d in zip(arg_np_vals, input_dtypes[:num_arg_vals])
    ]
    arg_array_vals = [
        ivy.variable(x) if v else x
        for x, v in zip(arg_array_vals, as_variable_flags[:num_arg_vals])
    ]
    args = ivy.copy_nest(args_np, to_mutable=True)
    ivy.set_nest_at_indices(args, args_idxs, arg_array_vals)

    # create kwargs
    kwargs_idxs = ivy.nested_indices_where(
        kwargs_np, lambda x: isinstance(x, np.ndarray)
    )
    kwarg_np_vals = ivy.multi_index_nest(kwargs_np, kwargs_idxs)
    kwarg_array_vals = [
        ivy.array(x, dtype=d)
        for x, d in zip(kwarg_np_vals, input_dtypes[num_arg_vals:])
    ]
    kwarg_array_vals = [
        ivy.variable(x) if v else x
        for x, v in zip(kwarg_array_vals, as_variable_flags[num_arg_vals:])
    ]

    kwargs = ivy.copy_nest(kwargs_np, to_mutable=True)
    ivy.set_nest_at_indices(kwargs, kwargs_idxs, kwarg_array_vals)

    # create numpy args
    args_np = ivy.nested_map(
        args,
        lambda x: ivy.to_numpy(x) if ivy.is_ivy_container(x) or ivy.is_array(x) else x,
    )
    kwargs_np = ivy.nested_map(
        kwargs,
        lambda x: ivy.to_numpy(x) if ivy.is_ivy_container(x) or ivy.is_array(x) else x,
    )
    return args, kwargs, args_np, kwargs_np


def test_array_method(
    input_dtypes: Union[ivy.Dtype, List[ivy.Dtype]],
    as_variable_flags: Union[bool, List[bool]],
    all_as_kwargs_np,
    num_positional_args: int,
    input_dtypes_constructor: Union[ivy.Dtype, List[ivy.Dtype]],
    as_variable_flags_constructor: Union[bool, List[bool]],
    constructor_kwargs,
    num_positional_args_constructor: int,
    fw: str,
    class_name: str,
    rtol: float = 1e-03,
    atol: float = 1e-06,
    test_values: bool = True,
):
    """Tests a class-method that consumes (or returns) arrays for the current backend
    by comparing the result with numpy.

    Parameters
    ----------
    input_dtypes
        data types of the input arguments in order.
    as_variable_flags
<<<<<<< HEAD
        dictates whether the corresponding input argument should be treated as
        an ivy Variable.
=======
        dictates whether the corresponding input argument should be treated as an
        ivy Variable.
>>>>>>> cad6e08c
    all_as_kwargs_np:
        input arguments to the function as keyword arguments.
    num_positional_args
        number of input arguments that must be passed as positional
        arguments.
    input_dtypes_constructor
        data types of the input arguments for the constructor in order.
    as_variable_flags_constructor
<<<<<<< HEAD
        dictates whether the corresponding input argument should be treated as
        an ivy Variable for the constructor
=======
        dictates whether the corresponding input argument should be treated as an
        ivy Variable for the constructor
>>>>>>> cad6e08c
    constructor_kwargs:
        input arguments to the constructor as keyword arguments.
    num_positional_args_constructor
        number of input arguments that must be passed as positional
        arguments to the constructor.
    fw
        current backend (framework).
    class_name
        name of the class to test.
    rtol
        relative tolerance value.
    atol
        absolute tolerance value.
    test_values
        if true, test for the correctness of the resulting values.

    Returns
    -------
    ret
        optional, return value from the function
    ret_np
        optional, return value from the Numpy function
    """
    # convert single values to length 1 lists
    if not isinstance(input_dtypes, list):
        input_dtypes = [input_dtypes]
    if not isinstance(as_variable_flags, list):
        as_variable_flags = [as_variable_flags]

    # update variable flags to be compatible with float dtype
    as_variable_flags = [
        v if ivy.is_float_dtype(d) else False
        for v, d in zip(as_variable_flags, input_dtypes)
    ]
    # tolerance dict for dtypes
    tolerance_dict = {"float16": 1e-2, "float32": 1e-5, "float64": 1e-5, None: 1e-5}

    # change all data types so that they are supported by this framework
    input_dtypes = ["float32" if d in ivy.invalid_dtypes else d for d in input_dtypes]

    # create args
<<<<<<< HEAD
    calling_args, calling_kwargs, calling_args_np, calling_kwargs_np = create_args(
        input_dtypes, num_positional_args, as_variable_flags, all_as_kwargs_np
    )
    (
        constructor_args,
        constructor_kwargs,
        constructor_args_np,
        constructor_kwargs_np,
    ) = create_args(
        input_dtypes_constructor,
        num_positional_args_constructor,
        as_variable_flags_constructor,
        constructor_kwargs,
    )
=======
    calling_args, calling_kwargs, calling_args_np, calling_kwargs_np \
        = create_args(input_dtypes, num_positional_args, as_variable_flags,
                      all_as_kwargs_np)

    constructor_args, constructor_kwargs, constructor_args_np, constructor_kwargs_np \
        = create_args(input_dtypes_constructor, num_positional_args_constructor,
                      as_variable_flags_constructor, constructor_kwargs)
>>>>>>> cad6e08c

    # run
    ins = ivy.__dict__[class_name](*constructor_args, **constructor_kwargs)
    ret = ins(*calling_args, **calling_kwargs)

    # assert idx of return if the idx of the out array provided

    if "bfloat16" in input_dtypes:
        return  # bfloat16 is not supported by numpy
    # compute the return with a NumPy backend
    ivy.set_backend("numpy")
    ins_np = ivy.__dict__[class_name](*constructor_args_np, **constructor_kwargs_np)
<<<<<<< HEAD
    ret_from_np = ivy.to_native(
        ins_np(*calling_args_np, **calling_kwargs_np), nested=True
    )
=======
    ret_from_np = ivy.to_native(ins_np(*calling_args_np, **calling_kwargs_np),
                                nested=True)
>>>>>>> cad6e08c
    ivy.unset_backend()

    # assuming value test will be handled manually in the test function
    if not test_values:
        return ret, ret_from_np

    # flatten the return
    if not isinstance(ret, tuple):
        ret = (ret,)

    ret_idxs = ivy.nested_indices_where(ret, ivy.is_ivy_array)
    ret_flat = ivy.multi_index_nest(ret, ret_idxs)

    # convert the return to NumPy
    ret_np_flat = [ivy.to_numpy(x) for x in ret_flat]

    # flatten the return from the NumPy backend
    if not isinstance(ret_from_np, tuple):
        ret_from_np = (ret_from_np,)
    ret_from_np_flat = ivy.multi_index_nest(ret_from_np, ret_idxs)

    # value tests, iterating through each array in the flattened returns
    for ret_np, ret_from_np in zip(ret_np_flat, ret_from_np_flat):
        rtol = tolerance_dict.get(str(ret_from_np.dtype), rtol)
        assert_all_close(ret_np, ret_from_np, rtol=rtol, atol=atol)


def test_array_function(
    input_dtypes: Union[ivy.Dtype, List[ivy.Dtype]],
    as_variable_flags: Union[bool, List[bool]],
    with_out: bool,
    num_positional_args: int,
    native_array_flags: Union[bool, List[bool]],
    container_flags: Union[bool, List[bool]],
    instance_method: bool,
    fw: str,
    fn_name: str,
    rtol: float = 1e-03,
    atol: float = 1e-06,
    test_values: bool = True,
    **all_as_kwargs_np
):
    """Tests a function that consumes (or returns) arrays for the current backend
    by comparing the result with numpy.

    Parameters
    ----------
    input_dtypes
        data types of the input arguments in order.
    as_variable_flags
        dictates whether the corresponding input argument should be treated
        as an ivy Variable.
    with_out
        if true, the function is also tested with the optional out argument.
    num_positional_args
        number of input arguments that must be passed as positional
        arguments.
    native_array_flags
        dictates whether the corresponding input argument should be treated
         as a native array.
    container_flags
        dictates whether the corresponding input argument should be treated
         as an ivy Container.
    instance_method
        if true, the function is run as an instance method of the first
         argument (should be an ivy Array or Container).
    fw
        current backend (framework).
    fn_name
        name of the function to test.
    rtol
        relative tolerance value.
    atol
        absolute tolerance value.
    test_values
        if true, test for the correctness of the resulting values.
    all_as_kwargs_np
        input arguments to the function as keyword arguments.

    Returns
    -------
    ret
        optional, return value from the function
    ret_np
        optional, return value from the Numpy function

    Examples
    --------
    >>> input_dtypes = 'float64'
    >>> as_variable_flags = False
    >>> with_out = False
    >>> num_positional_args = 0
    >>> native_array_flags = False
    >>> container_flags = False
    >>> instance_method = False
    >>> fw = "torch"
    >>> fn_name = "abs"
    >>> x = np.array([-1])
    >>> test_array_function(input_dtypes, as_variable_flags, with_out,\
                            num_positional_args, native_array_flags,
    >>> container_flags, instance_method, fw, fn_name, x=x)

    >>> input_dtypes = ['float64', 'float32']
    >>> as_variable_flags = [False, True]
    >>> with_out = False
    >>> num_positional_args = 1
    >>> native_array_flags = [True, False]
    >>> container_flags = [False, False]
    >>> instance_method = False
    >>> fw = "numpy"
    >>> fn_name = "add"
    >>> x1 = np.array([1, 3, 4])
    >>> x2 = np.array([-3, 15, 24])
    >>> test_array_function(input_dtypes, as_variable_flags, with_out,\
                            num_positional_args, native_array_flags,\
                             container_flags, instance_method,\
                              fw, fn_name, x1=x1, x2=x2)
    """
    # convert single values to length 1 lists
    input_dtypes, as_variable_flags, native_array_flags, container_flags = as_lists(
        input_dtypes, as_variable_flags, native_array_flags, container_flags
    )

    # make all lists equal in length
    num_arrays = max(len(input_dtypes), len(as_variable_flags),
                     len(native_array_flags), len(container_flags))
    if len(input_dtypes) < num_arrays:
        input_dtypes = [input_dtypes[0] for _ in range(num_arrays)]
    if len(as_variable_flags) < num_arrays:
        as_variable_flags = [as_variable_flags[0] for _ in range(num_arrays)]
    if len(native_array_flags) < num_arrays:
        native_array_flags = [native_array_flags[0] for _ in range(num_arrays)]
    if len(container_flags) < num_arrays:
        container_flags = [container_flags[0] for _ in range(num_arrays)]

    # update variable flags to be compatible with float dtype and with_out args
    as_variable_flags = [
        v if ivy.is_float_dtype(d) and not with_out else False
        for v, d in zip(as_variable_flags, input_dtypes)
    ]

    # tolerance dict for dtypes
    tolerance_dict = {"float16": 1e-2, "float32": 1e-5, "float64": 1e-5, None: 1e-5}
    # update instance_method flag to only be considered if the
    # first term is either an ivy.Array or ivy.Container
    instance_method = instance_method and (
        not native_array_flags[0] or container_flags[0]
    )

    # check for unsupported dtypes
    fn = getattr(ivy, fn_name)
    for d in input_dtypes:
        if d in ivy.function_unsupported_dtypes(fn):
            return
    if "dtype" in all_as_kwargs_np and \
            all_as_kwargs_np["dtype"] in ivy.function_unsupported_dtypes(fn):
        return

    # split the arguments into their positional and keyword components
    args_np, kwargs_np = kwargs_to_args_n_kwargs(num_positional_args, all_as_kwargs_np)

    # create args
    args_idxs = ivy.nested_indices_where(args_np, lambda x: isinstance(x, np.ndarray))
    arg_np_vals = ivy.multi_index_nest(args_np, args_idxs)
    num_arg_vals = len(arg_np_vals)
    arg_array_vals = [
        ivy.array(x, dtype=d) for x, d in zip(arg_np_vals, input_dtypes[:num_arg_vals])
    ]
    arg_array_vals = [
        ivy.variable(x) if v else x
        for x, v in zip(arg_array_vals, as_variable_flags[:num_arg_vals])
    ]
    arg_array_vals = [
        ivy.to_native(x) if n else x
        for x, n in zip(arg_array_vals, native_array_flags[:num_arg_vals])
    ]
    arg_array_vals = [
        as_cont(x) if c else x
        for x, c in zip(arg_array_vals, container_flags[:num_arg_vals])
    ]
    args = ivy.copy_nest(args_np, to_mutable=True)
    ivy.set_nest_at_indices(args, args_idxs, arg_array_vals)

    # create kwargs
    kwargs_idxs = ivy.nested_indices_where(
        kwargs_np, lambda x: isinstance(x, np.ndarray)
    )
    kwarg_np_vals = ivy.multi_index_nest(kwargs_np, kwargs_idxs)
    kwarg_array_vals = [
        ivy.array(x, dtype=d)
        for x, d in zip(kwarg_np_vals, input_dtypes[num_arg_vals:])
    ]
    kwarg_array_vals = [
        ivy.variable(x) if v else x
        for x, v in zip(kwarg_array_vals, as_variable_flags[num_arg_vals:])
    ]
    kwarg_array_vals = [
        ivy.to_native(x) if n else x
        for x, n in zip(kwarg_array_vals, native_array_flags[num_arg_vals:])
    ]
    kwarg_array_vals = [
        as_cont(x) if c else x
        for x, c in zip(kwarg_array_vals, container_flags[num_arg_vals:])
    ]
    kwargs = ivy.copy_nest(kwargs_np, to_mutable=True)
    ivy.set_nest_at_indices(kwargs, kwargs_idxs, kwarg_array_vals)

    # create numpy args
    args_np = ivy.nested_map(
        args,
        lambda x: ivy.to_numpy(x) if ivy.is_ivy_container(x) or ivy.is_array(x) else x,
    )
    kwargs_np = ivy.nested_map(
        kwargs,
        lambda x: ivy.to_numpy(x) if ivy.is_ivy_container(x) or ivy.is_array(x) else x,
    )

    # run either as an instance method or from the API directly
    instance = None
    if instance_method:
        is_instance = [
            (not n) or c for n, c in zip(native_array_flags, container_flags)
        ]
        arg_is_instance = is_instance[:num_arg_vals]
        kwarg_is_instance = is_instance[num_arg_vals:]
        if arg_is_instance and max(arg_is_instance):
            i = 0
            for i, a in enumerate(arg_is_instance):
                if a:
                    break
            instance_idx = args_idxs[i]
            instance = ivy.index_nest(args, instance_idx)
            args = ivy.copy_nest(args, to_mutable=True)
            ivy.prune_nest_at_index(args, instance_idx)
        else:
            i = 0
            for i, a in enumerate(kwarg_is_instance):
                if a:
                    break
            instance_idx = kwargs_idxs[i]
            instance = ivy.index_nest(kwargs, instance_idx)
            kwargs = ivy.copy_nest(kwargs, to_mutable=True)
            ivy.prune_nest_at_index(kwargs, instance_idx)
        ret = instance.__getattribute__(fn_name)(*args, **kwargs)
    else:
        ret = ivy.__dict__[fn_name](*args, **kwargs)

    # assert idx of return if the idx of the out array provided
    out = ret
    if with_out:
        assert not isinstance(ret, tuple)
        if max(container_flags):
            assert ivy.is_ivy_container(ret)
        else:
            assert ivy.is_array(ret)
        if instance_method:
            ret = instance.__getattribute__(fn_name)(*args, **kwargs, out=out)
        else:
            ret = ivy.__dict__[fn_name](*args, **kwargs, out=out)

        if max(container_flags):
            assert ret is out

        if not max(container_flags) and fw not in ["tensorflow", "jax", "numpy"]:
            # these backends do not always support native inplace updates
            assert ret.data is out.data

    if "bfloat16" in input_dtypes:
        return  # bfloat16 is not supported by numpy
    # compute the return with a NumPy backend
    ivy.set_backend("numpy")
    ret_from_np = ivy.to_native(
        ivy.__dict__[fn_name](*args_np, **kwargs_np), nested=True
    )
    ivy.unset_backend()

    # assuming value test will be handled manually in the test function
    if not test_values:
        return ret, ret_from_np

    # flatten the return
    if not isinstance(ret, tuple):
        ret = (ret,)

    ret_idxs = ivy.nested_indices_where(ret, ivy.is_ivy_array)
    ret_flat = ivy.multi_index_nest(ret, ret_idxs)

    # convert the return to NumPy
    ret_np_flat = [ivy.to_numpy(x) for x in ret_flat]

    # flatten the return from the NumPy backend
    if not isinstance(ret_from_np, tuple):
        ret_from_np = (ret_from_np,)
    ret_from_np_flat = ivy.multi_index_nest(ret_from_np, ret_idxs)

    # value tests, iterating through each array in the flattened returns
    for ret_np, ret_from_np in zip(ret_np_flat, ret_from_np_flat):
        rtol = tolerance_dict.get(str(ret_from_np.dtype), rtol)
        assert_all_close(ret_np, ret_from_np, rtol=rtol, atol=atol)


def test_frontend_function(
    input_dtypes: Union[ivy.Dtype, List[ivy.Dtype]],
    as_variable_flags: Union[bool, List[bool]],
    with_out: bool,
    num_positional_args: int,
    native_array_flags: Union[bool, List[bool]],
    fw: str,
    frontend: str,
    fn_name: str,
    rtol: float = 1e-03,
    atol: float = 1e-06,
    test_values: bool = True,
    **all_as_kwargs_np
):
    """Tests a frontend function for the current backend by comparing the result with
    the function in the associated framework.

    Parameters
    ----------
    input_dtypes
        data types of the input arguments in order.
    as_variable_flags
        dictates whether the corresponding input argument should be treated
        as an ivy Variable.
    with_out
        if true, the function is also tested with the optional out argument.
    num_positional_args
        number of input arguments that must be passed as positional
        arguments.
    native_array_flags
        dictates whether the corresponding input argument should be treated
        as a native array.
    fw
        current backend (framework).
    frontend
        current frontend (framework).
    fn_name
        name of the function to test.
    rtol
        relative tolerance value.
    atol
        absolute tolerance value.
    test_values
        if true, test for the correctness of the resulting values.
    all_as_kwargs_np
        input arguments to the function as keyword arguments.

    Returns
    -------
    ret
        optional, return value from the function
    ret_np
        optional, return value from the Numpy function
    """
    # convert single values to length 1 lists
    input_dtypes, as_variable_flags, native_array_flags = as_lists(
        input_dtypes, as_variable_flags, native_array_flags
    )

    # update variable flags to be compatible with float dtype and with_out args
    as_variable_flags = [
        v if ivy.is_float_dtype(d) and not with_out else False
        for v, d in zip(as_variable_flags, input_dtypes)
    ]
    # tolerance dict for dtypes
    tolerance_dict = {"float16": 1e-2, "float32": 1e-5, "float64": 1e-5, None: 1e-5}

    # parse function name and frontend submodules (i.e. jax.lax, jax.numpy etc.)
    *frontend_submods, fn_name = fn_name.split(".")

    # check for unsupported dtypes in backend framework
    function = getattr(ivy.functional.frontends.__dict__[frontend], fn_name)
    for d in input_dtypes:
        if d in ivy.function_unsupported_dtypes(function):
            return
    if "dtype" in all_as_kwargs_np and \
            all_as_kwargs_np["dtype"] in ivy.function_unsupported_dtypes(function):
        return

    # split the arguments into their positional and keyword components
    args_np, kwargs_np = kwargs_to_args_n_kwargs(num_positional_args, all_as_kwargs_np)

    # change all data types so that they are supported by this framework
    input_dtypes = ["float32" if d in ivy.invalid_dtypes else d for d in input_dtypes]

    # create args
    args_idxs = ivy.nested_indices_where(args_np, lambda x: isinstance(x, np.ndarray))
    arg_np_vals = ivy.multi_index_nest(args_np, args_idxs)
    num_arg_vals = len(arg_np_vals)
    arg_array_vals = [
        ivy.array(x, dtype=d) for x, d in zip(arg_np_vals, input_dtypes[:num_arg_vals])
    ]
    arg_array_vals = [
        ivy.variable(x) if v else x
        for x, v in zip(arg_array_vals, as_variable_flags[:num_arg_vals])
    ]
    arg_array_vals = [
        ivy.to_native(x) if n else x
        for x, n in zip(arg_array_vals, native_array_flags[:num_arg_vals])
    ]
    args = ivy.copy_nest(args_np, to_mutable=True)
    ivy.set_nest_at_indices(args, args_idxs, arg_array_vals)

    # create kwargs
    kwargs_idxs = ivy.nested_indices_where(
        kwargs_np, lambda x: isinstance(x, np.ndarray)
    )
    kwarg_np_vals = ivy.multi_index_nest(kwargs_np, kwargs_idxs)
    kwarg_array_vals = [
        ivy.array(x, dtype=d)
        for x, d in zip(kwarg_np_vals, input_dtypes[num_arg_vals:])
    ]
    kwarg_array_vals = [
        ivy.variable(x) if v else x
        for x, v in zip(kwarg_array_vals, as_variable_flags[num_arg_vals:])
    ]
    kwarg_array_vals = [
        ivy.to_native(x) if n else x
        for x, n in zip(kwarg_array_vals, native_array_flags[num_arg_vals:])
    ]
    kwargs = ivy.copy_nest(kwargs_np, to_mutable=True)
    ivy.set_nest_at_indices(kwargs, kwargs_idxs, kwarg_array_vals)

    # create ivy array args
    args_ivy, kwargs_ivy = ivy.args_to_ivy(*args, **kwargs)

    # frontend function
    frontend_fn = ivy.functional.frontends.__dict__[frontend].__dict__[fn_name]

    # run from the Ivy API directly
    ret = frontend_fn(*args, **kwargs)

    # assert idx of return if the idx of the out array provided
    out = ret
    if with_out:
        assert not isinstance(ret, tuple)
        assert ivy.is_array(ret)
        if "out" in kwargs:
            kwargs["out"] = out
        else:
            args[ivy.arg_info(frontend_fn, name="out")["idx"]] = out
        ret = frontend_fn(*args, **kwargs)

        if fw not in ["tensorflow", "jax", "numpy"]:
            # these backends do not always support native inplace updates
            assert ret.data is out.data

    if "bfloat16" in input_dtypes:
        return  # bfloat16 is not supported by numpy

    # create NumPy args
    args_np = ivy.nested_map(
        args_ivy,
        lambda x: ivy.to_numpy(x._data)
        if isinstance(x, ivy.Array) else x,
    )
    kwargs_np = ivy.nested_map(
        kwargs_ivy,
        lambda x: ivy.to_numpy(x._data)
        if isinstance(x, ivy.Array) else x,
    )

    # temporarily set frontend framework as backend
    ivy.set_backend(frontend)

    # check for unsupported dtypes in frontend framework
    function = getattr(ivy.functional.frontends.__dict__[frontend], fn_name)
    for d in input_dtypes:
        if d in ivy.function_unsupported_dtypes(function):
            return
    if "dtype" in all_as_kwargs_np and \
            all_as_kwargs_np["dtype"] in ivy.function_unsupported_dtypes(function):
        return

    # create frontend framework args
    args_frontend = ivy.nested_map(
        args_np,
        lambda x: ivy.native_array(x)
        if isinstance(x, np.ndarray) else x,
    )
    kwargs_frontend = ivy.nested_map(
        kwargs_np,
        lambda x: ivy.native_array(x)
        if isinstance(x, np.ndarray) else x,
    )

    # compute the return via the frontend framework
    frontend_fw = importlib.import_module(".".join([frontend] + frontend_submods))
    frontend_ret = frontend_fw.__dict__[fn_name](*args_frontend, **kwargs_frontend)

    # tuplify the frontend return
    if not isinstance(frontend_ret, tuple):
        frontend_ret = (frontend_ret,)

    # flatten the frontend return and convert to NumPy arrays
    frontend_ret_idxs = ivy.nested_indices_where(frontend_ret, ivy.is_native_array)
    frontend_ret_flat = ivy.multi_index_nest(frontend_ret, frontend_ret_idxs)
    frontend_ret_np_flat = [ivy.to_numpy(x) for x in frontend_ret_flat]

    # unset frontend framework from backend
    ivy.unset_backend()

    # assuming value test will be handled manually in the test function
    if not test_values:
        return ret, frontend_ret

    # flatten the return
    if not isinstance(ret, tuple):
        ret = (ret,)

    ret_idxs = ivy.nested_indices_where(ret, ivy.is_ivy_array)
    ret_flat = ivy.multi_index_nest(ret, ret_idxs)

    # convert the return to NumPy
    ret_np_flat = [ivy.to_numpy(x) for x in ret_flat]

    # value tests, iterating through each array in the flattened returns
    for ret_np, frontend_ret in zip(ret_np_flat, frontend_ret_np_flat):
        rtol = tolerance_dict.get(str(frontend_ret.dtype), rtol)
        assert_all_close(ret_np, frontend_ret, rtol=rtol, atol=atol)


# Hypothesis #
# -----------#


@st.composite
def array_dtypes(draw, na=st.shared(st.integers(), key="num_arrays")):
    size = na if isinstance(na, int) else draw(na)
    return draw(
        st.lists(
            st.sampled_from(ivy_np.valid_float_dtypes), min_size=size, max_size=size
        )
    )


@st.composite
def array_bools(draw, na=st.shared(st.integers(), key="num_arrays")):
    size = na if isinstance(na, int) else draw(na)
    return draw(st.lists(st.booleans(), min_size=size, max_size=size))


@st.composite
def lists(draw, arg, min_size=None, max_size=None, size_bounds=None):
    ints = st.integers(size_bounds[0], size_bounds[1]) if size_bounds else st.integers()
    if isinstance(min_size, str):
        min_size = draw(st.shared(ints, key=min_size))
    if isinstance(max_size, str):
        max_size = draw(st.shared(ints, key=max_size))
    return draw(st.lists(arg, min_size=min_size, max_size=max_size))


@st.composite
def valid_axes(draw, ndim=None, size_bounds=None):
    ints = st.integers(size_bounds[0], size_bounds[1]) if size_bounds else st.integers()
    dims = draw(st.shared(ints, key=ndim))
    any_axis_strategy = (
        st.none() | st.integers(-dims, dims - 1) | nph.valid_tuple_axes(dims)
    )
    return draw(any_axis_strategy)


@st.composite
def integers(draw, min_value=None, max_value=None):
    if isinstance(min_value, str):
        min_value = draw(st.shared(st.integers(), key=min_value))
    if isinstance(max_value, str):
        max_value = draw(st.shared(st.integers(), key=max_value))
    return draw(st.integers(min_value=min_value, max_value=max_value))


@st.composite
def dtype_and_values(
    draw, available_dtypes, n_arrays=1, allow_inf=True, max_num_dims=5, max_dim_size=10,
        shape=None, shared_dtype=False,
):
    if not isinstance(n_arrays, int):
        n_arrays = draw(n_arrays)
    if n_arrays == 1:
        dtypes = set(available_dtypes).difference(set(ivy.invalid_dtypes))
        dtype = draw(list_of_length(st.sampled_from(tuple(dtypes)), 1))
    elif shared_dtype:
        dtypes = set(available_dtypes).difference(set(ivy.invalid_dtypes))
        dtype = draw(list_of_length(st.sampled_from(tuple(dtypes)), 1))
        dtype = [dtype[0] for _ in range(n_arrays)]
    else:
        unwanted_types = set(ivy.invalid_dtypes).union(
            set(ivy.all_dtypes).difference(set(available_dtypes))
        )
        pairs = ivy.promotion_table.keys()
        dtypes = [pair for pair in pairs if not any([d in pair for d in
                                                     unwanted_types])]
        dtype = list(draw(st.sampled_from(dtypes)))
        if n_arrays > 2:
            dtype += [dtype[i % 2] for i in range(n_arrays - 2)]
    if shape:
        shape = draw(shape)
    else:
        shape = draw(
            st.shared(get_shape(max_num_dims=max_num_dims, max_dim_size=max_dim_size),
                      key="shape"))
    values = []
    for i in range(n_arrays):
        values.append(
            draw(array_values(dtype=dtype[i], shape=shape, allow_inf=allow_inf))
        )
    if n_arrays == 1:
        dtype = dtype[0]
        values = values[0]
    return dtype, values


# taken from
# https://github.com/data-apis/array-api-tests/array_api_tests/test_manipulation_functions.py
@st.composite
def reshape_shapes(draw, shape):
    size = 1 if len(shape) == 0 else math.prod(shape)
    rshape = draw(st.lists(st.integers(0)).filter(lambda s: math.prod(s) == size))
    # assume(all(side <= MAX_SIDE for side in rshape))
    if len(rshape) != 0 and size > 0 and draw(st.booleans()):
        index = draw(st.integers(0, len(rshape) - 1))
        rshape[index] = -1
    return tuple(rshape)


# taken from https://github.com/HypothesisWorks/hypothesis/issues/1115
@st.composite
def subsets(draw, elements):
    return tuple(e for e in elements if draw(st.booleans()))


@st.composite
def array_values(
    draw,
    dtype,
    shape,
    min_value=None,
    max_value=None,
    allow_nan=False,
    allow_subnormal=False,
    allow_inf=False,
    exclude_min=False,
    exclude_max=False,
    allow_negative=True,
):
    size = 1
    if type(shape) != tuple:
        size = shape
    else:
        for dim in shape:
            size *= dim
    if "int" in dtype:
        if dtype == "int8":
            min_value = min_value if min_value is not None else -128
            max_value = max_value if max_value is not None else 127
        elif dtype == "int16":
            min_value = min_value if min_value is not None else -32768
            max_value = max_value if max_value is not None else 32767
        elif dtype == "int32":
            min_value = min_value if min_value is not None else -2147483648
            max_value = max_value if max_value is not None else 2147483647
        elif dtype == "int64":
            min_value = min_value if min_value is not None else -9223372036854775808
            max_value = max_value if max_value is not None else 9223372036854775807
        elif dtype == "uint8":
            min_value = min_value if min_value is not None else 0
            max_value = max_value if max_value is not None else 255
        elif dtype == "uint16":
            min_value = min_value if min_value is not None else 0
            max_value = max_value if max_value is not None else 65535
        elif dtype == "uint32":
            min_value = min_value if min_value is not None else 0
            max_value = max_value if max_value is not None else 4294967295
        elif dtype == "uint64":
            min_value = min_value if min_value is not None else 0
            max_value = max_value if max_value is not None else 18446744073709551615
        values = draw(list_of_length(st.integers(min_value, max_value), size))
    elif dtype == "float16":
        values = draw(
            list_of_length(
                st.floats(
                    min_value=min_value,
                    max_value=max_value,
                    allow_nan=allow_nan,
                    allow_subnormal=allow_subnormal,
                    allow_infinity=allow_inf,
                    width=16,
                    exclude_min=exclude_min,
                    exclude_max=exclude_max,
                ),
                size,
            )
        )
    elif dtype == "float32":
        values = draw(
            list_of_length(
                st.floats(
                    min_value=min_value,
                    max_value=max_value,
                    allow_nan=allow_nan,
                    allow_subnormal=allow_subnormal,
                    allow_infinity=allow_inf,
                    width=32,
                    exclude_min=exclude_min,
                    exclude_max=exclude_max,
                ),
                size,
            )
        )
    elif dtype == "float64":
        values = draw(
            list_of_length(
                st.floats(
                    min_value=min_value,
                    max_value=max_value,
                    allow_nan=allow_nan,
                    allow_subnormal=allow_subnormal,
                    allow_infinity=allow_inf,
                    width=64,
                    exclude_min=exclude_min,
                    exclude_max=exclude_max,
                ),
                size,
            )
        )
    elif dtype == "bool":
        values = draw(list_of_length(st.booleans(), size))
    array = np.array(values)
    if dtype != "bool" and not allow_negative:
        array = np.abs(array)
    if type(shape) == tuple:
        array = array.reshape(shape)
    return array.tolist()


@st.composite
def get_shape(
    draw,
    allow_none=False,
    min_num_dims=0,
    max_num_dims=5,
    min_dim_size=1,
    max_dim_size=10,
):
    if allow_none:
        shape = draw(
            st.none()
            | st.lists(
                st.integers(min_value=min_dim_size, max_value=max_dim_size),
                min_size=min_num_dims,
                max_size=max_num_dims,
            )
        )
    else:
        shape = draw(
            st.lists(
                st.integers(min_value=min_dim_size, max_value=max_dim_size),
                min_size=min_num_dims,
                max_size=max_num_dims,
            )
        )
    if shape is None:
        return shape
    return tuple(shape)


def none_or_list_of_floats(
    dtype,
    size,
    min_value=None,
    max_value=None,
    exclude_min=False,
    exclude_max=False,
    no_none=False,
):
    if no_none:
        if dtype == "float16":
            values = list_of_length(
                st.floats(
                    min_value=min_value,
                    max_value=max_value,
                    width=16,
                    allow_subnormal=False,
                    allow_infinity=False,
                    allow_nan=False,
                    exclude_min=exclude_min,
                    exclude_max=exclude_max,
                ),
                size,
            )
        elif dtype == "float32":
            values = list_of_length(
                st.floats(
                    min_value=min_value,
                    max_value=max_value,
                    width=32,
                    allow_subnormal=False,
                    allow_infinity=False,
                    allow_nan=False,
                    exclude_min=exclude_min,
                    exclude_max=exclude_max,
                ),
                size,
            )
        elif dtype == "float64":
            values = list_of_length(
                st.floats(
                    min_value=min_value,
                    max_value=max_value,
                    width=64,
                    allow_subnormal=False,
                    allow_infinity=False,
                    allow_nan=False,
                    exclude_min=exclude_min,
                    exclude_max=exclude_max,
                ),
                size,
            )
    else:
        if dtype == "float16":
            values = list_of_length(
                st.none()
                | st.floats(
                    min_value=min_value,
                    max_value=max_value,
                    width=16,
                    allow_subnormal=False,
                    allow_infinity=False,
                    allow_nan=False,
                    exclude_min=exclude_min,
                    exclude_max=exclude_max,
                ),
                size,
            )
        elif dtype == "float32":
            values = list_of_length(
                st.none()
                | st.floats(
                    min_value=min_value,
                    max_value=max_value,
                    width=32,
                    allow_subnormal=False,
                    allow_infinity=False,
                    allow_nan=False,
                    exclude_min=exclude_min,
                    exclude_max=exclude_max,
                ),
                size,
            )
        elif dtype == "float64":
            values = list_of_length(
                st.none()
                | st.floats(
                    min_value=min_value,
                    max_value=max_value,
                    width=64,
                    allow_subnormal=False,
                    allow_infinity=False,
                    allow_nan=False,
                    exclude_min=exclude_min,
                    exclude_max=exclude_max,
                ),
                size,
            )
    return values


@st.composite
def get_mean_std(draw, dtype):
    values = draw(none_or_list_of_floats(dtype, 2))
    values[1] = abs(values[1]) if values[1] else None
    return values[0], values[1]


@st.composite
def get_bounds(draw, dtype):
    if "int" in dtype:
        values = draw(array_values(dtype, 2))
        values[0], values[1] = abs(values[0]), abs(values[1])
        low, high = min(values), max(values)
        if low == high:
            return draw(get_bounds(dtype))
    else:
        values = draw(none_or_list_of_floats(dtype, 2))
        if values[0] is not None and values[1] is not None:
            low, high = min(values), max(values)
        else:
            low, high = values[0], values[1]
        if ivy.default(low, 0.0) >= ivy.default(high, 1.0):
            return draw(get_bounds(dtype))
    return low, high


@st.composite
def get_probs(draw, dtype):
    shape = draw(
        get_shape(min_num_dims=2, max_num_dims=5, min_dim_size=2, max_dim_size=10)
    )
    probs = draw(array_values(dtype, shape, min_value=0, exclude_min=True))
    return probs, shape[1]


@st.composite
def get_axis(draw, shape, allow_none=False):
    axes = len(shape)
    if allow_none:
        axis = draw(
            st.none()
            | st.integers(-axes, axes - 1)
            | st.lists(
                st.integers(-axes, axes - 1),
                min_size=1,
                max_size=axes,
                unique_by=lambda x: shape[x],
            )
        )
    else:
        axis = draw(
            st.integers(-axes, axes - 1)
            | st.lists(
                st.integers(-axes, axes - 1),
                min_size=1,
                max_size=axes,
                unique_by=lambda x: shape[x],
            )
        )
    if type(axis) == list:

        def sort_key(ele, max_len):
            if ele < 0:
                return ele + max_len - 1
            return ele

        axis.sort(key=(lambda ele: sort_key(ele, axes)))
        axis = tuple(axis)
    return axis


@st.composite
def num_positional_args(draw, fn_name: str = None):
    num_positional_only = 0
    num_keyword_only = 0
    total = 0
    fn = None
    for i, fn_name_key in enumerate(fn_name.split(".")):
        if i == 0:
            fn = ivy.__dict__[fn_name_key]
        else:
            fn = fn.__dict__[fn_name_key]
    for param in inspect.signature(fn).parameters.values():
        total += 1
        if param.kind == param.POSITIONAL_ONLY:
            num_positional_only += 1
        elif param.kind == param.KEYWORD_ONLY:
            num_keyword_only += 1
    return draw(integers(min_value=num_positional_only,
                         max_value=(total - num_keyword_only)))<|MERGE_RESOLUTION|>--- conflicted
+++ resolved
@@ -461,13 +461,8 @@
     input_dtypes
         data types of the input arguments in order.
     as_variable_flags
-<<<<<<< HEAD
-        dictates whether the corresponding input argument should be treated as
-        an ivy Variable.
-=======
         dictates whether the corresponding input argument should be treated as an
         ivy Variable.
->>>>>>> cad6e08c
     all_as_kwargs_np:
         input arguments to the function as keyword arguments.
     num_positional_args
@@ -476,13 +471,8 @@
     input_dtypes_constructor
         data types of the input arguments for the constructor in order.
     as_variable_flags_constructor
-<<<<<<< HEAD
-        dictates whether the corresponding input argument should be treated as
-        an ivy Variable for the constructor
-=======
         dictates whether the corresponding input argument should be treated as an
         ivy Variable for the constructor
->>>>>>> cad6e08c
     constructor_kwargs:
         input arguments to the constructor as keyword arguments.
     num_positional_args_constructor
@@ -524,22 +514,6 @@
     input_dtypes = ["float32" if d in ivy.invalid_dtypes else d for d in input_dtypes]
 
     # create args
-<<<<<<< HEAD
-    calling_args, calling_kwargs, calling_args_np, calling_kwargs_np = create_args(
-        input_dtypes, num_positional_args, as_variable_flags, all_as_kwargs_np
-    )
-    (
-        constructor_args,
-        constructor_kwargs,
-        constructor_args_np,
-        constructor_kwargs_np,
-    ) = create_args(
-        input_dtypes_constructor,
-        num_positional_args_constructor,
-        as_variable_flags_constructor,
-        constructor_kwargs,
-    )
-=======
     calling_args, calling_kwargs, calling_args_np, calling_kwargs_np \
         = create_args(input_dtypes, num_positional_args, as_variable_flags,
                       all_as_kwargs_np)
@@ -547,7 +521,6 @@
     constructor_args, constructor_kwargs, constructor_args_np, constructor_kwargs_np \
         = create_args(input_dtypes_constructor, num_positional_args_constructor,
                       as_variable_flags_constructor, constructor_kwargs)
->>>>>>> cad6e08c
 
     # run
     ins = ivy.__dict__[class_name](*constructor_args, **constructor_kwargs)
@@ -560,14 +533,8 @@
     # compute the return with a NumPy backend
     ivy.set_backend("numpy")
     ins_np = ivy.__dict__[class_name](*constructor_args_np, **constructor_kwargs_np)
-<<<<<<< HEAD
-    ret_from_np = ivy.to_native(
-        ins_np(*calling_args_np, **calling_kwargs_np), nested=True
-    )
-=======
     ret_from_np = ivy.to_native(ins_np(*calling_args_np, **calling_kwargs_np),
                                 nested=True)
->>>>>>> cad6e08c
     ivy.unset_backend()
 
     # assuming value test will be handled manually in the test function
