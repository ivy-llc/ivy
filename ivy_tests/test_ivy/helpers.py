"""Collection of helpers for ivy unit tests."""

# global
import importlib
import inspect
import pytest
import numpy as np
import math
import gc
from typing import Optional, Union, List
from hypothesis import given, settings
import hypothesis.extra.numpy as nph  # noqa
from hypothesis.internal.floats import float_of
from functools import reduce
from operator import mul

# local
from ivy.functional.backends.jax.general import is_native_array as is_jax_native_array
from ivy.functional.backends.numpy.general import (
    is_native_array as is_numpy_native_array,
)
from ivy.functional.backends.tensorflow.general import (
    is_native_array as is_tensorflow_native_array,
)
from ivy.functional.backends.torch.general import (
    is_native_array as is_torch_native_array,
)
from ivy_tests.test_ivy.test_frontends import NativeClass
from ivy_tests.test_ivy.test_frontends.test_torch import convtorch
from ivy_tests.test_ivy.test_frontends.test_numpy import convnumpy
from ivy_tests.test_ivy.test_frontends.test_tensorflow import convtensor
from ivy_tests.test_ivy.test_frontends.test_jax import convjax


TOLERANCE_DICT = {"float16": 1e-2, "float32": 1e-5, "float64": 1e-5, None: 1e-5}
cmd_line_args = (
    "as_variable",
    "native_array",
    "with_out",
    "container",
    "instance_method",
    "test_gradients",
)
frontend_fw = None

try:
    import tensorflow as tf

    physical_devices = tf.config.list_physical_devices("GPU")
    for device in physical_devices:
        tf.config.experimental.set_memory_growth(device, True)
except ImportError:
    tf = None
from hypothesis import strategies as st

# local
import ivy
import ivy.functional.backends.numpy as ivy_np


def convtrue(argument):
    """Convert NativeClass in argument to true framework counter part"""
    if isinstance(argument, NativeClass):
        return argument._native_class
    return argument


def get_ivy_numpy():
    """Import Numpy module from ivy"""
    try:
        import ivy.functional.backends.numpy
    except ImportError:
        return None
    return ivy.functional.backends.numpy


def get_ivy_jax():
    """Import JAX module from ivy"""
    try:
        import ivy.functional.backends.jax
    except ImportError:
        return None
    return ivy.functional.backends.jax


def get_ivy_tensorflow():
    """Import Tensorflow module from ivy"""
    try:
        import ivy.functional.backends.tensorflow
    except ImportError:
        return None
    return ivy.functional.backends.tensorflow


def get_ivy_torch():
    """Import Torch module from ivy"""
    try:
        import ivy.functional.backends.torch
    except ImportError:
        return None
    return ivy.functional.backends.torch


def get_valid_numeric_dtypes():
    return ivy.valid_numeric_dtypes


_ivy_fws_dict = {
    "numpy": lambda: get_ivy_numpy(),
    "jax": lambda: get_ivy_jax(),
    "tensorflow": lambda: get_ivy_tensorflow(),
    "tensorflow_graph": lambda: get_ivy_tensorflow(),
    "torch": lambda: get_ivy_torch(),
}

_iterable_types = [list, tuple, dict]
_excluded = []


def _convert_vars(
    *, vars_in, from_type, to_type_callable=None, keep_other=True, to_type=None
):
    new_vars = list()
    for var in vars_in:
        if type(var) in _iterable_types:
            return_val = _convert_vars(
                vars_in=var, from_type=from_type, to_type_callable=to_type_callable
            )
            new_vars.append(return_val)
        elif isinstance(var, from_type):
            if isinstance(var, np.ndarray):
                if var.dtype == np.float64:
                    var = var.astype(np.float32)
                if bool(sum([stride < 0 for stride in var.strides])):
                    var = var.copy()
            if to_type_callable:
                new_vars.append(to_type_callable(var))
            else:
                raise Exception("Invalid. A conversion callable is required.")
        elif to_type is not None and isinstance(var, to_type):
            new_vars.append(var)
        elif keep_other:
            new_vars.append(var)

    return new_vars


def var_fn(x, *, dtype=None, device=None):
    """Returns x as an Ivy Variable wrapping an Ivy Array with given dtype and device"""
    return ivy.variable(ivy.array(x, dtype=dtype, device=device))


def get_current_frontend():
    """Returns the current frontend framework, returns None if no frontend is set."""
    return frontend_fw()


@st.composite
def get_dtypes(draw, kind, index=0, full=True, none=False, key=None):
    """
    Draws a valid dtypes for the test function. For frontend tests,
    it draws the data types from the intersection between backend
    framework data types and frontend framework dtypes, otherwise,
    draws it from backend framework data types.

    Parameters
    ----------
    draw
        special function that draws data randomly (but is reproducible) from a given
        data-set (ex. list).
    kind
        Supported types are integer, float, valid, numeric, and unsigned
    index
        list indexing incase a test needs to be skipped for a particular dtype(s)
    full
        returns the complete list of valid types
    none
        allow none in the list of valid types

    Returns
    -------
    ret
        dtype string
    """

    def _get_type_dict(framework):
        return {
            "valid": framework.valid_dtypes,
            "numeric": framework.valid_numeric_dtypes,
            "float": framework.valid_float_dtypes,
            "integer": framework.valid_int_dtypes,
            "unsigned": framework.valid_uint_dtypes,
            "signed_integer": tuple(
                set(framework.valid_int_dtypes).difference(framework.valid_uint_dtypes)
            ),
        }

    backend_dtypes = _get_type_dict(ivy)[kind]
    if frontend_fw:
        fw_dtypes = _get_type_dict(frontend_fw())[kind]
        valid_dtypes = tuple(set(fw_dtypes).intersection(backend_dtypes))
    else:
        valid_dtypes = backend_dtypes

    if none:
        valid_dtypes += (None,)
    if full:
        return valid_dtypes[index:]
    if key is None:
        return draw(st.sampled_from(valid_dtypes[index:]))
    ret = draw(st.shared(st.sampled_from(valid_dtypes[index:]), key=key))
    return [ret]


@st.composite
def get_castable_dtype(draw, available_dtypes, dtype: str, x: Optional[list] = None):
    """
    Draws castable dtypes for the given dtype based on the current backend.

    Parameters
    ----------
    draw
        Special function that draws data randomly (but is reproducible) from a given
        data-set (ex. list).
    available_dtypes
        Castable data types are drawn from this list randomly.
    dtype
        Data type from which to cast.
    x
        Optional list of values to cast.

    Returns
    -------
    ret
        A tuple of inputs and castable dtype.
    """

    def cast_filter(d):
        if ivy.is_int_dtype(d):
            max_val = ivy.iinfo(d).max
        elif ivy.is_float_dtype(d):
            max_val = ivy.finfo(d).max
        else:
            max_val = 1
        if x is None:
            max_x = -1
        else:
            max_x = np.max(np.abs(np.asarray(x)))
        return max_x <= max_val and ivy.dtype_bits(d) >= ivy.dtype_bits(dtype)

    cast_dtype = draw(st.sampled_from(available_dtypes).filter(cast_filter))
    if x is None:
        return dtype, cast_dtype
    if "uint" in cast_dtype:
        x = np.abs(np.asarray(x)).tolist()
    return dtype, x, cast_dtype


@st.composite
def floats(
    draw,
    *,
    min_value=None,
    max_value=None,
    allow_nan=False,
    allow_inf=False,
    allow_subnormal=False,
    width=None,
    exclude_min=True,
    exclude_max=True,
    safety_factor=0.99,
    small_value_safety_factor=1.1,
):
    """Draws an arbitrarily sized list of floats with a safety factor applied
        to avoid values being generated at the edge of a dtype limit.

    Parameters
    ----------
    draw
        special function that draws data randomly (but is reproducible) from a given
        data-set (ex. list).
    min_value
        minimum value of floats generated.
    max_value
        maximum value of floats generated.
    allow_nan
        if True, allow Nans in the list.
    allow_inf
        if True, allow inf in the list.
    allow_subnormal
        if True, allow subnormals in the list.
    width
        The width argument specifies the maximum number of bits of precision
        required to represent the generated float. Valid values are 16, 32, or 64.
    exclude_min
        if True, exclude the minimum limit.
    exclude_max
        if True, exclude the maximum limit.
    safety_factor
        default = 0.99. Only values which are 99% or less than the edge of
        the limit for a given dtype are generated.
    small_value_safety_factor
        default = 1.1.

    Returns
    -------
    ret
        list of floats.
    """
    lim_float16 = 65504
    lim_float32 = 3.4028235e38
    lim_float64 = 1.7976931348623157e308

    if min_value is not None and max_value is not None:
        if (
            min_value > -lim_float16 * safety_factor
            and max_value < lim_float16 * safety_factor
            and (width == 16 or not ivy.exists(width))
        ):
            # dtype float16
            width = 16
        elif (
            min_value > -lim_float32 * safety_factor
            and max_value < lim_float32 * safety_factor
            and (width == 32 or not ivy.exists(width))
        ):
            # dtype float32
            width = 32
        else:
            # dtype float64
            width = 64

        min_value = float_of(min_value, width)
        max_value = float_of(max_value, width)

        values = draw(
            st.floats(
                min_value=min_value,
                max_value=max_value,
                allow_nan=allow_nan,
                allow_subnormal=allow_subnormal,
                allow_infinity=allow_inf,
                width=width,
                exclude_min=exclude_min,
                exclude_max=exclude_max,
            )
        )

    else:
        if min_value is not None:
            if min_value > -lim_float16 * safety_factor and (
                width == 16 or not ivy.exists(width)
            ):
                dtype_min = "float16"
            elif min_value > -lim_float32 * safety_factor and (
                width == 32 or not ivy.exists(width)
            ):
                dtype_min = "float32"
            else:
                dtype_min = "float64"
        else:
            dtype_min = draw(st.sampled_from(ivy_np.valid_float_dtypes))

        if max_value is not None:
            if max_value < lim_float16 * safety_factor and (
                width == 16 or not ivy.exists(width)
            ):
                dtype_max = "float16"
            elif max_value < lim_float32 * safety_factor and (
                width == 32 or not ivy.exists(width)
            ):
                dtype_max = "float32"
            else:
                dtype_max = "float64"
        else:
            dtype_max = draw(st.sampled_from(ivy_np.valid_float_dtypes))

        dtype = ivy.promote_types(dtype_min, dtype_max)

        if dtype == "float16" or 16 == ivy.default(width, 0):
            width = 16
            min_value = float_of(-lim_float16 * safety_factor, width)
            max_value = float_of(lim_float16 * safety_factor, width)
        elif dtype in ["float32", "bfloat16"] or 32 == ivy.default(width, 0):
            width = 32
            min_value = float_of(-lim_float32 * safety_factor, width)
            max_value = float_of(lim_float32 * safety_factor, width)
        else:
            width = 64
            min_value = float_of(-lim_float64 * safety_factor, width)
            max_value = float_of(lim_float64 * safety_factor, width)

        values = draw(
            st.floats(
                min_value=min_value,
                max_value=max_value,
                allow_nan=allow_nan,
                allow_subnormal=allow_subnormal,
                allow_infinity=allow_inf,
                width=width,
                exclude_min=exclude_min,
                exclude_max=exclude_max,
            )
        )
    return values


@st.composite
def ints(draw, *, min_value=None, max_value=None, safety_factor=0.95):
    """Draws an arbitrarily sized list of integers with a safety factor
    applied to values.

    Parameters
    ----------
    draw
        special function that draws data randomly (but is reproducible) from a given
        data-set (ex. list).
    min_value
        minimum value of integers generated.
    max_value
        maximum value of integers generated.
    safety_factor
        default = 0.95. Only values which are 95% or less than the edge of
        the limit for a given dtype are generated.

    Returns
    -------
    ret
        list of integers.
    """
    dtype = draw(st.sampled_from(ivy_np.valid_int_dtypes))

    if dtype == "int8":
        min_value = ivy.default(min_value, round(-128 * safety_factor))
        max_value = ivy.default(max_value, round(127 * safety_factor))
    elif dtype == "int16":
        min_value = ivy.default(min_value, round(-32768 * safety_factor))
        max_value = ivy.default(max_value, round(32767 * safety_factor))
    elif dtype == "int32":
        min_value = ivy.default(min_value, round(-2147483648 * safety_factor))
        max_value = ivy.default(max_value, round(2147483647 * safety_factor))
    elif dtype == "int64":
        min_value = ivy.default(min_value, round(-9223372036854775808 * safety_factor))
        max_value = ivy.default(max_value, round(9223372036854775807 * safety_factor))
    elif dtype == "uint8":
        min_value = ivy.default(min_value, round(0 * safety_factor))
        max_value = ivy.default(max_value, round(255 * safety_factor))
    elif dtype == "uint16":
        min_value = ivy.default(min_value, round(0 * safety_factor))
        max_value = ivy.default(max_value, round(65535 * safety_factor))
    elif dtype == "uint32":
        min_value = ivy.default(min_value, round(0 * safety_factor))
        max_value = ivy.default(max_value, round(4294967295 * safety_factor))
    elif dtype == "uint64":
        min_value = ivy.default(min_value, round(0 * safety_factor))
        max_value = ivy.default(max_value, round(18446744073709551615 * safety_factor))

    return draw(st.integers(min_value, max_value))


def assert_all_close(
    ret_np, ret_from_gt_np, rtol=1e-05, atol=1e-08, ground_truth_backend="TensorFlow"
):
    """Matches the ret_np and ret_from_np inputs element-by-element to ensure that
    they are the same.

    Parameters
    ----------
    ret_np
        Return from the framework to test. Ivy Container or Numpy Array.
    ret_from_gt_np
        Return from the ground truth framework. Ivy Container or Numpy Array.
    rtol
        Relative Tolerance Value.
    atol
        Absolute Tolerance Value.
    ground_truth_backend
        Ground Truth Backend Framework.

    Returns
    -------
    None if the test passes, else marks the test as failed.
    """
    ret_dtype = str(ret_np.dtype)
    ret_from_gt_dtype = str(ret_from_gt_np.dtype).replace("longlong", "int64")
    assert ret_dtype == ret_from_gt_dtype, (
        "the return with a {} backend produced data type of {}, while the return with"
        " a {} backend returned a data type of {}.".format(
            ground_truth_backend,
            ret_from_gt_dtype,
            ivy.current_backend_str(),
            ret_dtype,
        )
    )
    if ivy.is_ivy_container(ret_np) and ivy.is_ivy_container(ret_from_gt_np):
        ivy.Container.multi_map(assert_all_close, [ret_np, ret_from_gt_np])
    else:
        if ret_np.dtype == "bfloat16" or ret_from_gt_np.dtype == "bfloat16":
            ret_np = ret_np.astype("float64")
            ret_from_gt_np = ret_from_gt_np.astype("float64")
        assert np.allclose(
            np.nan_to_num(ret_np), np.nan_to_num(ret_from_gt_np), rtol=rtol, atol=atol
        ), "{} != {}".format(ret_np, ret_from_gt_np)


def assert_same_type_and_shape(values, this_key_chain=None):
    x, y = values
    assert type(x) is type(y), "type(x) = {}, type(y) = {}".format(type(x), type(y))
    if isinstance(x, np.ndarray):
        assert x.shape == y.shape, "x.shape = {}, y.shape = {}".format(x.shape, y.shape)
        assert x.dtype == y.dtype, "x.dtype = {}, y.dtype = {}".format(x.dtype, y.dtype)


def kwargs_to_args_n_kwargs(*, num_positional_args, kwargs):
    """Splits the kwargs into args and kwargs, with the first num_positional_args ported
    to args.
    """
    args = [v for v in list(kwargs.values())[:num_positional_args]]
    kwargs = {k: kwargs[k] for k in list(kwargs.keys())[num_positional_args:]}
    return args, kwargs


def list_of_length(*, x, length):
    """Returns a random list of the given length from elements in x."""
    return st.lists(x, min_size=length, max_size=length)


def as_cont(*, x):
    """Returns x as an Ivy Container, containing x at all its leaves."""
    return ivy.Container({"a": x, "b": {"c": x, "d": x}})


def as_lists(*args):
    """Changes the elements in args to be of type list."""
    return (a if isinstance(a, list) else [a] for a in args)


def flatten_fw(*, ret, fw):
    """Returns a flattened numpy version of the arrays in ret for a given framework."""
    if not isinstance(ret, tuple):
        ret = (ret,)
    if fw == "jax":
        ret_idxs = ivy.nested_argwhere(
            ret, lambda x: ivy.is_ivy_array(x) or is_jax_native_array(x)
        )
    elif fw == "numpy":
        ret_idxs = ivy.nested_argwhere(
            ret, lambda x: ivy.is_ivy_array(x) or is_numpy_native_array(x)
        )
    elif fw == "tensorflow":
        ret_idxs = ivy.nested_argwhere(
            ret, lambda x: ivy.is_ivy_array(x) or is_tensorflow_native_array(x)
        )
    else:
        ret_idxs = ivy.nested_argwhere(
            ret, lambda x: ivy.is_ivy_array(x) or is_torch_native_array(x)
        )
    ret_flat = ivy.multi_index_nest(ret, ret_idxs)

    # convert the return to NumPy
    ret_np_flat = [ivy.to_numpy(x) for x in ret_flat]
    return ret_np_flat


def flatten(*, ret):
    """Returns a flattened numpy version of the arrays in ret."""
    if not isinstance(ret, tuple):
        ret = (ret,)
    ret_idxs = ivy.nested_argwhere(ret, ivy.is_ivy_array)
    return ivy.multi_index_nest(ret, ret_idxs)


def flatten_and_to_np(*, ret):
    # flatten the return
    ret_flat = flatten(ret=ret)
    return [ivy.to_numpy(x) for x in ret_flat]


def get_ret_and_flattened_np_array(fn, *args, **kwargs):
    """
    Runs func with args and kwargs, and returns the result along with its flattened
    version.
    """
    ret = fn(*args, **kwargs)
    return ret, flatten_and_to_np(ret=ret)


def value_test(
    *,
    ret_np_flat,
    ret_np_from_gt_flat,
    rtol=None,
    atol=1e-6,
    ground_truth_backend="TensorFlow",
):
    """Performs a value test for matching the arrays in ret_np_flat and
    ret_from_np_flat.

    Parameters
    ----------
    ret_np_flat
        A list (flattened) containing Numpy arrays. Return from the
        framework to test.
    ret_np_from_gt_flat
        A list (flattened) containing Numpy arrays. Return from the ground
        truth framework.
    rtol
        Relative Tolerance Value.
    atol
        Absolute Tolerance Value.
    ground_truth_backend
        Ground Truth Backend Framework.

    Returns
    -------
    None if the value test passes, else marks the test as failed.
    """
    if type(ret_np_flat) != list:
        ret_np_flat = [ret_np_flat]
    if type(ret_np_from_gt_flat) != list:
        ret_np_from_gt_flat = [ret_np_from_gt_flat]
    assert len(ret_np_flat) == len(ret_np_from_gt_flat), (
        "len(ret_np_flat) != len(ret_np_from_gt_flat):\n\n"
        "ret_np_flat:\n\n{}\n\nret_np_from_gt_flat:\n\n{}".format(
            ret_np_flat, ret_np_from_gt_flat
        )
    )
    # value tests, iterating through each array in the flattened returns
    if not rtol:
        for ret_np, ret_np_from_gt in zip(ret_np_flat, ret_np_from_gt_flat):
            rtol = TOLERANCE_DICT.get(str(ret_np_from_gt.dtype), 1e-03)
            assert_all_close(
                ret_np,
                ret_np_from_gt,
                rtol=rtol,
                atol=atol,
                ground_truth_backend=ground_truth_backend,
            )
    else:
        for ret_np, ret_np_from_gt in zip(ret_np_flat, ret_np_from_gt_flat):
            assert_all_close(
                ret_np,
                ret_np_from_gt,
                rtol=rtol,
                atol=atol,
                ground_truth_backend=ground_truth_backend,
            )


def args_to_container(array_args):
    array_args_container = ivy.Container({str(k): v for k, v in enumerate(array_args)})
    return array_args_container


def gradient_test(
    *,
    fn_name,
    all_as_kwargs_np,
    args_np,
    kwargs_np,
    input_dtypes,
    as_variable_flags,
    native_array_flags,
    container_flags,
    rtol_: float = None,
    atol_: float = 1e-06,
    ground_truth_backend: str = "torch",
):
    def grad_fn(xs):
        array_vals = [v for k, v in xs.to_iterator()]
        arg_array_vals = array_vals[0 : len(args_idxs)]
        kwarg_array_vals = array_vals[len(args_idxs) :]
        args_writeable = ivy.copy_nest(args)
        kwargs_writeable = ivy.copy_nest(kwargs)
        ivy.set_nest_at_indices(args_writeable, args_idxs, arg_array_vals)
        ivy.set_nest_at_indices(kwargs_writeable, kwargs_idxs, kwarg_array_vals)
        return ivy.mean(ivy.__dict__[fn_name](*args_writeable, **kwargs_writeable))

    args, kwargs, _, args_idxs, kwargs_idxs = create_args_kwargs(
        args_np=args_np,
        kwargs_np=kwargs_np,
        input_dtypes=input_dtypes,
        as_variable_flags=as_variable_flags,
        native_array_flags=native_array_flags,
        container_flags=container_flags,
    )
    arg_array_vals = list(ivy.multi_index_nest(args, args_idxs))
    kwarg_array_vals = list(ivy.multi_index_nest(kwargs, kwargs_idxs))
    xs = args_to_container(arg_array_vals + kwarg_array_vals)
    _, ret_np_flat = get_ret_and_flattened_np_array(
        ivy.execute_with_gradients, grad_fn, xs
    )
    grads_np_flat = ret_np_flat[1]
    # compute the return with a Ground Truth backend
    ivy.set_backend(ground_truth_backend)
    test_unsupported = check_unsupported_dtype(
        fn=ivy.__dict__[fn_name],
        input_dtypes=input_dtypes,
        all_as_kwargs_np=all_as_kwargs_np,
    )
    if test_unsupported:
        return
    args, kwargs, _, args_idxs, kwargs_idxs = create_args_kwargs(
        args_np=args_np,
        kwargs_np=kwargs_np,
        input_dtypes=input_dtypes,
        as_variable_flags=as_variable_flags,
        native_array_flags=native_array_flags,
        container_flags=container_flags,
    )
    arg_array_vals = list(ivy.multi_index_nest(args, args_idxs))
    kwarg_array_vals = list(ivy.multi_index_nest(kwargs, kwargs_idxs))
    xs = args_to_container(arg_array_vals + kwarg_array_vals)
    _, ret_np_from_gt_flat = get_ret_and_flattened_np_array(
        ivy.execute_with_gradients, grad_fn, xs
    )
    grads_np_from_gt_flat = ret_np_from_gt_flat[1]
    ivy.unset_backend()
    # value test
    value_test(
        ret_np_flat=grads_np_flat,
        ret_np_from_gt_flat=grads_np_from_gt_flat,
        rtol=rtol_,
        atol=atol_,
    )


def check_unsupported_dtype(*, fn, input_dtypes, all_as_kwargs_np):
    """Checks whether a function does not support the input data types or the output
    data type.

    Parameters
    ----------
    fn
        The function to check.
    input_dtypes
        data-types of the input arguments and keyword-arguments.
    all_as_kwargs_np
        All arguments in Numpy Format, to check for the presence of dtype argument.

    Returns
    -------
    True if the function does not support the given input or output data types, False
    otherwise.
    """
    test_unsupported = False
    unsupported_dtypes_fn = ivy.function_unsupported_dtypes(fn)
    supported_dtypes_fn = ivy.function_supported_dtypes(fn)
    if unsupported_dtypes_fn:
        for d in input_dtypes:
            if d in unsupported_dtypes_fn:
                test_unsupported = True
                break
        if (
            "dtype" in all_as_kwargs_np
            and all_as_kwargs_np["dtype"] in unsupported_dtypes_fn
        ):
            test_unsupported = True
    if supported_dtypes_fn and not test_unsupported:
        for d in input_dtypes:
            if d not in supported_dtypes_fn:
                test_unsupported = True
                break
        if (
            "dtype" in all_as_kwargs_np
            and all_as_kwargs_np["dtype"] not in supported_dtypes_fn
        ):
            test_unsupported = True
    return test_unsupported


def check_unsupported_device(*, fn, input_device, all_as_kwargs_np):
    """Checks whether a function does not support a given device.

    Parameters
    ----------
    fn
        The function to check.
    input_device
        The backend device.
    all_as_kwargs_np
        All arguments in Numpy Format, to check for the presence of dtype argument.

    Returns
    -------
    True if the function does not support the given device, False otherwise.
    """
    test_unsupported = False
    unsupported_devices_fn = ivy.function_unsupported_devices(fn)
    supported_devices_fn = ivy.function_supported_devices(fn)
    if unsupported_devices_fn:
        if input_device in unsupported_devices_fn:
            test_unsupported = True
        if (
            "device" in all_as_kwargs_np
            and all_as_kwargs_np["device"] in unsupported_devices_fn
        ):
            test_unsupported = True
    if supported_devices_fn and not test_unsupported:
        if input_device not in supported_devices_fn:
            test_unsupported = True
        if (
            "device" in all_as_kwargs_np
            and all_as_kwargs_np["device"] not in supported_devices_fn
        ):
            test_unsupported = True
    return test_unsupported


def check_unsupported_device_and_dtype(*, fn, device, input_dtypes, all_as_kwargs_np):
    """Checks whether a function does not support a given device or data types.

    Parameters
    ----------
    fn
        The function to check.
    device
        The backend device to check.
    input_dtypes
        data-types of the input arguments and keyword-arguments.
    all_as_kwargs_np
        All arguments in Numpy Format, to check for the presence of dtype argument.

    Returns
    -------
    True if the function does not support both the device and any data type, False
    otherwise.
    """
    unsupported_devices_dtypes_fn = ivy.function_unsupported_devices_and_dtypes(fn)

    if device in unsupported_devices_dtypes_fn:
        for d in input_dtypes:
            if d in unsupported_devices_dtypes_fn[device]:
                return True

    if "device" in all_as_kwargs_np and "dtype" in all_as_kwargs_np:
        dev = all_as_kwargs_np["device"]
        dtype = all_as_kwargs_np["dtype"]
        if dtype in unsupported_devices_dtypes_fn.get(dev, []):
            return True

    return False


def _get_nested_np_arrays(nest):
    """
    A helper function to search for a NumPy arrays in a nest
    Parameters
    ----------
    nest
        nest to search in.
    Returns
    -------
         Items found, indices, and total number of arrays found
    """
    indices = ivy.nested_indices_where(nest, lambda x: isinstance(x, np.ndarray))
    ret = ivy.multi_index_nest(nest, indices)
    return ret, indices, len(ret)


def create_args_kwargs(
    *,
    args_np,
    arg_np_vals,
    args_idxs,
    kwargs_np,
    kwarg_np_vals,
    kwargs_idxs,
    input_dtypes,
    as_variable_flags,
    native_array_flags=None,
    container_flags=None,
):
    """Creates arguments and keyword-arguments for the function to test.

    Parameters
    ----------
    args_np
        A dictionary of arguments in Numpy.
    kwargs_np
        A dictionary of keyword-arguments in Numpy.
    input_dtypes
        data-types of the input arguments and keyword-arguments.
    as_variable_flags
        A list of booleans. if True for a corresponding input argument, it is called
        as an Ivy Variable.
    native_array_flags
        if not None, the corresponding argument is called as a Native Array.
    container_flags
        if not None, the corresponding argument is called as an Ivy Container.

    Returns
    -------
    Arguments, Keyword-arguments, number of arguments, and indexes on arguments and
    keyword-arguments.
    """
<<<<<<< HEAD
=======
    # extract all arrays from the arguments and keyword arguments
    args_idxs = ivy.nested_argwhere(args_np, lambda x: isinstance(x, np.ndarray))
    arg_np_vals = ivy.multi_index_nest(args_np, args_idxs)
    kwargs_idxs = ivy.nested_argwhere(kwargs_np, lambda x: isinstance(x, np.ndarray))
    kwarg_np_vals = ivy.multi_index_nest(kwargs_np, kwargs_idxs)

    # assert that the number of arrays aligns with the dtypes and as_variable_flags
    num_arrays = len(arg_np_vals) + len(kwarg_np_vals)
    if num_arrays > 0:
        assert num_arrays == len(input_dtypes), (
            "Found {} arrays in the input arguments, but {} dtypes and "
            "as_variable_flags. Make sure to pass in a sequence of bools for all "
            "associated boolean flag inputs to test_function, with the sequence length "
            "being equal to the number of arrays in the arguments.".format(
                num_arrays, len(input_dtypes)
            )
        )
>>>>>>> 7a076848

    # create args
    num_arg_vals = len(arg_np_vals)
    arg_array_vals = [
        ivy.array(x, dtype=d) for x, d in zip(arg_np_vals, input_dtypes[:num_arg_vals])
    ]
    arg_array_vals = [
        ivy.variable(x) if v else x
        for x, v in zip(arg_array_vals, as_variable_flags[:num_arg_vals])
    ]
    if native_array_flags:
        arg_array_vals = [
            ivy.to_native(x) if n else x
            for x, n in zip(arg_array_vals, native_array_flags[:num_arg_vals])
        ]
    if container_flags:
        arg_array_vals = [
            as_cont(x=x) if c else x
            for x, c in zip(arg_array_vals, container_flags[:num_arg_vals])
        ]
    args = ivy.copy_nest(args_np, to_mutable=True)
    ivy.set_nest_at_indices(args, args_idxs, arg_array_vals)

    # create kwargs
    kwarg_array_vals = [
        ivy.array(x, dtype=d)
        for x, d in zip(kwarg_np_vals, input_dtypes[num_arg_vals:])
    ]
    kwarg_array_vals = [
        ivy.variable(x) if v else x
        for x, v in zip(kwarg_array_vals, as_variable_flags[num_arg_vals:])
    ]
    if native_array_flags:
        kwarg_array_vals = [
            ivy.to_native(x) if n else x
            for x, n in zip(kwarg_array_vals, native_array_flags[num_arg_vals:])
        ]
    if container_flags:
        kwarg_array_vals = [
            as_cont(x=x) if c else x
            for x, c in zip(kwarg_array_vals, container_flags[num_arg_vals:])
        ]
    kwargs = ivy.copy_nest(kwargs_np, to_mutable=True)
    ivy.set_nest_at_indices(kwargs, kwargs_idxs, kwarg_array_vals)
    return args, kwargs, num_arg_vals, args_idxs, kwargs_idxs


def test_unsupported_function(*, fn, args, kwargs):
    """Tests a function with an unsupported datatype to raise an exception.

    Parameters
    ----------
    fn
        callable function to test.
    args
        arguments to the function.
    kwargs
        keyword-arguments to the function.
    """
    try:
        fn(*args, **kwargs)
        assert False
    except:  # noqa
        return


def test_method(
    *,
    input_dtypes_init: Union[ivy.Dtype, List[ivy.Dtype]] = None,
    as_variable_flags_init: Union[bool, List[bool]] = None,
    num_positional_args_init: int = 0,
    native_array_flags_init: Union[bool, List[bool]] = None,
    all_as_kwargs_np_init: dict = None,
    input_dtypes_method: Union[ivy.Dtype, List[ivy.Dtype]],
    as_variable_flags_method: Union[bool, List[bool]],
    num_positional_args_method: int,
    native_array_flags_method: Union[bool, List[bool]],
    container_flags_method: Union[bool, List[bool]],
    all_as_kwargs_np_method: dict,
    fw: str,
    class_name: str,
    method_name: str = "__call__",
    init_with_v: bool = False,
    method_with_v: bool = False,
    rtol_: float = None,
    atol_: float = 1e-06,
    test_values: Union[bool, str] = True,
    test_gradients: bool = False,
    ground_truth_backend: str = "tensorflow",
    device_: str = "cpu",
):
    """Tests a class-method that consumes (or returns) arrays for the current backend
    by comparing the result with numpy.

    Parameters
    ----------
    input_dtypes_init
        data types of the input arguments to the constructor in order.
    as_variable_flags_init
        dictates whether the corresponding input argument passed to the constructor
        should be treated as an ivy.Variable.
    num_positional_args_init
        number of input arguments that must be passed as positional arguments to the
        constructor.
    native_array_flags_init
        dictates whether the corresponding input argument passed to the constructor
        should be treated as a native array.
    all_as_kwargs_np_init:
        input arguments to the constructor as keyword arguments.
    input_dtypes_method
        data types of the input arguments to the method in order.
    as_variable_flags_method
        dictates whether the corresponding input argument passed to the method should
        be treated as an ivy.Variable.
    num_positional_args_method
        number of input arguments that must be passed as positional arguments to the
        method.
    native_array_flags_method
        dictates whether the corresponding input argument passed to the method should
        be treated as a native array.
    container_flags_method
        dictates whether the corresponding input argument passed to the method should
        be treated as an ivy Container.
    all_as_kwargs_np_method:
        input arguments to the method as keyword arguments.
    fw
        current backend (framework).
    class_name
        name of the class to test.
    method_name
        name of tthe method to test.
    init_with_v
        if the class being tested is an ivy.Module, then setting this flag as True will
        call the constructor with the variables v passed explicitly.
    method_with_v
        if the class being tested is an ivy.Module, then setting this flag as True will
        call the method with the variables v passed explicitly.
    rtol_
        relative tolerance value.
    atol_
        absolute tolerance value.
    test_values
        can be a bool or a string to indicate whether correctness of values should be
        tested. If the value is `with_v`, shapes are tested but not values.
    ground_truth_backend
        Ground Truth Backend to compare the result-values.
    device_
        The device on which to create arrays.

    Returns
    -------
    ret
        optional, return value from the function
    ret_gt
        optional, return value from the Ground Truth function
    """
    # convert single values to length 1 lists
    (input_dtypes_init, as_variable_flags_init, native_array_flags_init,) = as_lists(
        ivy.default(input_dtypes_init, []),
        ivy.default(as_variable_flags_init, []),
        ivy.default(native_array_flags_init, []),
    )
    all_as_kwargs_np_init = ivy.default(all_as_kwargs_np_init, dict())
    (
        input_dtypes_method,
        as_variable_flags_method,
        native_array_flags_method,
        container_flags_method,
    ) = as_lists(
        input_dtypes_method,
        as_variable_flags_method,
        native_array_flags_method,
        container_flags_method,
    )

    # make all lists equal in length
    num_arrays_constructor = max(
        len(input_dtypes_init),
        len(as_variable_flags_init),
        len(native_array_flags_init),
    )
    if len(input_dtypes_init) < num_arrays_constructor:
        input_dtypes_init = [
            input_dtypes_init[0] for _ in range(num_arrays_constructor)
        ]
    if len(as_variable_flags_init) < num_arrays_constructor:
        as_variable_flags_init = [
            as_variable_flags_init[0] for _ in range(num_arrays_constructor)
        ]
    if len(native_array_flags_init) < num_arrays_constructor:
        native_array_flags_init = [
            native_array_flags_init[0] for _ in range(num_arrays_constructor)
        ]

    num_arrays_method = max(
        len(input_dtypes_method),
        len(as_variable_flags_method),
        len(native_array_flags_method),
        len(container_flags_method),
    )
    if len(input_dtypes_method) < num_arrays_method:
        input_dtypes_method = [input_dtypes_method[0] for _ in range(num_arrays_method)]
    if len(as_variable_flags_method) < num_arrays_method:
        as_variable_flags_method = [
            as_variable_flags_method[0] for _ in range(num_arrays_method)
        ]
    if len(native_array_flags_method) < num_arrays_method:
        native_array_flags_method = [
            native_array_flags_method[0] for _ in range(num_arrays_method)
        ]
    if len(container_flags_method) < num_arrays_method:
        container_flags_method = [
            container_flags_method[0] for _ in range(num_arrays_method)
        ]

    # update variable flags to be compatible with float dtype
    as_variable_flags_init = [
        v if ivy.is_float_dtype(d) else False
        for v, d in zip(as_variable_flags_init, input_dtypes_init)
    ]
    as_variable_flags_method = [
        v if ivy.is_float_dtype(d) else False
        for v, d in zip(as_variable_flags_method, input_dtypes_method)
    ]

    # create args
    args_np_constructor, kwargs_np_constructor = kwargs_to_args_n_kwargs(
        num_positional_args=num_positional_args_init,
        kwargs=all_as_kwargs_np_init,
    )
    args_constructor, kwargs_constructor, _, _, _ = create_args_kwargs(
        args_np=args_np_constructor,
        kwargs_np=kwargs_np_constructor,
        input_dtypes=input_dtypes_init,
        as_variable_flags=as_variable_flags_init,
        native_array_flags=native_array_flags_init,
    )
    args_np_method, kwargs_np_method = kwargs_to_args_n_kwargs(
        num_positional_args=num_positional_args_method, kwargs=all_as_kwargs_np_method
    )
    args_method, kwargs_method, _, _, _ = create_args_kwargs(
        args_np=args_np_method,
        kwargs_np=kwargs_np_method,
        input_dtypes=input_dtypes_method,
        as_variable_flags=as_variable_flags_method,
        native_array_flags=native_array_flags_method,
        container_flags=container_flags_method,
    )
    # run
    ins = ivy.__dict__[class_name](*args_constructor, **kwargs_constructor)
    v_np = None
    if isinstance(ins, ivy.Module):
        if init_with_v:
            v = ivy.Container(
                ins._create_variables(device=device_, dtype=input_dtypes_method[0])
            )
            ins = ivy.__dict__[class_name](*args_constructor, **kwargs_constructor, v=v)
        else:
            v = ins.__getattribute__("v")
        v_np = v.map(lambda x, kc: ivy.to_numpy(x) if ivy.is_array(x) else x)
        if method_with_v:
            kwargs_method = dict(**kwargs_method, v=v)
    ret, ret_np_flat = get_ret_and_flattened_np_array(
        ins.__getattribute__(method_name), *args_method, **kwargs_method
    )
    # compute the return with a Ground Truth backend
    ivy.set_backend(ground_truth_backend)
    args_gt_constructor, kwargs_gt_constructor, _, _, _ = create_args_kwargs(
        args_np=args_np_constructor,
        kwargs_np=kwargs_np_constructor,
        input_dtypes=input_dtypes_init,
        as_variable_flags=as_variable_flags_init,
        native_array_flags=native_array_flags_init,
    )
    args_gt_method, kwargs_gt_method, _, _, _ = create_args_kwargs(
        args_np=args_np_method,
        kwargs_np=kwargs_np_method,
        input_dtypes=input_dtypes_method,
        as_variable_flags=as_variable_flags_method,
        native_array_flags=native_array_flags_method,
        container_flags=container_flags_method,
    )
    ins_gt = ivy.__dict__[class_name](*args_gt_constructor, **kwargs_gt_constructor)
    if isinstance(ins_gt, ivy.Module):
        v_gt = v_np.map(
            lambda x, kc: ivy.asarray(x) if isinstance(x, np.ndarray) else x
        )
        kwargs_gt_method = dict(**kwargs_gt_method, v=v_gt)
    ret_from_gt, ret_np_from_gt_flat = get_ret_and_flattened_np_array(
        ins_gt.__getattribute__(method_name), *args_gt_method, **kwargs_gt_method
    )
    ivy.unset_backend()
    # assuming value test will be handled manually in the test function
    if not test_values:
        return ret, ret_from_gt
    # value test
    value_test(
        ret_np_flat=ret_np_flat,
        ret_np_from_gt_flat=ret_np_from_gt_flat,
        rtol=rtol_,
        atol=atol_,
    )


def test_function(
    *,
    input_dtypes: Union[ivy.Dtype, List[ivy.Dtype]],
    as_variable_flags: Union[bool, List[bool]],
    with_out: bool,
    num_positional_args: int,
    native_array_flags: Union[bool, List[bool]],
    container_flags: Union[bool, List[bool]],
    instance_method: bool,
    fw: str,
    fn_name: str,
    rtol_: float = None,
    atol_: float = 1e-06,
    test_values: bool = True,
    test_gradients: bool = False,
    ground_truth_backend: str = "tensorflow",
    device_: str = "cpu",
    return_flat_np_arrays: bool = False,
    **all_as_kwargs_np,
):
    """Tests a function that consumes (or returns) arrays for the current backend
    by comparing the result with numpy.

    Parameters
    ----------
    input_dtypes
        data types of the input arguments in order.
    as_variable_flags
        dictates whether the corresponding input argument should be treated
        as an ivy Variable.
    with_out
        if True, the function is also tested with the optional out argument.
    num_positional_args
        number of input arguments that must be passed as positional
        arguments.
    native_array_flags
        dictates whether the corresponding input argument should be treated
        as a native array.
    container_flags
        dictates whether the corresponding input argument should be treated
         as an ivy Container.
    instance_method
        if True, the function is run as an instance method of the first
         argument (should be an ivy Array or Container).
    fw
        current backend (framework).
    fn_name
        name of the function to test.
    rtol_
        relative tolerance value.
    atol_
        absolute tolerance value.
    test_values
        if True, test for the correctness of the resulting values.
    test_gradients
        if True, test for the correctness of gradients.
    ground_truth_backend
        Ground Truth Backend to compare the result-values.
    device_
        The device on which to create arrays
    return_flat_np_arrays
        If test_values is False, this flag dictates whether the original returns are
        returned, or whether the flattened numpy arrays are returned.
    all_as_kwargs_np
        input arguments to the function as keyword arguments.

    Returns
    -------
    ret
        optional, return value from the function
    ret_gt
        optional, return value from the Ground Truth function

    Examples
    --------
    >>> input_dtypes = 'float64'
    >>> as_variable_flags = False
    >>> with_out = False
    >>> num_positional_args = 0
    >>> native_array_flags = False
    >>> container_flags = False
    >>> instance_method = False
    >>> fw = "torch"
    >>> fn_name = "abs"
    >>> x = np.array([-1])
    >>> test_function(input_dtypes, as_variable_flags, with_out,\
                            num_positional_args, native_array_flags,\
                            container_flags, instance_method, fw, fn_name, x=x)

    >>> input_dtypes = ['float64', 'float32']
    >>> as_variable_flags = [False, True]
    >>> with_out = False
    >>> num_positional_args = 1
    >>> native_array_flags = [True, False]
    >>> container_flags = [False, False]
    >>> instance_method = False
    >>> fw = "numpy"
    >>> fn_name = "add"
    >>> x1 = np.array([1, 3, 4])
    >>> x2 = np.array([-3, 15, 24])
    >>> test_function(input_dtypes, as_variable_flags, with_out,\
                            num_positional_args, native_array_flags,\
                             container_flags, instance_method,\
                              fw, fn_name, x1=x1, x2=x2)
    """
    # convert single values to length 1 lists
    input_dtypes, as_variable_flags, native_array_flags, container_flags = as_lists(
        input_dtypes, as_variable_flags, native_array_flags, container_flags
    )

    # split the arguments into their positional and keyword components
    args_np, kwargs_np = kwargs_to_args_n_kwargs(
        num_positional_args=num_positional_args, kwargs=all_as_kwargs_np
    )

    # extract all arrays from the arguments and keyword arguments
    arg_np_vals, args_idxs, c_arg_vals = _get_nested_np_arrays(args_np)
    kwarg_np_vals, kwargs_idxs, c_kwarg_vals = _get_nested_np_arrays(kwargs_np)

    # make all lists equal in length
    num_arrays = c_arg_vals + c_kwarg_vals
    if len(input_dtypes) < num_arrays:
        input_dtypes = [input_dtypes[0] for _ in range(num_arrays)]
    if len(as_variable_flags) < num_arrays:
        as_variable_flags = [as_variable_flags[0] for _ in range(num_arrays)]
    if len(native_array_flags) < num_arrays:
        native_array_flags = [native_array_flags[0] for _ in range(num_arrays)]
    if len(container_flags) < num_arrays:
        container_flags = [container_flags[0] for _ in range(num_arrays)]

    # update variable flags to be compatible with float dtype and with_out args
    as_variable_flags = [
        v if ivy.is_float_dtype(d) and not with_out else False
        for v, d in zip(as_variable_flags, input_dtypes)
    ]

    # update instance_method flag to only be considered if the
    # first term is either an ivy.Array or ivy.Container
    instance_method = instance_method and (
        not native_array_flags[0] or container_flags[0]
    )

    fn = getattr(ivy, fn_name)
    if gradient_incompatible_function(fn=fn):
        return
    test_unsupported = check_unsupported_dtype(
        fn=fn, input_dtypes=input_dtypes, all_as_kwargs_np=all_as_kwargs_np
    )
    if not test_unsupported:
        test_unsupported = check_unsupported_device(
            fn=fn, input_device=device_, all_as_kwargs_np=all_as_kwargs_np
        )
    if not test_unsupported:
        test_unsupported = check_unsupported_device_and_dtype(
            fn=fn,
            device=device_,
            input_dtypes=input_dtypes,
            all_as_kwargs_np=all_as_kwargs_np,
        )
    if test_unsupported:
        try:
            args, kwargs, num_arg_vals, args_idxs, kwargs_idxs = create_args_kwargs(
                args_np=args_np,
                arg_np_vals=arg_np_vals,
                args_idxs=args_idxs,
                kwargs_np=kwargs_np,
                kwarg_np_vals=kwarg_np_vals,
                kwargs_idxs=kwargs_idxs,
                input_dtypes=input_dtypes,
                as_variable_flags=as_variable_flags,
                native_array_flags=native_array_flags,
                container_flags=container_flags,
            )
        except Exception:
            return
    else:
        args, kwargs, num_arg_vals, args_idxs, kwargs_idxs = create_args_kwargs(
            args_np=args_np,
            arg_np_vals=arg_np_vals,
            args_idxs=args_idxs,
            kwargs_np=kwargs_np,
            kwarg_np_vals=kwarg_np_vals,
            kwargs_idxs=kwargs_idxs,
            input_dtypes=input_dtypes,
            as_variable_flags=as_variable_flags,
            native_array_flags=native_array_flags,
            container_flags=container_flags,
        )

    # run either as an instance method or from the API directly
    instance = None
    if instance_method:
        is_instance = [
            (not native_flag) or container_flag
            for native_flag, container_flag in zip(native_array_flags, container_flags)
        ]
        arg_is_instance = is_instance[:num_arg_vals]
        kwarg_is_instance = is_instance[num_arg_vals:]
        if arg_is_instance and max(arg_is_instance):
            i = 0
            for i, a in enumerate(arg_is_instance):
                if a:
                    break
            instance_idx = args_idxs[i]
            instance = ivy.index_nest(args, instance_idx)
            args = ivy.copy_nest(args, to_mutable=True)
            ivy.prune_nest_at_index(args, instance_idx)
        else:
            i = 0
            for i, a in enumerate(kwarg_is_instance):
                if a:
                    break
            instance_idx = kwargs_idxs[i]
            instance = ivy.index_nest(kwargs, instance_idx)
            kwargs = ivy.copy_nest(kwargs, to_mutable=True)
            ivy.prune_nest_at_index(kwargs, instance_idx)
        if test_unsupported:
            test_unsupported_function(
                fn=instance.__getattribute__(fn_name), args=args, kwargs=kwargs
            )
            return

        ret, ret_np_flat = get_ret_and_flattened_np_array(
            instance.__getattribute__(fn_name), *args, **kwargs
        )
    else:
        if test_unsupported:
            test_unsupported_function(
                fn=ivy.__dict__[fn_name], args=args, kwargs=kwargs
            )
            return
        ret, ret_np_flat = get_ret_and_flattened_np_array(
            ivy.__dict__[fn_name], *args, **kwargs
        )
    # assert idx of return if the idx of the out array provided
    if with_out:
        test_ret = ret
        if isinstance(ret, tuple):
            assert hasattr(ivy.__dict__[fn_name], "out_index")
            test_ret = ret[getattr(ivy.__dict__[fn_name], "out_index")]
        out = ivy.zeros_like(test_ret)
        if max(container_flags):
            assert ivy.is_ivy_container(test_ret)
        else:
            assert ivy.is_array(test_ret)
        if instance_method:
            ret, ret_np_flat = get_ret_and_flattened_np_array(
                instance.__getattribute__(fn_name), *args, **kwargs, out=out
            )
        else:
            ret, ret_np_flat = get_ret_and_flattened_np_array(
                ivy.__dict__[fn_name], *args, **kwargs, out=out
            )
        test_ret = ret
        if isinstance(ret, tuple):
            test_ret = ret[getattr(ivy.__dict__[fn_name], "out_index")]
        assert test_ret is out
        if not max(container_flags) and ivy.native_inplace_support:
            # these backends do not always support native inplace updates
            assert test_ret.data is out.data
    # compute the return with a Ground Truth backend
    ivy.set_backend(ground_truth_backend)
    try:
        fn = getattr(ivy, fn_name)
        test_unsupported = check_unsupported_dtype(
            fn=fn, input_dtypes=input_dtypes, all_as_kwargs_np=all_as_kwargs_np
        )
        # create args
        if test_unsupported:
            try:
                args, kwargs, _, _, _ = create_args_kwargs(
                    args_np=args_np,
                    arg_np_vals=arg_np_vals,
                    args_idxs=args_idxs,
                    kwargs_np=kwargs_np,
                    kwargs_idxs=kwargs_idxs,
                    kwarg_np_vals=kwarg_np_vals,
                    input_dtypes=input_dtypes,
                    as_variable_flags=as_variable_flags,
                    native_array_flags=native_array_flags,
                    container_flags=container_flags,
                )
            except Exception:
                ivy.unset_backend()
                return
        else:
            args, kwargs, _, _, _ = create_args_kwargs(
                args_np=args_np,
                arg_np_vals=arg_np_vals,
                args_idxs=args_idxs,
                kwargs_np=kwargs_np,
                kwargs_idxs=kwargs_idxs,
                kwarg_np_vals=kwarg_np_vals,
                input_dtypes=input_dtypes,
                as_variable_flags=as_variable_flags,
                native_array_flags=native_array_flags,
                container_flags=container_flags,
            )
        if test_unsupported:
            test_unsupported_function(
                fn=ivy.__dict__[fn_name], args=args, kwargs=kwargs
            )
            ivy.unset_backend()
            return
        ret_from_gt, ret_np_from_gt_flat = get_ret_and_flattened_np_array(
            ivy.__dict__[fn_name], *args, **kwargs
        )
    except Exception as e:
        ivy.unset_backend()
        raise e
    ivy.unset_backend()
    # gradient test
    if (
        test_gradients
        and not fw == "numpy"
        and all(as_variable_flags)
        and not any(container_flags)
        and not instance_method
    ):
        gradient_test(
            fn_name=fn_name,
            all_as_kwargs_np=all_as_kwargs_np,
            args_np=args_np,
            kwargs_np=kwargs_np,
            input_dtypes=input_dtypes,
            as_variable_flags=as_variable_flags,
            native_array_flags=native_array_flags,
            container_flags=container_flags,
            rtol_=rtol_,
            atol_=atol_,
        )

    # assuming value test will be handled manually in the test function
    if not test_values:
        if return_flat_np_arrays:
            return ret_np_flat, ret_np_from_gt_flat
        return ret, ret_from_gt
    # value test
    value_test(
        ret_np_flat=ret_np_flat,
        ret_np_from_gt_flat=ret_np_from_gt_flat,
        rtol=rtol_,
        atol=atol_,
        ground_truth_backend=ground_truth_backend,
    )


def test_frontend_function(
    *,
    input_dtypes: Union[ivy.Dtype, List[ivy.Dtype]],
    as_variable_flags: Union[bool, List[bool]],
    with_out: bool,
    num_positional_args: int,
    native_array_flags: Union[bool, List[bool]],
    fw: str,
    device="cpu",
    frontend: str,
    fn_tree: str,
    rtol: float = None,
    atol: float = 1e-06,
    test_values: bool = True,
    **all_as_kwargs_np,
):
    """Tests a frontend function for the current backend by comparing the result with
    the function in the associated framework.

    Parameters
    ----------
    input_dtypes
        data types of the input arguments in order.
    as_variable_flags
        dictates whether the corresponding input argument should be treated
        as an ivy Variable.
    with_out
        if True, the function is also tested with the optional out argument.
    num_positional_args
        number of input arguments that must be passed as positional
        arguments.
    native_array_flags
        dictates whether the corresponding input argument should be treated
        as a native array.
    fw
        current backend (framework).
    frontend
        current frontend (framework).
    fn_tree
        Path to function in frontend framework namespace.
    rtol
        relative tolerance value.
    atol
        absolute tolerance value.
    test_values
        if True, test for the correctness of the resulting values.
    all_as_kwargs_np
        input arguments to the function as keyword arguments.

    Returns
    -------
    ret
        optional, return value from the function
    ret_np
        optional, return value from the Numpy function
    """
    # convert single values to length 1 lists
    input_dtypes, as_variable_flags, native_array_flags = as_lists(
        input_dtypes, as_variable_flags, native_array_flags
    )

    # split the arguments into their positional and keyword components
    args_np, kwargs_np = kwargs_to_args_n_kwargs(
        num_positional_args=num_positional_args, kwargs=all_as_kwargs_np
    )

    # extract all arrays from the arguments and keyword arguments
    arg_np_vals, args_idxs, c_arg_vals = _get_nested_np_arrays(args_np)
    kwarg_np_vals, kwargs_idxs, c_kwarg_vals = _get_nested_np_arrays(kwargs_np)

    # make all lists equal in length
    num_arrays = c_arg_vals + c_kwarg_vals
    if len(input_dtypes) < num_arrays:
        input_dtypes = [input_dtypes[0] for _ in range(num_arrays)]
    if len(as_variable_flags) < num_arrays:
        as_variable_flags = [as_variable_flags[0] for _ in range(num_arrays)]
    if len(native_array_flags) < num_arrays:
        native_array_flags = [native_array_flags[0] for _ in range(num_arrays)]

    # update variable flags to be compatible with float dtype and with_out args
    as_variable_flags = [
        v if ivy.is_float_dtype(d) and not with_out else False
        for v, d in zip(as_variable_flags, input_dtypes)
    ]

    # parse function name and frontend submodules (i.e. jax.lax, jax.numpy etc.)
    *frontend_submods, fn_tree = fn_tree.split(".")

    # check for unsupported dtypes in backend framework
    function = getattr(ivy.functional.frontends.__dict__[frontend], fn_tree)
    test_unsupported = check_unsupported_dtype(
        fn=function, input_dtypes=input_dtypes, all_as_kwargs_np=all_as_kwargs_np
    )

    if not test_unsupported:
        test_unsupported = check_unsupported_device_and_dtype(
            fn=function,
            device=device,
            input_dtypes=input_dtypes,
            all_as_kwargs_np=all_as_kwargs_np,
        )

    # create args
    if test_unsupported:
        try:
            args, kwargs, _ = create_args_kwargs(
                args_np=args_np,
                arg_np_vals=arg_np_vals,
                args_idxs=args_idxs,
                kwargs_np=kwargs_np,
                kwarg_np_vals=kwarg_np_vals,
                kwargs_idxs=kwargs_idxs,
                input_dtypes=input_dtypes,
                as_variable_flags=as_variable_flags,
                native_array_flags=native_array_flags,
            )
            args_ivy, kwargs_ivy = ivy.args_to_ivy(*args, **kwargs)
        except Exception:
            return
    else:
        args, kwargs, _ = create_args_kwargs(
            args_np=args_np,
            arg_np_vals=arg_np_vals,
            args_idxs=args_idxs,
            kwargs_np=kwargs_np,
            kwarg_np_vals=kwarg_np_vals,
            kwargs_idxs=kwargs_idxs,
            input_dtypes=input_dtypes,
            as_variable_flags=as_variable_flags,
            native_array_flags=native_array_flags,
        )
        args_ivy, kwargs_ivy = ivy.args_to_ivy(
            *args, **kwargs
        )  # ToDo, probably redundant?

    # frontend function
    frontend_fn = ivy.functional.frontends.__dict__[frontend].__dict__[fn_tree]

    # check and replace NativeClass object in arguments with ivy counterparts
    convs = {
        "jax": convjax,
        "numpy": convnumpy,
        "tensorflow": convtensor,
        "torch": convtorch,
    }
    if frontend in convs:
        conv = convs[frontend]
        args = ivy.nested_map(args, fn=conv, include_derived=True)
        kwargs = ivy.nested_map(kwargs, fn=conv, include_derived=True)

    # run from the Ivy API directly
    if test_unsupported:
        test_unsupported_function(fn=frontend_fn, args=args, kwargs=kwargs)
        return

    ret = frontend_fn(*args, **kwargs)
    ret = ivy.array(ret) if with_out and not ivy.is_array(ret) else ret
    # assert idx of return if the idx of the out array provided
    out = ret
    if with_out:
        assert not isinstance(ret, tuple)
        assert ivy.is_array(ret)
        if "out" in kwargs:
            kwargs["out"] = out
            kwargs_ivy["out"] = out
        else:
            args[ivy.arg_info(frontend_fn, name="out")["idx"]] = out
            args_ivy = list(args_ivy)
            args_ivy[ivy.arg_info(frontend_fn, name="out")["idx"]] = out
            args_ivy = tuple(args_ivy)
        ret = frontend_fn(*args, **kwargs)

        if ivy.native_inplace_support:
            # these backends do not always support native inplace updates
            assert ret.data is out.data

    # create NumPy args
    args_np = ivy.nested_map(
        args_ivy,
        lambda x: ivy.to_numpy(x._data) if isinstance(x, ivy.Array) else x,
    )
    kwargs_np = ivy.nested_map(
        kwargs_ivy,
        lambda x: ivy.to_numpy(x._data) if isinstance(x, ivy.Array) else x,
    )

    # temporarily set frontend framework as backend
    ivy.set_backend(frontend)
    backend_returned_scalar = False
    try:
        # check for unsupported dtypes in frontend framework
        function = getattr(ivy.functional.frontends.__dict__[frontend], fn_tree)
        test_unsupported = check_unsupported_dtype(
            fn=function, input_dtypes=input_dtypes, all_as_kwargs_np=all_as_kwargs_np
        )

        # create frontend framework args
        args_frontend = ivy.nested_map(
            args_np,
            lambda x: ivy.native_array(x) if isinstance(x, np.ndarray) else x,
        )
        kwargs_frontend = ivy.nested_map(
            kwargs_np,
            lambda x: ivy.native_array(x) if isinstance(x, np.ndarray) else x,
        )

        # change ivy dtypes to native dtypes
        if "dtype" in kwargs_frontend:
            kwargs_frontend["dtype"] = ivy.as_native_dtype(kwargs_frontend["dtype"])

        # change ivy device to native devices
        if "device" in kwargs_frontend:
            kwargs_frontend["device"] = ivy.as_native_dev(kwargs_frontend["device"])

        # check and replace the NativeClass objects in arguments with true counterparts
        args_frontend = ivy.nested_map(
            args_frontend, fn=convtrue, include_derived=True, max_depth=10
        )
        kwargs_frontend = ivy.nested_map(
            kwargs_frontend, fn=convtrue, include_derived=True, max_depth=10
        )

        # compute the return via the frontend framework
        frontend_fw = importlib.import_module(".".join([frontend] + frontend_submods))
        if test_unsupported:
            test_unsupported_function(
                fn=frontend_fw.__dict__[fn_tree],
                args=args_frontend,
                kwargs=kwargs_frontend,
            )
            return
        frontend_ret = frontend_fw.__dict__[fn_tree](*args_frontend, **kwargs_frontend)

        if frontend == "numpy" and not isinstance(frontend_ret, np.ndarray):
            backend_returned_scalar = True
            frontend_ret_np_flat = [np.asarray(frontend_ret)]
        else:
            # tuplify the frontend return
            if not isinstance(frontend_ret, tuple):
                frontend_ret = (frontend_ret,)
            frontend_ret_idxs = ivy.nested_argwhere(frontend_ret, ivy.is_native_array)
            frontend_ret_flat = ivy.multi_index_nest(frontend_ret, frontend_ret_idxs)
            frontend_ret_np_flat = [ivy.to_numpy(x) for x in frontend_ret_flat]
    except Exception as e:
        ivy.unset_backend()
        raise e
    # unset frontend framework from backend
    ivy.unset_backend()

    if backend_returned_scalar:
        ret_np_flat = ivy.to_numpy([ret])
    else:
        ret_np_flat = flatten_and_to_np(ret=ret)

    # assuming value test will be handled manually in the test function
    if not test_values:
        return ret, frontend_ret

    # value tests, iterating through each array in the flattened returns
    value_test(
        ret_np_flat=ret_np_flat,
        ret_np_from_gt_flat=frontend_ret_np_flat,
        rtol=rtol,
        atol=atol,
        ground_truth_backend=frontend,
    )


def test_frontend_array_instance_method(
    *,
    input_dtypes: Union[ivy.Dtype, List[ivy.Dtype]],
    as_variable_flags: Union[bool, List[bool]],
    with_out: bool,
    num_positional_args: int,
    native_array_flags: Union[bool, List[bool]],
    fw: str,
    frontend: str,
    frontend_class: object,
    fn_tree: str,
    rtol: float = None,
    atol: float = 1e-06,
    test_values: bool = True,
    **all_as_kwargs_np,
):
    """Tests a frontend instance method for the current backend by comparing the
    result with the function in the associated framework.

    Parameters
    ----------
    input_dtypes
        data types of the input arguments in order.
    as_variable_flags
        dictates whether the corresponding input argument should be treated
        as an ivy Variable.
    with_out
        if True, the function is also tested with the optional out argument.
    num_positional_args
        number of input arguments that must be passed as positional
        arguments.
    native_array_flags
        dictates whether the corresponding input argument should be treated
        as a native array.
    fw
        current backend (framework).
    frontend
        current frontend (framework).
    frontend_class
        class in the frontend framework.
    fn_tree
        Path to function in frontend framework namespace.
    rtol
        relative tolerance value.
    atol
        absolute tolerance value.
    test_values
        if True, test for the correctness of the resulting values.
    all_as_kwargs_np
        input arguments to the function as keyword arguments.

    Returns
    -------
    ret
        optional, return value from the function
    ret_np
        optional, return value from the Numpy function
    """
    # num_positional_args ignores self, which we need to compensate for
    num_positional_args += 1

    # convert single values to length 1 lists
    input_dtypes, as_variable_flags, native_array_flags = as_lists(
        input_dtypes, as_variable_flags, native_array_flags
    )

    # split the arguments into their positional and keyword components
    args_np, kwargs_np = kwargs_to_args_n_kwargs(
        num_positional_args=num_positional_args, kwargs=all_as_kwargs_np
    )

    # extract all arrays from the arguments and keyword arguments
    arg_np_vals, args_idxs, c_arg_vals = _get_nested_np_arrays(args_np)
    kwarg_np_vals, kwargs_idxs, c_kwarg_vals = _get_nested_np_arrays(kwargs_np)

    # make all lists equal in length
    num_arrays = c_arg_vals + c_kwarg_vals
    if len(input_dtypes) < num_arrays:
        input_dtypes = [input_dtypes[0] for _ in range(num_arrays)]
    if len(as_variable_flags) < num_arrays:
        as_variable_flags = [as_variable_flags[0] for _ in range(num_arrays)]
    if len(native_array_flags) < num_arrays:
        native_array_flags = [native_array_flags[0] for _ in range(num_arrays)]

    # update variable flags to be compatible with float dtype and with_out args
    as_variable_flags = [
        v if ivy.is_float_dtype(d) and not with_out else False
        for v, d in zip(as_variable_flags, input_dtypes)
    ]

    # parse function name and frontend submodules (i.e. jax.lax, jax.numpy etc.)
    *frontend_submods, fn_tree = fn_tree.split(".")

    # check for unsupported dtypes in backend framework
    function = getattr(ivy.functional.frontends.__dict__[frontend], fn_tree)
    test_unsupported = check_unsupported_dtype(
        fn=function, input_dtypes=input_dtypes, all_as_kwargs_np=all_as_kwargs_np
    )

<<<<<<< HEAD
    # change all data types so that they are supported by this framework
    input_dtypes = ["float32" if d in ivy.invalid_dtypes else d for d in input_dtypes]
=======
    # split the arguments into their positional and keyword components
    args_np, kwargs_np = kwargs_to_args_n_kwargs(
        num_positional_args=num_positional_args, kwargs=all_as_kwargs_np
    )
>>>>>>> 7a076848

    # create args
    if test_unsupported:
        try:
            args, kwargs, _ = create_args_kwargs(
                args_np=args_np,
                arg_np_vals=arg_np_vals,
                args_idxs=args_idxs,
                kwargs_np=kwargs_np,
                kwarg_np_vals=kwarg_np_vals,
                kwargs_idxs=kwargs_idxs,
                input_dtypes=input_dtypes,
                as_variable_flags=as_variable_flags,
                native_array_flags=native_array_flags,
            )
            args_ivy, kwargs_ivy = ivy.args_to_ivy(*args, **kwargs)
        except Exception:
            return
    else:
        args, kwargs, _ = create_args_kwargs(
            args_np=args_np,
            arg_np_vals=arg_np_vals,
            args_idxs=args_idxs,
            kwargs_np=kwargs_np,
            kwarg_np_vals=kwarg_np_vals,
            kwargs_idxs=kwargs_idxs,
            input_dtypes=input_dtypes,
            as_variable_flags=as_variable_flags,
            native_array_flags=native_array_flags,
        )
        args_ivy, kwargs_ivy = ivy.args_to_ivy(*args, **kwargs)

    # get instance array
    if args == []:
        instance_array = list(kwargs.values())[0]
        del kwargs[(list(kwargs.keys())[0])]
    else:
        instance_array = args[0]
        args = args[1:]

    # create class instance
    class_instance = frontend_class(instance_array)

    # frontend function
    fn_name = fn_tree.split(".")[-1]
    frontend_fn = class_instance.__getattribute__(fn_name)

    # run from Ivy API directly
    if test_unsupported:
        test_unsupported_function(fn=frontend_fn, args=args, kwargs=kwargs)
        return

    ret = frontend_fn(*args, **kwargs)
    ret = ivy.array(ret) if with_out and not ivy.is_array(ret) else ret

    # assert idx of return if the idx of the out array provided
    out = ret
    if with_out:
        assert not isinstance(ret, tuple)
        assert ivy.is_array(ret)
        if "out" in kwargs:
            kwargs["out"] = out
            kwargs_ivy["out"] = ivy.asarray(out)  # case where ret is not ivy.array
        else:
            args[ivy.arg_info(frontend_fn, name="out")["idx"]] = out
            args_ivy = list(args_ivy)
            args_ivy[ivy.arg_info(frontend_fn, name="out")["idx"]] = ivy.asarray(
                out
            )  # case where ret is not ivy.array
            args_ivy = tuple(args_ivy)
        ret = frontend_fn(*args, **kwargs)

        if ivy.native_inplace_support:
            # these backends do not always support native inplace updates
            assert ret.data is out.data

    # create NumPy args
    args_np = ivy.nested_map(
        args_ivy,
        lambda x: ivy.to_numpy(x._data) if isinstance(x, ivy.Array) else x,
    )
    kwargs_np = ivy.nested_map(
        kwargs_ivy,
        lambda x: ivy.to_numpy(x._data) if isinstance(x, ivy.Array) else x,
    )

    # get instance array
    if args_np == [] or args_np == ():
        instance_np_array = list(kwargs_np.values())[0]
    else:
        instance_np_array = args_np[0]

    # create class instance
    class_instance_np = frontend_class(instance_np_array)

    # frontend function
    frontend_fn_np = class_instance_np.__getattribute__(fn_name)

    # remove self from all_as_kwargs_np
    del all_as_kwargs_np[(list(kwargs_np.keys())[0])]

    # temporarily set frontend framework as backend
    ivy.set_backend(frontend)
    backend_returned_scalar = False
    try:
        # run from Ivy API directly
        test_unsupported = check_unsupported_dtype(
            fn=frontend_fn_np,
            input_dtypes=input_dtypes,
            all_as_kwargs_np=all_as_kwargs_np,
        )

        # create frontend framework args
        args_frontend = ivy.nested_map(
            args_np,
            lambda x: ivy.native_array(x) if isinstance(x, np.ndarray) else x,
        )
        kwargs_frontend = ivy.nested_map(
            kwargs_np,
            lambda x: ivy.native_array(x) if isinstance(x, np.ndarray) else x,
        )

        # change ivy dtypes to native dtypes
        if "dtype" in kwargs_frontend:
            kwargs_frontend["dtype"] = ivy.as_native_dtype(kwargs_frontend["dtype"])

        # change ivy device to native devices
        if "device" in kwargs_frontend:
            kwargs_frontend["device"] = ivy.as_native_dev(kwargs_frontend["device"])

        # change out argument to ivy array
        if "out" in kwargs_frontend:
            kwargs_frontend["out"] = ivy.asarray(kwargs_frontend["out"])

        # get instance array
        if args_frontend == () or args_frontend == []:
            frontend_instance_array = list(kwargs_frontend.values())[0]
            del kwargs_frontend[(list(kwargs_frontend.keys())[0])]
        else:
            frontend_instance_array = args_frontend[0]
            args_frontend = args_frontend[1:]

        # create class instance
        frontend_class_instance = frontend_class(frontend_instance_array)

        # frontend function
        frontend_fn = frontend_class_instance.__getattribute__(fn_name)

        # return from frontend framework
        if test_unsupported:
            test_unsupported_function(
                fn=frontend_fn, args=args_frontend, kwargs=kwargs_frontend
            )
            return
        frontend_ret = frontend_fn(*args_frontend, **kwargs_frontend)

        if frontend == "numpy" and not isinstance(frontend_ret, np.ndarray):
            backend_returned_scalar = True
            frontend_ret_np_flat = [np.asarray(frontend_ret)]
        else:
            # tuplify the frontend return
            if not isinstance(frontend_ret, tuple):
                frontend_ret = (frontend_ret,)
            frontend_ret_idxs = ivy.nested_argwhere(frontend_ret, ivy.is_array)
            frontend_ret_flat = ivy.multi_index_nest(frontend_ret, frontend_ret_idxs)
            frontend_ret_np_flat = [ivy.to_numpy(x) for x in frontend_ret_flat]
    except Exception as e:
        ivy.unset_backend()
        raise e
    # unset frontend framework from backend
    ivy.unset_backend()

    # handle scalar return
    if backend_returned_scalar:
        ret_np_flat = ivy.to_numpy([ret])
    else:
        ret_np_flat = flatten_and_to_np(ret=ret)

    # assuming value test will be handled manually in the test function
    if not test_values:
        return ret, frontend_ret

    # value tests, iterating through each array in the flattened returns
    value_test(
        ret_np_flat=ret_np_flat,
        ret_np_from_gt_flat=frontend_ret_np_flat,
        rtol=rtol,
        atol=atol,
        ground_truth_backend=frontend,
    )


# Hypothesis #
# -----------#


@st.composite
def array_dtypes(
    draw,
    *,
    num_arrays=st.shared(ints(min_value=1, max_value=4), key="num_arrays"),
    available_dtypes=ivy_np.valid_float_dtypes,
    shared_dtype=False,
):
    """Draws a list of data types.

    Parameters
    ----------
    draw
        special function that draws data randomly (but is reproducible) from a given
        data-set (ex. list).
    num_arrays
        number of data types to be drawn.
    available_dtypes
        universe of available data types.
    shared_dtype
        if True, all data types in the list are same.

    Returns
    -------
    A strategy that draws a list.
    """
    if not isinstance(num_arrays, int):
        num_arrays = draw(num_arrays)
    if num_arrays == 1:
        dtypes = draw(list_of_length(x=st.sampled_from(available_dtypes), length=1))
    elif shared_dtype:
        dtypes = draw(list_of_length(x=st.sampled_from(available_dtypes), length=1))
        dtypes = [dtypes[0] for _ in range(num_arrays)]
    else:
        unwanted_types = set(ivy.all_dtypes).difference(set(available_dtypes))
        pairs = ivy.promotion_table.keys()
        available_dtypes = [
            pair for pair in pairs if not any([d in pair for d in unwanted_types])
        ]
        dtypes = list(draw(st.sampled_from(available_dtypes)))
        if num_arrays > 2:
            dtypes += [dtypes[i % 2] for i in range(num_arrays - 2)]
    return dtypes


@st.composite
def array_bools(
    draw,
    *,
    num_arrays=st.shared(ints(min_value=1, max_value=4), key="num_arrays"),
):
    """Draws a boolean list of a given size.

    Parameters
    ----------
    draw
        special function that draws data randomly (but is reproducible) from a given
        data-set (ex. list).
    num_arrays
        size of the list.

    Returns
    -------
    A strategy that draws a list.
    """
    size = num_arrays if isinstance(num_arrays, int) else draw(num_arrays)
    return draw(st.lists(st.booleans(), min_size=size, max_size=size))


@st.composite
def lists(draw, *, arg, min_size=None, max_size=None, size_bounds=None):
    """Draws a list from the dataset arg.

    Parameters
    ----------
    draw
        special function that draws data randomly (but is reproducible) from a given
        data-set (ex. list).
    arg
        dataset of elements.
    min_size
        least size of the list.
    max_size
        max size of the list.
    size_bounds
        if min_size or max_size is None, draw them randomly from the range
        [size_bounds[0], size_bounds[1]].

    Returns
    -------
    A strategy that draws a list.
    """
    integers = (
        ints(min_value=size_bounds[0], max_value=size_bounds[1])
        if size_bounds
        else ints()
    )
    if isinstance(min_size, str):
        min_size = draw(st.shared(integers, key=min_size))
    if isinstance(max_size, str):
        max_size = draw(st.shared(integers, key=max_size))
    return draw(st.lists(arg, min_size=min_size, max_size=max_size))


@st.composite
def dtype_and_values(
    draw,
    *,
    available_dtypes=ivy_np.valid_dtypes,
    num_arrays=1,
    min_value=None,
    max_value=None,
    large_abs_safety_factor=1.1,
    small_abs_safety_factor=1.1,
    safety_factor_scale="linear",
    allow_inf=False,
    allow_nan=False,
    exclude_min=False,
    exclude_max=False,
    min_num_dims=0,
    max_num_dims=5,
    min_dim_size=1,
    max_dim_size=10,
    shape=None,
    shared_dtype=False,
    ret_shape=False,
    dtype=None,
):
    """Draws a list of arrays with elements from the given corresponding data types.

    Parameters
    ----------
    draw
        special function that draws data randomly (but is reproducible) from a given
        data-set (ex. list).
    available_dtypes
        if dtype is None, data types are drawn from this list randomly.
    num_arrays
        Number of arrays to be drawn.
    min_value
        minimum value of elements in each array.
    max_value
        maximum value of elements in each array.
    large_abs_safety_factor
        A safety factor of 1 means that all values are included without limitation,

        when a "linear" safety factor scaler is used,  a safety factor of 2 means
        that only 50% of the range is included, a safety factor of 3 means that
        only 33% of the range is included etc.

        when a "log" safety factor scaler is used, a data type with maximum
        value of 2^32 and a safety factor of 2 transforms the maximum to 2^16.
    small_abs_safety_factor
        A safety factor of 1 means that all values are included without limitation,
        this has no effect on integer data types.

        when a "linear" safety factor scaler is used, a data type with minimum
        representable number of 0.0001 and a safety factor of 2 transforms the
        minimum to 0.0002, a safety factor of 3 transforms the minimum to 0.0003 etc.

        when a "log" safety factor scaler is used, a data type with minimum
        representable number of 0.5 * 2^-16 and a safety factor of 2 transforms the
        minimum to 0.5 * 2^-8, a safety factor of 3 transforms the minimum to 0.5 * 2^-4
    safety_factor_scale
        The operation to use when calculating the maximum value of the list. Can be
        "linear" or "log". Default value = "linear".
    allow_inf
        if True, allow inf in the arrays.
    allow_nan
        if True, allow Nans in the arrays.
    exclude_min
        if True, exclude the minimum limit.
    exclude_max
        if True, exclude the maximum limit.
    min_num_dims
        minimum size of the shape tuple.
    max_num_dims
        maximum size of the shape tuple.
    min_dim_size
        minimum value of each integer in the shape tuple.
    max_dim_size
        maximum value of each integer in the shape tuple.
    shape
        shape of the arrays in the list.
    shared_dtype
        if True, if dtype is None, a single shared dtype is drawn for all arrays.
    ret_shape
        if True, the shape of the arrays is also returned.
    dtype
        A list of data types for the given arrays.

    Returns
    -------
    A strategy that draws a list of dtype and arrays (as lists).
    """
    if isinstance(min_dim_size, st._internal.SearchStrategy):
        min_dim_size = draw(min_dim_size)
    if isinstance(max_dim_size, st._internal.SearchStrategy):
        max_dim_size = draw(max_dim_size)
    if isinstance(available_dtypes, st._internal.SearchStrategy):
        available_dtypes = draw(available_dtypes)
    if not isinstance(num_arrays, int):
        num_arrays = draw(num_arrays)
    if dtype is None:
        dtype = draw(
            array_dtypes(
                num_arrays=num_arrays,
                available_dtypes=available_dtypes,
                shared_dtype=shared_dtype,
            )
        )
    if shape is not None:
        if not isinstance(shape, (tuple, list)):
            shape = draw(shape)
    else:
        shape = draw(
            st.shared(
                get_shape(
                    min_num_dims=min_num_dims,
                    max_num_dims=max_num_dims,
                    min_dim_size=min_dim_size,
                    max_dim_size=max_dim_size,
                ),
                key="shape",
            )
        )
    values = []
    for i in range(num_arrays):
        values.append(
            draw(
                array_values(
                    dtype=dtype[i],
                    shape=shape,
                    min_value=min_value,
                    max_value=max_value,
                    allow_inf=allow_inf,
                    allow_nan=allow_nan,
                    exclude_min=exclude_min,
                    exclude_max=exclude_max,
                    large_abs_safety_factor=large_abs_safety_factor,
                    small_abs_safety_factor=small_abs_safety_factor,
                    safety_factor_scale=safety_factor_scale,
                )
            )
        )
    if num_arrays == 1:
        dtype = dtype[0] if isinstance(dtype, list) else dtype
        values = values[0]
    if ret_shape:
        return dtype, values, shape
    return dtype, values


@st.composite
def dtype_values_axis(
    draw,
    *,
    available_dtypes,
    min_value=None,
    max_value=None,
    large_abs_safety_factor=1.1,
    small_abs_safety_factor=1.1,
    safety_factor_scale="linear",
    allow_inf=False,
    allow_nan=False,
    exclude_min=False,
    exclude_max=False,
    min_num_dims=0,
    max_num_dims=5,
    min_dim_size=1,
    max_dim_size=10,
    shape=None,
    shared_dtype=False,
    min_axis=None,
    max_axis=None,
    valid_axis=False,
    allow_neg_axes=True,
    min_axes_size=1,
    max_axes_size=None,
    force_int_axis=False,
    ret_shape=False,
):
    """Draws an array with elements from the given data type, and a random axis of
    the array.

    Parameters
    ----------
    draw
        special function that draws data randomly (but is reproducible) from a given
        data-set (ex. list).
    available_dtypes
        if dtype is None, data type is drawn from this list randomly.
    min_value
        minimum value of elements in the array.
    max_value
        maximum value of elements in the array.
    large_abs_safety_factor
        A safety factor of 1 means that all values are included without limitation,

        when a "linear" safety factor scaler is used,  a safety factor of 2 means
        that only 50% of the range is included, a safety factor of 3 means that
        only 33% of the range is included etc.

        when a "log" safety factor scaler is used, a data type with maximum
        value of 2^32 and a safety factor of 2 transforms the maximum to 2^16.
    small_abs_safety_factor
        A safety factor of 1 means that all values are included without limitation,
        this has no effect on integer data types.

        when a "linear" safety factor scaler is used, a data type with minimum
        representable number of 0.0001 and a safety factor of 2 transforms the
        minimum to 0.0002, a safety factor of 3 transforms the minimum to 0.0003 etc.

        when a "log" safety factor scaler is used, a data type with minimum
        representable number of 0.5 * 2^-16 and a safety factor of 2 transforms the
        minimum to 0.5 * 2^-8, a safety factor of 3 transforms the minimum to 0.5 * 2^-4
    safety_factor_scale
        The operation to use when calculating the maximum value of the list. Can be
        "linear" or "log". Default value = "linear".
    allow_inf
        if True, allow inf in the array.
    allow_nan
        if True, allow Nans in the arrays.
    exclude_min
        if True, exclude the minimum limit.
    exclude_max
        if True, exclude the maximum limit.
    min_num_dims
        minimum size of the shape tuple.
    max_num_dims
        maximum size of the shape tuple.
    min_dim_size
        minimum value of each integer in the shape tuple.
    max_dim_size
        maximum value of each integer in the shape tuple.
    valid_axis
        if True, a valid axis will be drawn from the array dimensions.
    allow_neg_axes
        if True, returned axes may include negative axes.
    min_axes_size
        minimum size of the axis tuple.
    max_axes_size
        maximum size of the axis tuple.
    force_int_axis
        if True, and only one axis is drawn, the returned axis will be an integer.
    shape
        shape of the array. if None, a random shape is drawn.
    shared_dtype
        if True, if dtype is None, a single shared dtype is drawn for all arrays.
    min_axis
        if shape is None, axis is drawn from the range [min_axis, max_axis].
    max_axis
        if shape is None, axis is drawn from the range [min_axis, max_axis].
    ret_shape
        if True, the shape of the arrays is also returned.

    Returns
    -------
    A strategy that draws a dtype, an array (as list), and an axis.
    """
    results = draw(
        dtype_and_values(
            available_dtypes=available_dtypes,
            min_value=min_value,
            max_value=max_value,
            large_abs_safety_factor=large_abs_safety_factor,
            small_abs_safety_factor=small_abs_safety_factor,
            safety_factor_scale=safety_factor_scale,
            allow_inf=allow_inf,
            allow_nan=allow_nan,
            exclude_min=exclude_min,
            exclude_max=exclude_max,
            min_num_dims=min_num_dims,
            max_num_dims=max_num_dims,
            min_dim_size=min_dim_size,
            max_dim_size=max_dim_size,
            shape=shape,
            shared_dtype=shared_dtype,
            ret_shape=True,
        )
    )
    dtype, values, arr_shape = results
    if valid_axis or shape:
        if not isinstance(values, list):
            axis = None
        else:
            axis = draw(
                get_axis(
                    shape=arr_shape,
                    min_size=min_axes_size,
                    max_size=max_axes_size,
                    allow_neg=allow_neg_axes,
                    force_int=force_int_axis,
                )
            )
    else:
        axis = draw(ints(min_value=min_axis, max_value=max_axis))
    if ret_shape:
        return dtype, values, axis, shape
    return dtype, values, axis


# taken from
# https://github.com/data-apis/array-api-tests/array_api_tests/test_manipulation_functions.py
@st.composite
def reshape_shapes(draw, *, shape):
    """Draws a random shape with the same number of elements as the given shape.

    Parameters
    ----------
    draw
        special function that draws data randomly (but is reproducible) from a given
        data-set (ex. list).
    shape
        list/strategy/tuple of integers representing an array shape.

    Returns
    -------
    A strategy that draws a tuple.
    """
    if isinstance(shape, st._internal.SearchStrategy):
        shape = draw(shape)
    size = 1 if len(shape) == 0 else math.prod(shape)
    rshape = draw(st.lists(ints(min_value=0)).filter(lambda s: math.prod(s) == size))
    # assume(all(side <= MAX_SIDE for side in rshape))
    if len(rshape) != 0 and size > 0 and draw(st.booleans()):
        index = draw(ints(min_value=0, max_value=len(rshape) - 1))
        rshape[index] = -1
    return tuple(rshape)


# taken from https://github.com/HypothesisWorks/hypothesis/issues/1115
@st.composite
def subsets(draw, *, elements):
    """Draws a subset of elements from the given elements.

    Parameters
    ----------
    draw
        special function that draws data randomly (but is reproducible) from a given
        data-set (ex. list).
    elements
        set of elements to be drawn from.

    Returns
    -------
    A strategy that draws a subset of elements.
    """
    return tuple(e for e in elements if draw(st.booleans()))


@st.composite
def array_n_indices_n_axis(
    draw,
    *,
    array_dtypes,
    indices_dtypes=ivy_np.valid_int_dtypes,
    disable_random_axis=False,
    boolean_mask=False,
    allow_inf=False,
    min_num_dims=1,
    max_num_dims=5,
    min_dim_size=1,
    max_dim_size=10,
    first_dimension_only=False,
):
    """Generates two arrays x & indices, the values in the indices array are indices
    of the array x. Draws an integers randomly from the minimum and maximum number of
    positional arguments a given function can take.

    Parameters
    ----------
    array_dtypes
        list of data type to draw the array dtype from.
    indices_dtypes
        list of data type to draw the indices dtype from.
    disable_random_axis
        axis is set to -1 when True. Randomly generated with hypothesis if False.
    allow_inf
        inf values are allowed to be generated in the values array when True.
    min_num_dims
        The minimum number of dimensions the arrays can have.
    max_num_dims
        The maximum number of dimensions the arrays can have.
    min_dim_size
        The minimum size of the dimensions of the arrays.
    max_dim_size
        The maximum size of the dimensions of the arrays.

    Returns
    -------
    A strategy that can be used in the @given hypothesis decorator
    which generates arrays of values and indices.

    Examples
    --------
    @given(
        array_n_indices_n_axis=array_n_indices_n_axis(
            array_dtypes=helpers.get_dtypes("valid"),
            indices_dtypes=helpers.get_dtypes("integer"),
            boolean_mask=False,
            min_num_dims=1,
            max_num_dims=5,
            min_dim_size=1,
            max_dim_size=10
            )
    )
    """
    x_dtype, x, x_shape = draw(
        dtype_and_values(
            available_dtypes=array_dtypes,
            allow_inf=allow_inf,
            ret_shape=True,
            min_num_dims=min_num_dims,
            max_num_dims=max_num_dims,
            min_dim_size=min_dim_size,
            max_dim_size=max_dim_size,
        )
    )
    if disable_random_axis:
        axis = -1
    else:
        axis = draw(
            ints(
                min_value=-1 * len(x_shape),
                max_value=len(x_shape) - 1,
            )
        )
    if boolean_mask:
        indices_dtype, indices = draw(
            dtype_and_values(
                dtype=["bool"],
                min_num_dims=min_num_dims,
                max_num_dims=max_num_dims,
                min_dim_size=min_dim_size,
                max_dim_size=max_dim_size,
            )
        )
    else:
        max_axis = max(x_shape[axis] - 1, 0)
        if first_dimension_only:
            max_axis = max(x_shape[0] - 1, 0)
        indices_dtype, indices = draw(
            dtype_and_values(
                available_dtypes=indices_dtypes,
                allow_inf=False,
                min_value=0,
                max_value=max_axis,
                min_num_dims=min_num_dims,
                max_num_dims=max_num_dims,
                min_dim_size=min_dim_size,
                max_dim_size=max_dim_size,
            )
        )
    return [x_dtype, indices_dtype], x, indices, axis


def _zeroing_and_casting(x, cast_type):
    # covnert -0.0 to 0.0
    if x == 0.0:
        return 0.0
    x = float(np.array(x).astype(cast_type)) if x else None
    return x


def _clamp_value(x, dtype_info):
    if x > dtype_info.max:
        return dtype_info.max
    if x < dtype_info.min:
        return dtype_info.min
    return x


@st.composite
def array_values(
    draw,
    *,
    dtype,
    shape,
    min_value=None,
    max_value=None,
    allow_nan=False,
    allow_subnormal=False,
    allow_inf=False,
    exclude_min=True,
    exclude_max=True,
    large_abs_safety_factor=1.1,
    small_abs_safety_factor=1.1,
    safety_factor_scale="linear",
):
    """Draws a list (of lists) of a given shape containing values of a given data type.

    Parameters
    ----------
    draw
        special function that draws data randomly (but is reproducible) from a given
        data-set (ex. list).
    dtype
        data type of the elements of the list.
    shape
        shape of the required list.
    min_value
        minimum value of elements in the list.
    max_value
        maximum value of elements in the list.
    allow_nan
        if True, allow Nans in the list.
    allow_subnormal
        if True, allow subnormals in the list.
    allow_inf
        if True, allow inf in the list.
    exclude_min
        if True, exclude the minimum limit.
    exclude_max
        if True, exclude the maximum limit.
    large_abs_safety_factor
        A safety factor of 1 means that all values are included without limitation,

        when a "linear" safety factor scaler is used,  a safety factor of 2 means
        that only 50% of the range is included, a safety factor of 3 means that
        only 33% of the range is included etc.

        when a "log" safety factor scaler is used, a data type with maximum
        value of 2^32 and a safety factor of 2 transforms the maximum to 2^16.
    small_abs_safety_factor
        A safety factor of 1 means that all values are included without limitation,
        this has no effect on integer data types.

        when a "linear" safety factor scaler is used, a data type with minimum
        representable number of 0.0001 and a safety factor of 2 transforms the
        minimum to 0.0002, a safety factor of 3 transforms the minimum to 0.0003 etc.

        when a "log" safety factor scaler is used, a data type with minimum
        representable number of 0.5 * 2^-16 and a safety factor of 2 transforms the
        minimum to 0.5 * 2^-8, a safety factor of 3 transforms the minimum to 0.5 * 2^-4
    safety_factor_scale
        The operation to use when calculating the maximum value of the list. Can be
        "linear" or "log". Default value = "linear".

    In the case of min_value or max_value is not in the valid range
    the invalid value will be replaced by data type limit, the range
    of the numbers in that case is not preserved.

    Returns
    -------
        A strategy that draws a list.
    """
    assert small_abs_safety_factor >= 1, "small_abs_safety_factor must be >= 1"
    assert large_abs_safety_factor >= 1, "large_value_safety_factor must be >= 1"

    size = 1
    if isinstance(shape, int):
        size = shape
    else:
        for dim in shape:
            size *= dim

    if isinstance(dtype, st._internal.SearchStrategy):
        dtype = draw(dtype)
        dtype = dtype[0] if isinstance(dtype, list) else draw(dtype)

    if "float" in dtype:
        kind_dtype = "float"
        dtype_info = ivy.finfo(dtype)
    elif "int" in dtype:
        kind_dtype = "int"
        dtype_info = ivy.iinfo(dtype)
    elif "bool" in dtype:
        kind_dtype = "bool"
    else:
        raise TypeError(
            f"{dtype} is not a valid data type that can be generated,"
            f" only integers, floats and booleans are allowed."
        )

    if kind_dtype != "bool":
        if min_value is None:
            min_value = dtype_info.min
            b_scale_min = True
        else:
            min_value = _clamp_value(min_value, dtype_info)
            b_scale_min = False

        if max_value is None:
            max_value = dtype_info.max
            b_scale_max = True
        else:
            max_value = _clamp_value(max_value, dtype_info)
            b_scale_max = False

        assert max_value >= min_value

        # Scale the values
        if safety_factor_scale == "linear":
            if b_scale_min:
                min_value = min_value / large_abs_safety_factor
            if b_scale_max:
                max_value = max_value / large_abs_safety_factor
            if kind_dtype == "float":
                abs_smallest_val = dtype_info.smallest_normal * small_abs_safety_factor
        elif safety_factor_scale == "log":
            if b_scale_min:
                min_sign = math.copysign(1, min_value)
                min_value = abs(min_value) ** (1 / large_abs_safety_factor) * min_sign
            if b_scale_max:
                max_sign = math.copysign(1, max_value)
                max_value = abs(max_value) ** (1 / large_abs_safety_factor) * max_sign
            if kind_dtype == "float":
                m, e = math.frexp(dtype_info.smallest_normal)
                abs_smallest_val = m * (2 ** (e / small_abs_safety_factor))
        else:
            raise ValueError(
                f"{safety_factor_scale} is not a valid safety factor scale."
                f" use 'log' or 'linear'."
            )

        if kind_dtype == "int":
            if exclude_min:
                min_value += 1
            if exclude_max:
                max_value -= 1
            values = draw(
                list_of_length(
                    x=st.integers(int(min_value), int(max_value)), length=size
                )
            )
        elif kind_dtype == "float":
            floats_info = {
                "float16": {"cast_type": "float16", "width": 16},
                "bfloat16": {"cast_type": "float32", "width": 32},
                "float32": {"cast_type": "float32", "width": 32},
                "float64": {"cast_type": "float64", "width": 64},
            }
            # The smallest possible value is determined by one of the arguments
            if min_value > -abs_smallest_val or max_value < abs_smallest_val:
                float_strategy = st.floats(
                    # Using np.array to assert that value
                    # can be represented of compatible width.
                    min_value=np.array(
                        min_value, dtype=floats_info[dtype]["cast_type"]
                    ).tolist(),
                    max_value=np.array(
                        max_value, dtype=floats_info[dtype]["cast_type"]
                    ).tolist(),
                    allow_nan=allow_nan,
                    allow_subnormal=allow_subnormal,
                    allow_infinity=allow_inf,
                    width=floats_info[dtype]["width"],
                    exclude_min=exclude_min,
                    exclude_max=exclude_max,
                )
            else:
                float_strategy = st.one_of(
                    st.floats(
                        min_value=np.array(
                            min_value, dtype=floats_info[dtype]["cast_type"]
                        ).tolist(),
                        max_value=np.array(
                            -abs_smallest_val, dtype=floats_info[dtype]["cast_type"]
                        ).tolist(),
                        allow_nan=allow_nan,
                        allow_subnormal=allow_subnormal,
                        allow_infinity=allow_inf,
                        width=floats_info[dtype]["width"],
                        exclude_min=exclude_min,
                        exclude_max=exclude_max,
                    ),
                    st.floats(
                        min_value=np.array(
                            abs_smallest_val, dtype=floats_info[dtype]["cast_type"]
                        ).tolist(),
                        max_value=np.array(
                            max_value, dtype=floats_info[dtype]["cast_type"]
                        ).tolist(),
                        allow_nan=allow_nan,
                        allow_subnormal=allow_subnormal,
                        allow_infinity=allow_inf,
                        width=floats_info[dtype]["width"],
                        exclude_min=exclude_min,
                        exclude_max=exclude_max,
                    ),
                )
            values = draw(
                list_of_length(
                    x=float_strategy,
                    length=size,
                )
            )
    else:
        values = draw(list_of_length(x=st.booleans(), length=size))

    array = np.array(values)
    if isinstance(shape, (tuple, list)):
        array = array.reshape(shape)
    return array.tolist()


@st.composite
def get_shape(
    draw,
    *,
    allow_none=False,
    min_num_dims=0,
    max_num_dims=5,
    min_dim_size=1,
    max_dim_size=10,
):
    """Draws a tuple of integers drawn randomly from [min_dim_size, max_dim_size]
     of size drawn from min_num_dims to max_num_dims. Useful for randomly
     drawing the shape of an array.

    Parameters
    ----------
    draw
        special function that draws data randomly (but is reproducible) from a given
        data-set (ex. list).
    allow_none
        if True, allow for the result to be None.
    min_num_dims
        minimum size of the tuple.
    max_num_dims
        maximum size of the tuple.
    min_dim_size
        minimum value of each integer in the tuple.
    max_dim_size
        maximum value of each integer in the tuple.

    Returns
    -------
    A strategy that draws a tuple.
    """
    if allow_none:
        shape = draw(
            st.none()
            | st.lists(
                ints(min_value=min_dim_size, max_value=max_dim_size),
                min_size=min_num_dims,
                max_size=max_num_dims,
            )
        )
    else:
        shape = draw(
            st.lists(
                ints(min_value=min_dim_size, max_value=max_dim_size),
                min_size=min_num_dims,
                max_size=max_num_dims,
            )
        )
    if shape is None:
        return shape
    return tuple(shape)


def none_or_list_of_floats(
    *,
    dtype,
    size,
    min_value=None,
    max_value=None,
    exclude_min=False,
    exclude_max=False,
    no_none=False,
):
    """Draws a List containing Nones or Floats.

    Parameters
    ----------
    dtype
        float data type ('float16', 'float32', or 'float64').
    size
        size of the list required.
    min_value
        lower bound for values in the list
    max_value
        upper bound for values in the list
    exclude_min
        if True, exclude the min_value
    exclude_max
        if True, exclude the max_value
    no_none
        if True, List does not contains None

    Returns
    -------
    A strategy that draws a List containing Nones or Floats.
    """
    if no_none:
        if dtype == "float16":
            values = list_of_length(
                x=floats(
                    min_value=min_value,
                    max_value=max_value,
                    width=16,
                    allow_subnormal=False,
                    allow_infinity=False,
                    allow_nan=False,
                    exclude_min=exclude_min,
                    exclude_max=exclude_max,
                ),
                length=size,
            )
        elif dtype == "float32":
            values = list_of_length(
                x=st.floats(
                    min_value=min_value,
                    max_value=max_value,
                    width=32,
                    allow_subnormal=False,
                    allow_infinity=False,
                    allow_nan=False,
                    exclude_min=exclude_min,
                    exclude_max=exclude_max,
                ),
                length=size,
            )
        elif dtype == "float64":
            values = list_of_length(
                x=st.floats(
                    min_value=min_value,
                    max_value=max_value,
                    width=64,
                    allow_subnormal=False,
                    allow_infinity=False,
                    allow_nan=False,
                    exclude_min=exclude_min,
                    exclude_max=exclude_max,
                ),
                length=size,
            )
    else:
        if dtype == "float16":
            values = list_of_length(
                x=st.none()
                | st.floats(
                    min_value=min_value,
                    max_value=max_value,
                    width=16,
                    allow_subnormal=False,
                    allow_infinity=False,
                    allow_nan=False,
                    exclude_min=exclude_min,
                    exclude_max=exclude_max,
                ),
                length=size,
            )
        elif dtype == "float32":
            values = list_of_length(
                x=st.none()
                | st.floats(
                    min_value=min_value,
                    max_value=max_value,
                    width=32,
                    allow_subnormal=False,
                    allow_infinity=False,
                    allow_nan=False,
                    exclude_min=exclude_min,
                    exclude_max=exclude_max,
                ),
                length=size,
            )
        elif dtype == "float64":
            values = list_of_length(
                x=st.none()
                | st.floats(
                    min_value=min_value,
                    max_value=max_value,
                    width=64,
                    allow_subnormal=False,
                    allow_infinity=False,
                    allow_nan=False,
                    exclude_min=exclude_min,
                    exclude_max=exclude_max,
                ),
                length=size,
            )
    return values


@st.composite
def get_mean_std(draw, *, dtype):
    """Draws two integers representing the mean and standard deviation for a given data
    type.

    Parameters
    ----------
    draw
        special function that draws data randomly (but is reproducible) from a given
        data-set (ex. list).
    dtype
        data type.

    Returns
    -------
    A strategy that can be used in the @given hypothesis decorator.
    """
    values = draw(none_or_list_of_floats(dtype=dtype, size=2))
    values[1] = abs(values[1]) if values[1] else None
    return values[0], values[1]


@st.composite
def get_bounds(draw, *, dtype):
    """Draws two integers low, high for a given data type such that low < high.

    Parameters
    ----------
    draw
        special function that draws data randomly (but is reproducible) from a given
        data-set (ex. list).
    dtype
        data type.

    Returns
    -------
    A strategy that can be used in the @given hypothesis decorator.
    """
    if "int" in dtype:
        values = draw(array_values(dtype=dtype, shape=2))
        values[0], values[1] = abs(values[0]), abs(values[1])
        low, high = min(values), max(values)
        if low == high:
            return draw(get_bounds(dtype=dtype))
    else:
        values = draw(none_or_list_of_floats(dtype=dtype, size=2))
        if values[0] is not None and values[1] is not None:
            low, high = min(values), max(values)
        else:
            low, high = values[0], values[1]
        if ivy.default(low, 0.0) >= ivy.default(high, 1.0):
            return draw(get_bounds(dtype=dtype))
    return low, high


@st.composite
def get_axis(
    draw,
    *,
    shape,
    allow_neg=True,
    allow_none=False,
    sorted=True,
    unique=True,
    min_size=1,
    max_size=None,
    force_tuple=False,
    force_int=False,
):
    """Draws one or more axis for the given shape.

    Parameters
    ----------
    draw
        special function that draws data randomly (but is reproducible) from a given
        data-set (ex. list).
    shape
        shape of the array as a tuple, or a hypothesis strategy from which the shape
        will be drawn
    allow_neg
        boolean; if True, allow negative axes to be drawn
    allow_none
        boolean; if True, allow None to be drawn
    sorted
        boolean; if True, and a tuple of axes is drawn, tuple is sorted in increasing
        fashion
    unique
        boolean; if True, and a tuple of axes is drawn, all axes drawn will be unique
    min_size
        int or hypothesis strategy; if a tuple of axes is drawn, the minimum number of
        axes drawn
    max_size
        int or hypothesis strategy; if a tuple of axes is drawn, the maximum number of
        axes drawn.
        If None and unique is True, then it is set to the number of axes in the shape
    force_tuple
        boolean, if true, all axis will be returned as a tuple. If force_tuple and
        force_int are true, then an AssertionError is raised
    force_int
        boolean, if true, all axis will be returned as an int. If force_tuple and
        force_int are true, then an AssertionError is raised

    Returns
    -------
    A strategy that can be used in the @given hypothesis decorator.
    """
    assert not (force_int and force_tuple), (
        "Cannot return an int and a tuple. If "
        "both are valid then set 'force_int' "
        "and 'force_tuple' to False."
    )

    # Draw values from any strategies given
    if isinstance(shape, st._internal.SearchStrategy):
        shape = draw(shape)
    if isinstance(min_size, st._internal.SearchStrategy):
        min_size = draw(min_size)
    if isinstance(max_size, st._internal.SearchStrategy):
        max_size = draw(max_size)

    axes = len(shape)
    lower_axes_bound = axes if allow_neg else 0
    unique_by = (lambda x: shape[x]) if unique else None

    if max_size is None and unique:
        max_size = max(axes, min_size)

    valid_strategies = []

    if allow_none:
        valid_strategies.append(st.none())

    if not force_tuple:
        if axes == 0:
            valid_strategies.append(st.just(0))
        else:
            valid_strategies.append(st.integers(-lower_axes_bound, axes - 1))
    if not force_int:
        if axes == 0:
            valid_strategies.append(
                st.lists(st.just(0), min_size=min_size, max_size=max_size)
            )
        else:
            valid_strategies.append(
                st.lists(
                    st.integers(-lower_axes_bound, axes - 1),
                    min_size=min_size,
                    max_size=max_size,
                    unique_by=unique_by,
                )
            )

    axis = draw(st.one_of(*valid_strategies))

    if type(axis) == list:
        if sorted:

            def sort_key(ele, max_len):
                if ele < 0:
                    return ele + max_len - 1
                return ele

            axis.sort(key=(lambda ele: sort_key(ele, axes)))
        axis = tuple(axis)
    return axis


@st.composite
def num_positional_args(draw, *, fn_name: str = None):
    """Draws an integers randomly from the minimum and maximum number of positional
    arguments a given function can take.

    Parameters
    ----------
    draw
        special function that draws data randomly (but is reproducible) from a given
        data-set (ex. list).
    fn_name
        name of the function.

    Returns
    -------
    A strategy that can be used in the @given hypothesis decorator.

    Examples
    --------
    @given(
        num_positional_args=num_positional_args(fn_name="floor_divide")
    )
    @given(
        num_positional_args=num_positional_args(fn_name="add")
    )
    """
    num_positional_only = 0
    num_keyword_only = 0
    total = 0
    fn = None
    for i, fn_name_key in enumerate(fn_name.split(".")):
        if i == 0:
            fn = ivy.__dict__[fn_name_key]
        else:
            fn = fn.__dict__[fn_name_key]
    for param in inspect.signature(fn).parameters.values():
        if param.name == "self":
            continue
        total += 1
        if param.kind == param.POSITIONAL_ONLY:
            num_positional_only += 1
        elif param.kind == param.KEYWORD_ONLY:
            num_keyword_only += 1
        elif param.kind == param.VAR_KEYWORD:
            num_keyword_only += 1
    return draw(
        ints(min_value=num_positional_only, max_value=(total - num_keyword_only))
    )


@st.composite
def num_positional_args_from_fn(draw, *, fn):
    """Draws an integers randomly from the minimum and maximum number of positional
    arguments a given function can take.

    Parameters
    ----------
    draw
        special function that draws data randomly (but is reproducible) from a given
        data-set (ex. list).
    fn
        name of the function.

    Returns
    -------
    A strategy that can be used in the @given hypothesis decorator.

    Examples
    --------
    @given(
        num_positional_args=num_positional_args(fn_name="floor_divide")
    )
    @given(
        num_positional_args=num_positional_args(fn_name="add")
    )
    """
    num_positional_only = 0
    num_keyword_only = 0
    total = 0
    for param in inspect.signature(fn).parameters.values():
        total += 1
        if param.kind == param.POSITIONAL_ONLY:
            num_positional_only += 1
        elif param.kind == param.KEYWORD_ONLY:
            num_keyword_only += 1
        elif param.kind == param.VAR_KEYWORD:
            num_keyword_only += 1
    return draw(
        ints(min_value=num_positional_only, max_value=(total - num_keyword_only))
    )


@st.composite
def bool_val_flags(draw, cl_arg: Union[bool, None]):
    if cl_arg is not None:
        return draw(st.booleans().filter(lambda x: x == cl_arg))
    return draw(st.booleans())


def handle_cmd_line_args(test_fn):
    from ivy_tests.test_ivy.conftest import (
        FW_STRS,
        TEST_BACKENDS,
    )

    # first[1:-2] 5 arguments are all fixtures
    @given(data=st.data())
    @settings(max_examples=1)
    def new_fn(data, get_command_line_flags, device, f, fw, *args, **kwargs):
        gc.collect()
        flag, backend_string = (False, "")
        # skip test if device is gpu and backend is numpy
        if "gpu" in device and ivy.current_backend_str() == "numpy":
            # Numpy does not support GPU
            pytest.skip()
        if not f:
            # randomly draw a backend if not set
            backend_string = data.draw(st.sampled_from(FW_STRS))
            f = TEST_BACKENDS[backend_string]()
        else:
            # use the one which is parametrized
            flag = True

        global frontend_fw
        # Reset the global variable,
        # only set if frontend fw is inferred
        frontend_fw = None
        full_fn_test_path = test_fn.__module__.split(".")
        if len(full_fn_test_path) > 2:
            if full_fn_test_path[2] == "test_frontends":
                frontend_fw = TEST_BACKENDS[full_fn_test_path[3][5:]]

        # set backend using the context manager
        with f.use:
            # inspecting for keyword arguments in test function
            for param in inspect.signature(test_fn).parameters.values():
                if param.name in cmd_line_args:
                    kwargs[param.name] = data.draw(
                        bool_val_flags(get_command_line_flags[param.name])
                    )
                elif param.name == "fw":
                    kwargs["fw"] = fw if flag else backend_string
                elif param.name == "device":
                    kwargs["device"] = device
            return test_fn(*args, **kwargs)

    return new_fn


def gradient_incompatible_function(*, fn):
    return (
        not ivy.supports_gradients
        and hasattr(fn, "computes_gradients")
        and fn.computes_gradients
    )


@st.composite
def seed(draw):
    return draw(st.integers(min_value=0, max_value=2**8 - 1))


@st.composite
def arrays_and_axes(
    draw,
    allow_none=False,
    min_num_dims=0,
    max_num_dims=5,
    min_dim_size=1,
    max_dim_size=10,
    num=2,
):
    shapes = list()
    for _ in range(num):
        shape = draw(
            get_shape(
                allow_none=False,
                min_num_dims=min_num_dims,
                max_num_dims=max_num_dims,
                min_dim_size=min_dim_size,
                max_dim_size=max_dim_size,
            )
        )
        shapes.append(shape)
    arrays = list()
    for shape in shapes:
        arrays.append(
            draw(
                array_values(dtype="int32", shape=shape, min_value=-200, max_value=200)
            )
        )
    all_axes_ranges = list()
    for shape in shapes:
        if None in all_axes_ranges:
            all_axes_ranges.append(st.integers(0, len(shape) - 1))
        else:
            all_axes_ranges.append(st.one_of(st.none(), st.integers(0, len(shape) - 1)))
    axes = draw(st.tuples(*all_axes_ranges))
    return arrays, axes


@st.composite
def x_and_filters(draw, dim: int = 2, transpose: bool = False, depthwise=False):
    strides = draw(st.integers(min_value=1, max_value=2))
    padding = draw(st.sampled_from(["SAME", "VALID"]))
    batch_size = draw(st.integers(1, 5))
    filter_shape = draw(
        get_shape(min_num_dims=dim, max_num_dims=dim, min_dim_size=1, max_dim_size=5)
    )
    input_channels = draw(st.integers(1, 5))
    output_channels = draw(st.integers(1, 5))
    dilations = draw(st.integers(1, 2))
    dtype = draw(get_dtypes("float", full=False))
    if dim == 2:
        data_format = draw(st.sampled_from(["NCHW"]))
    elif dim == 1:
        data_format = draw(st.sampled_from(["NWC", "NCW"]))
    else:
        data_format = draw(st.sampled_from(["NDHWC", "NCDHW"]))

    x_dim = []
    if transpose:
        output_shape = []
        x_dim = draw(
            get_shape(
                min_num_dims=dim, max_num_dims=dim, min_dim_size=1, max_dim_size=20
            )
        )
        for i in range(dim):
            output_shape.append(
                ivy.deconv_length(
                    x_dim[i], strides, filter_shape[i], padding, dilations
                )
            )
    else:
        for i in range(dim):
            min_x = filter_shape[i] + (filter_shape[i] - 1) * (dilations - 1)
            x_dim.append(draw(st.integers(min_x, 100)))
        x_dim = tuple(x_dim)
    if not depthwise:
        filter_shape = filter_shape + (input_channels, output_channels)
    else:
        filter_shape = filter_shape + (input_channels,)
    if data_format == "NHWC" or data_format == "NWC" or data_format == "NDHWC":
        x_shape = (batch_size,) + x_dim + (input_channels,)
    else:
        x_shape = (batch_size, input_channels) + x_dim
    vals = draw(
        array_values(
            dtype=dtype,
            shape=x_shape,
            large_abs_safety_factor=3,
            small_abs_safety_factor=4,
            safety_factor_scale="log",
        )
    )
    filters = draw(
        array_values(
            dtype=dtype,
            shape=filter_shape,
            large_abs_safety_factor=3,
            small_abs_safety_factor=4,
            safety_factor_scale="log",
        )
    )
    if transpose:
        return (
            dtype,
            vals,
            filters,
            dilations,
            data_format,
            strides,
            padding,
            output_shape,
        )
    return dtype, vals, filters, dilations, data_format, strides, padding


#      From array-api repo     #
# ---------------------------- #


def _broadcast_shapes(shape1, shape2):
    """Broadcasts `shape1` and `shape2`"""
    N1 = len(shape1)
    N2 = len(shape2)
    N = max(N1, N2)
    shape = [None for _ in range(N)]
    i = N - 1
    while i >= 0:
        n1 = N1 - N + i
        if N1 - N + i >= 0:
            d1 = shape1[n1]
        else:
            d1 = 1
        n2 = N2 - N + i
        if N2 - N + i >= 0:
            d2 = shape2[n2]
        else:
            d2 = 1

        if d1 == 1:
            shape[i] = d2
        elif d2 == 1:
            shape[i] = d1
        elif d1 == d2:
            shape[i] = d1
        else:
            raise Exception("Broadcast error")

        i = i - 1

    return tuple(shape)


# from array-api repo
def broadcast_shapes(*shapes):
    if len(shapes) == 0:
        raise ValueError("shapes=[] must be non-empty")
    elif len(shapes) == 1:
        return shapes[0]
    result = _broadcast_shapes(shapes[0], shapes[1])
    for i in range(2, len(shapes)):
        result = _broadcast_shapes(result, shapes[i])
    return result


# np.prod and others have overflow and math.prod is Python 3.8+ only
def prod(seq):
    return reduce(mul, seq, 1)


# from array-api repo
def mutually_broadcastable_shapes(
    num_shapes: int,
    *,
    base_shape=(),
    min_dims: int = 1,
    max_dims: int = 4,
    min_side: int = 1,
    max_side: int = 4,
):
    if max_dims is None:
        max_dims = min(max(len(base_shape), min_dims) + 5, 32)
    if max_side is None:
        max_side = max(base_shape[-max_dims:] + (min_side,)) + 5
    return (
        nph.mutually_broadcastable_shapes(
            num_shapes=num_shapes,
            base_shape=base_shape,
            min_dims=min_dims,
            max_dims=max_dims,
            min_side=min_side,
            max_side=max_side,
        )
        .map(lambda BS: BS.input_shapes)
        .filter(lambda shapes: all(prod(i for i in s if i > 0) < 1000 for s in shapes))
    )


@st.composite
def array_and_broadcastable_shape(draw, dtype):
    """Returns an array and a shape that the array can be broadcast to"""
    in_shape = draw(nph.array_shapes(min_dims=1, max_dims=4))
    x = draw(nph.arrays(shape=in_shape, dtype=dtype))
    to_shape = draw(
        mutually_broadcastable_shapes(1, base_shape=in_shape)
        .map(lambda S: S[0])
        .filter(lambda s: broadcast_shapes(in_shape, s) == s),
        label="shape",
    )
    return x, to_shape<|MERGE_RESOLUTION|>--- conflicted
+++ resolved
@@ -894,26 +894,6 @@
     Arguments, Keyword-arguments, number of arguments, and indexes on arguments and
     keyword-arguments.
     """
-<<<<<<< HEAD
-=======
-    # extract all arrays from the arguments and keyword arguments
-    args_idxs = ivy.nested_argwhere(args_np, lambda x: isinstance(x, np.ndarray))
-    arg_np_vals = ivy.multi_index_nest(args_np, args_idxs)
-    kwargs_idxs = ivy.nested_argwhere(kwargs_np, lambda x: isinstance(x, np.ndarray))
-    kwarg_np_vals = ivy.multi_index_nest(kwargs_np, kwargs_idxs)
-
-    # assert that the number of arrays aligns with the dtypes and as_variable_flags
-    num_arrays = len(arg_np_vals) + len(kwarg_np_vals)
-    if num_arrays > 0:
-        assert num_arrays == len(input_dtypes), (
-            "Found {} arrays in the input arguments, but {} dtypes and "
-            "as_variable_flags. Make sure to pass in a sequence of bools for all "
-            "associated boolean flag inputs to test_function, with the sequence length "
-            "being equal to the number of arrays in the arguments.".format(
-                num_arrays, len(input_dtypes)
-            )
-        )
->>>>>>> 7a076848
 
     # create args
     num_arg_vals = len(arg_np_vals)
@@ -1932,15 +1912,10 @@
         fn=function, input_dtypes=input_dtypes, all_as_kwargs_np=all_as_kwargs_np
     )
 
-<<<<<<< HEAD
-    # change all data types so that they are supported by this framework
-    input_dtypes = ["float32" if d in ivy.invalid_dtypes else d for d in input_dtypes]
-=======
     # split the arguments into their positional and keyword components
     args_np, kwargs_np = kwargs_to_args_n_kwargs(
         num_positional_args=num_positional_args, kwargs=all_as_kwargs_np
     )
->>>>>>> 7a076848
 
     # create args
     if test_unsupported:
