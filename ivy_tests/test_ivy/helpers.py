"""Collection of helpers for ivy unit tests."""

# global
import importlib
from contextlib import redirect_stdout
from io import StringIO
import sys
import re
import inspect
import numpy as np
import math
from typing import Union, List
from hypothesis import assume
import hypothesis.extra.numpy as nph  # noqa

# local
from ivy.functional.backends.jax.general import is_native_array as is_jax_native_array
from ivy.functional.backends.numpy.general import (
    is_native_array as is_numpy_native_array,
)
from ivy.functional.backends.tensorflow.general import (
    is_native_array as is_tensorflow_native_array,
)
from ivy.functional.backends.torch.general import (
    is_native_array as is_torch_native_array,
)


TOLERANCE_DICT = {"float16": 1e-2, "float32": 1e-5, "float64": 1e-5, None: 1e-5}
cmd_line_args = (
    "as_variable",
    "native_array",
    "with_out",
    "container",
    "instance_method",
    "test_gradients",
)

try:
    import jax.numpy as jnp
except (ImportError, RuntimeError, AttributeError):
    jnp = None
try:
    import tensorflow as tf

    _tf_version = float(".".join(tf.__version__.split(".")[0:2]))
    if _tf_version >= 2.3:
        # noinspection PyPep8Naming,PyUnresolvedReferences
        from tensorflow.python.types.core import Tensor as tensor_type
    else:
        # noinspection PyPep8Naming
        # noinspection PyProtectedMember,PyUnresolvedReferences
        from tensorflow.python.framework.tensor_like import _TensorLike as tensor_type
    physical_devices = tf.config.list_physical_devices("GPU")
    for device in physical_devices:
        tf.config.experimental.set_memory_growth(device, True)
except ImportError:
    tf = None
try:
    import torch
except ImportError:
    torch = None
try:
    import mxnet as mx
    import mxnet.ndarray as mx_nd
except ImportError:
    mx = None
    mx_nd = None
from hypothesis import strategies as st

# local
import ivy
import ivy.functional.backends.numpy as ivy_np


def get_ivy_numpy():
    """Import Numpy module from ivy"""
    try:
        import ivy.functional.backends.numpy
    except ImportError:
        return None
    return ivy.functional.backends.numpy


def get_ivy_jax():
    """Import JAX module from ivy"""
    try:
        import ivy.functional.backends.jax
    except ImportError:
        return None
    return ivy.functional.backends.jax


def get_ivy_tensorflow():
    """Import Tensorflow module from ivy"""
    try:
        import ivy.functional.backends.tensorflow
    except ImportError:
        return None
    return ivy.functional.backends.tensorflow


def get_ivy_torch():
    """Import Torch module from ivy"""
    try:
        import ivy.functional.backends.torch
    except ImportError:
        return None
    return ivy.functional.backends.torch


def get_ivy_mxnet():
    """Import MXNET module from ivy"""
    try:
        import ivy.functional.backends.mxnet
    except ImportError:
        return None
    return ivy.functional.backends.mxnet


_ivy_fws_dict = {
    "numpy": lambda: get_ivy_numpy(),
    "jax": lambda: get_ivy_jax(),
    "tensorflow": lambda: get_ivy_tensorflow(),
    "tensorflow_graph": lambda: get_ivy_tensorflow(),
    "torch": lambda: get_ivy_torch(),
    "mxnet": lambda: get_ivy_mxnet(),
}

_iterable_types = [list, tuple, dict]
_excluded = []


def _convert_vars(
    *, vars_in, from_type, to_type_callable=None, keep_other=True, to_type=None
):
    new_vars = list()
    for var in vars_in:
        if type(var) in _iterable_types:
            return_val = _convert_vars(
                vars_in=var, from_type=from_type, to_type_callable=to_type_callable
            )
            new_vars.append(return_val)
        elif isinstance(var, from_type):
            if isinstance(var, np.ndarray):
                if var.dtype == np.float64:
                    var = var.astype(np.float32)
                if bool(sum([stride < 0 for stride in var.strides])):
                    var = var.copy()
            if to_type_callable:
                new_vars.append(to_type_callable(var))
            else:
                raise Exception("Invalid. A conversion callable is required.")
        elif to_type is not None and isinstance(var, to_type):
            new_vars.append(var)
        elif keep_other:
            new_vars.append(var)

    return new_vars


def np_call(func, *args, **kwargs):
    """Call a given function and return the result as a Numpy Array.

    Parameters
    ----------
    func
        The given function (callable).
    args
        The arguments to be given.
    kwargs
        The keywords args to be given.

    Returns
    -------
    ret
        The result of the function call as a Numpy Array
    """
    ret = func(*args, **kwargs)
    if isinstance(ret, (list, tuple)):
        return ivy.to_native(ret, nested=True)
    return ivy.to_numpy(ret)


def jnp_call(func, *args, **kwargs):
    new_args = _convert_vars(
        vars_in=args, from_type=np.ndarray, to_type_callable=jnp.asarray
    )
    new_kw_vals = _convert_vars(
        vars_in=kwargs.values(), from_type=np.ndarray, to_type_callable=jnp.asarray
    )
    new_kwargs = dict(zip(kwargs.keys(), new_kw_vals))
    output = func(*new_args, **new_kwargs)
    if isinstance(output, tuple):
        return tuple(
            _convert_vars(
                vars_in=output,
                from_type=(jnp.ndarray, ivy.Array),
                to_type_callable=ivy.to_numpy,
            )
        )
    else:
        return _convert_vars(
            vars_in=[output],
            from_type=(jnp.ndarray, ivy.Array),
            to_type_callable=ivy.to_numpy,
        )[0]


def tf_call(func, *args, **kwargs):
    new_args = _convert_vars(
        vars_in=args, from_type=np.ndarray, to_type_callable=tf.convert_to_tensor
    )
    new_kw_vals = _convert_vars(
        vars_in=kwargs.values(),
        from_type=np.ndarray,
        to_type_callable=tf.convert_to_tensor,
    )
    new_kwargs = dict(zip(kwargs.keys(), new_kw_vals))
    output = func(*new_args, **new_kwargs)
    if isinstance(output, tuple):
        return tuple(
            _convert_vars(
                vars_in=output,
                from_type=(tensor_type, ivy.Array),
                to_type_callable=ivy.to_numpy,
            )
        )
    else:
        return _convert_vars(
            vars_in=[output],
            from_type=(tensor_type, ivy.Array),
            to_type_callable=ivy.to_numpy,
        )[0]


def tf_graph_call(func, *args, **kwargs):
    new_args = _convert_vars(
        vars_in=args, from_type=np.ndarray, to_type_callable=tf.convert_to_tensor
    )
    new_kw_vals = _convert_vars(
        vars_in=kwargs.values(),
        from_type=np.ndarray,
        to_type_callable=tf.convert_to_tensor,
    )
    new_kwargs = dict(zip(kwargs.keys(), new_kw_vals))

    @tf.function
    def tf_func(*local_args, **local_kwargs):
        return func(*local_args, **local_kwargs)

    output = tf_func(*new_args, **new_kwargs)

    if isinstance(output, tuple):
        return tuple(
            _convert_vars(
                vars_in=output,
                from_type=(tensor_type, ivy.Array),
                to_type_callable=ivy.to_numpy,
            )
        )
    else:
        return _convert_vars(
            vars_in=[output],
            from_type=(tensor_type, ivy.Array),
            to_type_callable=ivy.to_numpy,
        )[0]


def torch_call(func, *args, **kwargs):
    new_args = _convert_vars(
        vars_in=args, from_type=np.ndarray, to_type_callable=torch.from_numpy
    )
    new_kw_vals = _convert_vars(
        vars_in=kwargs.values(), from_type=np.ndarray, to_type_callable=torch.from_numpy
    )
    new_kwargs = dict(zip(kwargs.keys(), new_kw_vals))
    output = func(*new_args, **new_kwargs)
    if isinstance(output, tuple):
        return tuple(
            _convert_vars(
                vars_in=output,
                from_type=(torch.Tensor, ivy.Array),
                to_type_callable=ivy.to_numpy,
            )
        )
    else:
        return _convert_vars(
            vars_in=[output],
            from_type=(torch.Tensor, ivy.Array),
            to_type_callable=ivy.to_numpy,
        )[0]


def mx_call(func, *args, **kwargs):
    new_args = _convert_vars(
        vars_in=args, from_type=np.ndarray, to_type_callable=mx_nd.array
    )
    new_kw_items = _convert_vars(
        vars_in=kwargs.values(), from_type=np.ndarray, to_type_callable=mx_nd.array
    )
    new_kwargs = dict(zip(kwargs.keys(), new_kw_items))
    output = func(*new_args, **new_kwargs)
    if isinstance(output, tuple):
        return tuple(
            _convert_vars(
                vars_in=output,
                from_type=(mx_nd.ndarray.NDArray, ivy.Array),
                to_type_callable=ivy.to_numpy,
            )
        )
    else:
        return _convert_vars(
            vars_in=[output],
            from_type=(mx_nd.ndarray.NDArray, ivy.Array),
            to_type_callable=ivy.to_numpy,
        )[0]


_calls = [np_call, jnp_call, tf_call, tf_graph_call, torch_call, mx_call]


def assert_compilable(fn):
    try:
        ivy.compile(fn)
    except Exception as e:
        raise e


# function that trims white spaces from docstrings
def trim(*, docstring):
    """Trim function from PEP-257"""
    if not docstring:
        return ""
    # Convert tabs to spaces (following the normal Python rules)
    # and split into a list of lines:
    lines = docstring.expandtabs().splitlines()
    # Determine minimum indentation (first line doesn't count):
    indent = sys.maxsize
    for line in lines[1:]:
        stripped = line.lstrip()
        if stripped:
            indent = min(indent, len(line) - len(stripped))
    # Remove indentation (first line is special):
    trimmed = [lines[0].strip()]
    if indent < sys.maxsize:
        for line in lines[1:]:
            trimmed.append(line[indent:].rstrip())
    # Strip off trailing and leading blank lines:
    while trimmed and not trimmed[-1]:
        trimmed.pop()
    while trimmed and not trimmed[0]:
        trimmed.pop(0)

    # Current code/unittests expects a line return at
    # end of multiline docstrings
    # workaround expected behavior from unittests
    if "\n" in docstring:
        trimmed.append("")

    # Return a single string:
    return "\n".join(trimmed)


def docstring_examples_run(
    *, fn, from_container=False, from_array=False, num_sig_fig=3
):
    if not hasattr(fn, "__name__"):
        return True
    fn_name = fn.__name__
    if fn_name not in ivy.backend_handler.ivy_original_dict:
        return True

    if from_container:
        docstring = getattr(
            ivy.backend_handler.ivy_original_dict["Container"], fn_name
        ).__doc__
    elif from_array:
        docstring = getattr(
            ivy.backend_handler.ivy_original_dict["Array"], fn_name
        ).__doc__
    else:
        docstring = ivy.backend_handler.ivy_original_dict[fn_name].__doc__

    if docstring is None:
        return True

    # removing extra new lines and trailing white spaces from the docstrings
    trimmed_docstring = trim(docstring=docstring)
    trimmed_docstring = trimmed_docstring.split("\n")

    # end_index: -1, if print statement is not found in the docstring
    end_index = -1

    # parsed_output is set as an empty string to manage functions with multiple inputs
    parsed_output = ""

    # parsing through the docstrings to find lines with print statement
    # following which is our parsed output
    sub = ">>> print("
    for index, line in enumerate(trimmed_docstring):
        if sub in line:
            end_index = trimmed_docstring.index("", index)
            p_output = trimmed_docstring[index + 1 : end_index]
            p_output = ("").join(p_output).replace(" ", "")
            if parsed_output != "":
                parsed_output += ","
            parsed_output += p_output

    if end_index == -1:
        return True

    executable_lines = [
        line.split(">>>")[1][1:] for line in docstring.split("\n") if ">>>" in line
    ]

    # noinspection PyBroadException
    f = StringIO()
    with redirect_stdout(f):
        for line in executable_lines:
            # noinspection PyBroadException
            try:
                if f.getvalue() != "" and f.getvalue()[-2] != ",":
                    print(",")
                exec(line)
            except Exception as e:
                print(e, " ", ivy.current_backend_str(), " ", line)

    output = f.getvalue()
    output = output.rstrip()
    output = output.replace(" ", "").replace("\n", "")
    output = output.rstrip(",")

    # handling cases when the stdout contains ANSI colour codes
    # 7-bit C1 ANSI sequences
    ansi_escape = re.compile(
        r"""
    \x1B  # ESC
    (?:   # 7-bit C1 Fe (except CSI)
        [@-Z\\-_]
    |     # or [ for CSI, followed by a control sequence
        \[
        [0-?]*  # Parameter bytes
        [ -/]*  # Intermediate bytes
        [@-~]   # Final byte
    )
    """,
        re.VERBOSE,
    )

    output = ansi_escape.sub("", output)

    # print("Output: ", output)
    # print("Putput: ", parsed_output)

    # assert output == parsed_output, "Output is unequal to the docstrings output."
    sig_fig = float("1e-" + str(num_sig_fig))
    numeric_pattern = re.compile(
        r"""
            [\{\}\(\)\[\]]|\w+:
        """,
        re.VERBOSE,
    )
    num_output = output.replace("ivy.array", "")
    num_output = numeric_pattern.sub("", num_output)
    num_parsed_output = parsed_output.replace("ivy.array", "")
    num_parsed_output = numeric_pattern.sub("", num_parsed_output)
    num_output = num_output.split(",")
    num_parsed_output = num_parsed_output.split(",")
    docstr_result = True
    for (doc_u, doc_v) in zip(num_output, num_parsed_output):
        try:
            docstr_result = np.allclose(
                np.nan_to_num(complex(doc_u)),
                np.nan_to_num(complex(doc_v)),
                rtol=sig_fig,
            )
        except Exception:
            if str(doc_u) != str(doc_v):
                docstr_result = False
        if not docstr_result:
            print(
                "output for ",
                fn_name,
                " on run: ",
                output,
                "\noutput in docs :",
                parsed_output,
                "\n",
                doc_u,
                " != ",
                doc_v,
                "\n",
            )
            ivy.warn(
                "Output is unequal to the docstrings output: %s" % fn_name, stacklevel=0
            )
            break
    return docstr_result


def var_fn(x, *, dtype=None, device=None):
    return ivy.variable(ivy.array(x, dtype=dtype, device=device))


def exclude(*, exclusion_list):
    global _excluded
    _excluded += list(set(exclusion_list) - set(_excluded))


def frameworks():
    return list(
        set(
            [
                ivy_fw()
                for fw_str, ivy_fw in _ivy_fws_dict.items()
                if ivy_fw() is not None and fw_str not in _excluded
            ]
        )
    )


def calls():
    return [
        call
        for (fw_str, ivy_fw), call in zip(_ivy_fws_dict.items(), _calls)
        if ivy_fw() is not None and fw_str not in _excluded
    ]


def f_n_calls():
    return [
        (ivy_fw(), call)
        for (fw_str, ivy_fw), call in zip(_ivy_fws_dict.items(), _calls)
        if ivy_fw() is not None and fw_str not in _excluded
    ]


@st.composite
def ints(draw, *, min_value=None, max_value=None, safety_factor=0.95):
    """Draws an arbitrarily sized list of integers with a safety factor
    applied to values.

    Parameters
    ----------
    min_value
        minimum value of integers generated.

    max_value
        maximum value of integers generated.

    safety_factor
        default = 0.95. Only values which are 95% or less than the edge of
        the limit for a given dtype are generated.

    Returns
    -------
    ret
        list of integers.
    """
    dtype = draw(st.sampled_from(ivy_np.valid_int_dtypes))

    if dtype == "int8":
        min_value = ivy.default(min_value, round(-128 * safety_factor))
        max_value = ivy.default(max_value, round(127 * safety_factor))
    elif dtype == "int16":
        min_value = ivy.default(min_value, round(-32768 * safety_factor))
        max_value = ivy.default(max_value, round(32767 * safety_factor))
    elif dtype == "int32":
        min_value = ivy.default(min_value, round(-2147483648 * safety_factor))
        max_value = ivy.default(max_value, round(2147483647 * safety_factor))
    elif dtype == "int64":
        min_value = ivy.default(min_value, round(-9223372036854775808 * safety_factor))
        max_value = ivy.default(max_value, round(9223372036854775807 * safety_factor))
    elif dtype == "uint8":
        min_value = ivy.default(min_value, round(0 * safety_factor))
        max_value = ivy.default(max_value, round(255 * safety_factor))
    elif dtype == "uint16":
        min_value = ivy.default(min_value, round(0 * safety_factor))
        max_value = ivy.default(max_value, round(65535 * safety_factor))
    elif dtype == "uint32":
        min_value = ivy.default(min_value, round(0 * safety_factor))
        max_value = ivy.default(max_value, round(4294967295 * safety_factor))
    elif dtype == "uint64":
        min_value = ivy.default(min_value, round(0 * safety_factor))
        max_value = ivy.default(max_value, round(18446744073709551615 * safety_factor))

    return draw(st.integers(min_value, max_value))


def assert_all_close(
    ret_np, ret_from_np, rtol=1e-05, atol=1e-08, ground_truth_backend="TensorFlow"
):
    assert ret_np.dtype is ret_from_np.dtype, (
        "the return with a {} backend produced data type of {}, while the return with"
        " a {} backend returned a data type of {}.".format(
            ground_truth_backend,
            ret_from_np.dtype,
            ivy.current_backend_str(),
            ret_np.dtype,
        )
    )
    if ivy.is_ivy_container(ret_np) and ivy.is_ivy_container(ret_from_np):
        ivy.Container.multi_map(assert_all_close, [ret_np, ret_from_np])
    else:
        assert np.allclose(
            np.nan_to_num(ret_np), np.nan_to_num(ret_from_np), rtol=rtol, atol=atol
        ), "{} != {}".format(ret_np, ret_from_np)


def kwargs_to_args_n_kwargs(*, num_positional_args, kwargs):
    args = [v for v in list(kwargs.values())[:num_positional_args]]
    kwargs = {k: kwargs[k] for k in list(kwargs.keys())[num_positional_args:]}
    return args, kwargs


def list_of_length(*, x, length):
    return st.lists(x, min_size=length, max_size=length)


def as_cont(*, x):
    return ivy.Container({"a": x, "b": {"c": x, "d": x}})


def as_lists(*args):
    return (a if isinstance(a, list) else [a] for a in args)


def flatten_fw(*, ret, fw):
    # flatten the return
    if not isinstance(ret, tuple):
        ret = (ret,)
    if fw == "jax":
        ret_idxs = ivy.nested_indices_where(
            ret, lambda x: ivy.is_ivy_array(x) or is_jax_native_array(x)
        )
    elif fw == "numpy":
        ret_idxs = ivy.nested_indices_where(
            ret, lambda x: ivy.is_ivy_array(x) or is_numpy_native_array(x)
        )
    elif fw == "tensorflow":
        ret_idxs = ivy.nested_indices_where(
            ret, lambda x: ivy.is_ivy_array(x) or is_tensorflow_native_array(x)
        )
    else:
        ret_idxs = ivy.nested_indices_where(
            ret, lambda x: ivy.is_ivy_array(x) or is_torch_native_array(x)
        )
    ret_flat = ivy.multi_index_nest(ret, ret_idxs)

    # convert the return to NumPy
    ret_np_flat = [ivy.to_numpy(x) for x in ret_flat]
    return ret_np_flat


def flatten(*, ret):
    # flatten the return
    if not isinstance(ret, tuple):
        ret = (ret,)

    ret_idxs = ivy.nested_indices_where(ret, ivy.is_ivy_array)
    ret_flat = ivy.multi_index_nest(ret, ret_idxs)

    # convert the return to NumPy
    ret_np_flat = [ivy.to_numpy(x) for x in ret_flat]
    return ret_np_flat


def get_ret_and_flattened_array(func, *args, **kwargs):
    ret = func(*args, **kwargs)
    return ret, flatten(ret=ret)


def value_test(
    *,
    ret_np_flat,
    ret_from_np_flat,
    rtol=None,
    atol=1e-6,
    ground_truth_backend="TensorFlow",
):
    if type(ret_np_flat) != list:
        ret_np_flat = [ret_np_flat]
    if type(ret_from_np_flat) != list:
        ret_from_np_flat = [ret_from_np_flat]
    assert len(ret_np_flat) == len(ret_from_np_flat), (
        "len(ret_np_flat) != len(ret_from_np_flat):\n\n"
        "ret_np_flat:\n\n{}\n\nret_from_np_flat:\n\n{}".format(
            ret_np_flat, ret_from_np_flat
        )
    )
    # value tests, iterating through each array in the flattened returns
    if not rtol:
        for ret_np, ret_from_np in zip(ret_np_flat, ret_from_np_flat):
            rtol = TOLERANCE_DICT.get(str(ret_from_np.dtype), 1e-03)
            assert_all_close(
                ret_np,
                ret_from_np,
                rtol=rtol,
                atol=atol,
                ground_truth_backend=ground_truth_backend,
            )
    else:
        for ret_np, ret_from_np in zip(ret_np_flat, ret_from_np_flat):
            assert_all_close(
                ret_np,
                ret_from_np,
                rtol=rtol,
                atol=atol,
                ground_truth_backend=ground_truth_backend,
            )


def args_to_container(array_args):
    array_args_container = ivy.Container({str(k): v for k, v in enumerate(array_args)})
    return array_args_container


def gradient_test(
    *,
    fn_name,
    all_as_kwargs_np,
    args_np,
    kwargs_np,
    input_dtypes,
    as_variable_flags,
    native_array_flags,
    container_flags,
    rtol_: float = None,
    atol_: float = 1e-06,
    ground_truth_backend: str = "torch",
):
    def grad_fn(xs):
        array_vals = [v for k, v in xs.to_iterator()]
        arg_array_vals = array_vals[0 : len(args_idxs)]
        kwarg_array_vals = array_vals[len(args_idxs) :]
        args_writeable = ivy.copy_nest(args)
        kwargs_writeable = ivy.copy_nest(kwargs)
        ivy.set_nest_at_indices(args_writeable, args_idxs, arg_array_vals)
        ivy.set_nest_at_indices(kwargs_writeable, kwargs_idxs, kwarg_array_vals)
        return ivy.mean(ivy.__dict__[fn_name](*args_writeable, **kwargs_writeable))

    args, kwargs, _, args_idxs, kwargs_idxs = create_args_kwargs(
        args_np=args_np,
        kwargs_np=kwargs_np,
        input_dtypes=input_dtypes,
        as_variable_flags=as_variable_flags,
        native_array_flags=native_array_flags,
        container_flags=container_flags,
    )
    arg_array_vals = list(ivy.multi_index_nest(args, args_idxs))
    kwarg_array_vals = list(ivy.multi_index_nest(kwargs, kwargs_idxs))
    xs = args_to_container(arg_array_vals + kwarg_array_vals)
    _, ret_np_flat = get_ret_and_flattened_array(
        ivy.execute_with_gradients, grad_fn, xs
    )
    grads_np_flat = ret_np_flat[1]
    # compute the return with a Ground Truth backend
    ivy.set_backend(ground_truth_backend)
    test_unsupported = check_unsupported_dtype(
        fn=ivy.__dict__[fn_name],
        input_dtypes=input_dtypes,
        all_as_kwargs_np=all_as_kwargs_np,
    )
    if test_unsupported:
        return
    args, kwargs, _, args_idxs, kwargs_idxs = create_args_kwargs(
        args_np=args_np,
        kwargs_np=kwargs_np,
        input_dtypes=input_dtypes,
        as_variable_flags=as_variable_flags,
        native_array_flags=native_array_flags,
        container_flags=container_flags,
    )
    arg_array_vals = list(ivy.multi_index_nest(args, args_idxs))
    kwarg_array_vals = list(ivy.multi_index_nest(kwargs, kwargs_idxs))
    xs = args_to_container(arg_array_vals + kwarg_array_vals)
    _, ret_np_from_gt_flat = get_ret_and_flattened_array(
        ivy.execute_with_gradients, grad_fn, xs
    )
    grads_np_from_gt_flat = ret_np_from_gt_flat[1]
    ivy.unset_backend()
    # value test
    value_test(
        ret_np_flat=grads_np_flat,
        ret_from_np_flat=grads_np_from_gt_flat,
        rtol=rtol_,
        atol=atol_,
    )


def check_unsupported_dtype(*, fn, input_dtypes, all_as_kwargs_np):
    # check for unsupported dtypes
    test_unsupported = False
    unsupported_dtypes_fn = ivy.function_unsupported_dtypes(fn)
    supported_dtypes_fn = ivy.function_supported_dtypes(fn)
    if unsupported_dtypes_fn:
        for d in input_dtypes:
            if d in unsupported_dtypes_fn:
                test_unsupported = True
                break
        if (
            "dtype" in all_as_kwargs_np
            and all_as_kwargs_np["dtype"] in unsupported_dtypes_fn
        ):
            test_unsupported = True
    if supported_dtypes_fn and not test_unsupported:
        for d in input_dtypes:
            if d not in supported_dtypes_fn:
                test_unsupported = True
                break
        if (
            "dtype" in all_as_kwargs_np
            and all_as_kwargs_np["dtype"] not in supported_dtypes_fn
        ):
            test_unsupported = True
    return test_unsupported


def check_unsupported_device(*, fn, input_device, all_as_kwargs_np):
    # check for unsupported dtypes
    test_unsupported = False
    unsupported_devices_fn = ivy.function_unsupported_devices(fn)
    supported_devices_fn = ivy.function_supported_devices(fn)
    if unsupported_devices_fn:
        if input_device in unsupported_devices_fn:
            test_unsupported = True
        if (
            "device" in all_as_kwargs_np
            and all_as_kwargs_np["device"] in unsupported_devices_fn
        ):
            test_unsupported = True
    if supported_devices_fn and not test_unsupported:
        if input_device not in supported_devices_fn:
            test_unsupported = True
        if (
            "device" in all_as_kwargs_np
            and all_as_kwargs_np["device"] not in supported_devices_fn
        ):
            test_unsupported = True
    return test_unsupported


def check_unsupported_device_and_dtype(*, fn, device, input_dtypes, all_as_kwargs_np):
    # check for unsupported dtypes
    test_unsupported = False
    unsupported_devices_dtypes_fn = ivy.function_unsupported_devices_and_dtypes(fn)
    supported_devices_dtypes_fn = ivy.function_supported_devices_and_dtypes(fn)
    for i in range(len(unsupported_devices_dtypes_fn["devices"])):
        if device in unsupported_devices_dtypes_fn["devices"][i]:
            for d in input_dtypes:
                if d in unsupported_devices_dtypes_fn["dtypes"][i]:
                    test_unsupported = True
                    break
    if (
        "device" in all_as_kwargs_np
        and "dtype" in all_as_kwargs_np
        and all_as_kwargs_np["device"] in unsupported_devices_dtypes_fn["devices"]
    ):
        index = unsupported_devices_dtypes_fn["devices"].index(
            all_as_kwargs_np["device"]
        )
        if all_as_kwargs_np["dtype"] in unsupported_devices_dtypes_fn["dtypes"][index]:
            test_unsupported = True
    if test_unsupported:
        return test_unsupported

    for i in range(len(supported_devices_dtypes_fn["devices"])):
        if device in supported_devices_dtypes_fn["devices"][i]:
            for d in input_dtypes:
                if d not in supported_devices_dtypes_fn["dtypes"][i]:
                    test_unsupported = True
                    break
        else:
            test_unsupported = True
        if (
            "device" in all_as_kwargs_np
            and "dtype" in all_as_kwargs_np
            and all_as_kwargs_np["device"] in supported_devices_dtypes_fn["devices"]
        ):
            if all_as_kwargs_np["device"] not in supported_devices_dtypes_fn["devices"]:
                test_unsupported = True
            else:
                index = supported_devices_dtypes_fn["devices"].index(
                    all_as_kwargs_np["device"]
                )
                if (
                    all_as_kwargs_np["dtype"]
                    not in supported_devices_dtypes_fn["dtypes"][index]
                ):
                    test_unsupported = True
    return test_unsupported


def create_args_kwargs(
    *,
    args_np,
    kwargs_np,
    input_dtypes,
    as_variable_flags,
    native_array_flags=None,
    container_flags=None,
):
    # extract all arrays from the arguments and keyword arguments
    args_idxs = ivy.nested_indices_where(args_np, lambda x: isinstance(x, np.ndarray))
    arg_np_vals = ivy.multi_index_nest(args_np, args_idxs)
    kwargs_idxs = ivy.nested_indices_where(
        kwargs_np, lambda x: isinstance(x, np.ndarray)
    )
    kwarg_np_vals = ivy.multi_index_nest(kwargs_np, kwargs_idxs)

    # assert that the number of arrays aligns with the dtypes and as_variable_flags
    num_arrays = len(arg_np_vals) + len(kwarg_np_vals)
    if num_arrays > 0:
        assert num_arrays == len(input_dtypes), (
            "Found {} arrays in the input arguments, but {} dtypes and "
            "as_variable_flags. Make sure to pass in a sequence of bools for all "
            "associated boolean flag inputs to test_function, with the sequence length "
            "being equal to the number of arrays in the arguments.".format(
                num_arrays, len(input_dtypes)
            )
        )

    # create args
    num_arg_vals = len(arg_np_vals)
    arg_array_vals = [
        ivy.array(x, dtype=d) for x, d in zip(arg_np_vals, input_dtypes[:num_arg_vals])
    ]
    arg_array_vals = [
        ivy.variable(x) if v else x
        for x, v in zip(arg_array_vals, as_variable_flags[:num_arg_vals])
    ]
    if native_array_flags:
        arg_array_vals = [
            ivy.to_native(x) if n else x
            for x, n in zip(arg_array_vals, native_array_flags[:num_arg_vals])
        ]
    if container_flags:
        arg_array_vals = [
            as_cont(x=x) if c else x
            for x, c in zip(arg_array_vals, container_flags[:num_arg_vals])
        ]
    args = ivy.copy_nest(args_np, to_mutable=True)
    ivy.set_nest_at_indices(args, args_idxs, arg_array_vals)

    # create kwargs
    kwarg_array_vals = [
        ivy.array(x, dtype=d)
        for x, d in zip(kwarg_np_vals, input_dtypes[num_arg_vals:])
    ]
    kwarg_array_vals = [
        ivy.variable(x) if v else x
        for x, v in zip(kwarg_array_vals, as_variable_flags[num_arg_vals:])
    ]
    if native_array_flags:
        kwarg_array_vals = [
            ivy.to_native(x) if n else x
            for x, n in zip(kwarg_array_vals, native_array_flags[num_arg_vals:])
        ]
    if container_flags:
        kwarg_array_vals = [
            as_cont(x=x) if c else x
            for x, c in zip(kwarg_array_vals, container_flags[num_arg_vals:])
        ]
    kwargs = ivy.copy_nest(kwargs_np, to_mutable=True)
    ivy.set_nest_at_indices(kwargs, kwargs_idxs, kwarg_array_vals)
    return args, kwargs, num_arg_vals, args_idxs, kwargs_idxs


def test_unsupported_function(*, fn, args, kwargs):
    try:
        fn(*args, **kwargs)
        assert False
    except:  # noqa
        return


def test_method(
    *,
    input_dtypes: Union[ivy.Dtype, List[ivy.Dtype]],
    as_variable_flags: Union[bool, List[bool]],
    all_as_kwargs_np,
    num_positional_args: int,
    input_dtypes_constructor: Union[ivy.Dtype, List[ivy.Dtype]],
    as_variable_flags_constructor: Union[bool, List[bool]],
    constructor_kwargs,
    num_positional_args_constructor: int,
    fw: str,
    class_name: str,
    rtol: float = None,
    atol: float = 1e-06,
    test_values: bool = True,
    ground_truth_backend: str = "tensorflow",
):
    """Tests a class-method that consumes (or returns) arrays for the current backend
    by comparing the result with numpy.

    Parameters
    ----------
    input_dtypes
        data types of the input arguments in order.
    as_variable_flags
        dictates whether the corresponding input argument should be treated as an
        ivy Variable.
    all_as_kwargs_np:
        input arguments to the function as keyword arguments.
    num_positional_args
        number of input arguments that must be passed as positional
        arguments.
    input_dtypes_constructor
        data types of the input arguments for the constructor in order.
    as_variable_flags_constructor
        dictates whether the corresponding input argument should be treated as an
        ivy Variable for the constructor
    constructor_kwargs:
        input arguments to the constructor as keyword arguments.
    num_positional_args_constructor
        number of input arguments that must be passed as positional
        arguments to the constructor.
    fw
        current backend (framework).
    class_name
        name of the class to test.
    rtol
        relative tolerance value.
    atol
        absolute tolerance value.
    test_values
        if True, test for the correctness of the resulting values.
    ground_truth_backend
        Ground Truth Backend to compare the result-values.

    Returns
    -------
    ret
        optional, return value from the function
    ret_gt
        optional, return value from the Ground Truth function
    """
    # convert single values to length 1 lists
    input_dtypes, as_variable_flags = as_lists(input_dtypes, as_variable_flags)
    # update variable flags to be compatible with float dtype
    as_variable_flags = [
        v if ivy.is_float_dtype(d) else False
        for v, d in zip(as_variable_flags, input_dtypes)
    ]

    # change all data types so that they are supported by this framework
    input_dtypes = ["float32" if d in ivy.invalid_dtypes else d for d in input_dtypes]

    # create args
    calling_args_np, calling_kwargs_np = kwargs_to_args_n_kwargs(
        num_positional_args=num_positional_args, kwargs=all_as_kwargs_np
    )
    calling_args, calling_kwargs, _, _, _ = create_args_kwargs(
        args_np=calling_args_np,
        kwargs_np=calling_kwargs_np,
        input_dtypes=input_dtypes,
        as_variable_flags=as_variable_flags,
    )

    constructor_args_np, constructor_kwargs_np = kwargs_to_args_n_kwargs(
        num_positional_args=num_positional_args_constructor, kwargs=constructor_kwargs
    )
    constructor_args, constructor_kwargs, _, _, _ = create_args_kwargs(
        args_np=constructor_args_np,
        kwargs_np=constructor_kwargs_np,
        input_dtypes=input_dtypes_constructor,
        as_variable_flags=as_variable_flags_constructor,
    )
    # run
    ins = ivy.__dict__[class_name](*constructor_args, **constructor_kwargs)
    ret, ret_np_flat = get_ret_and_flattened_array(ins, *calling_args, **calling_kwargs)
    # compute the return with a Ground Truth backend
    ivy.set_backend(ground_truth_backend)
    calling_args_gt, calling_kwargs_gt, _, _, _ = create_args_kwargs(
        args_np=calling_args_np,
        kwargs_np=calling_kwargs_np,
        input_dtypes=input_dtypes,
        as_variable_flags=as_variable_flags,
    )
    constructor_args_gt, constructor_kwargs_gt, _, _, _ = create_args_kwargs(
        args_np=constructor_args_np,
        kwargs_np=constructor_kwargs_np,
        input_dtypes=input_dtypes_constructor,
        as_variable_flags=as_variable_flags_constructor,
    )
    ins_gt = ivy.__dict__[class_name](*constructor_args_gt, **constructor_kwargs_gt)
    ret_from_gt, ret_np_from_gt_flat = get_ret_and_flattened_array(
        ins_gt, *calling_args_gt, **calling_kwargs_gt
    )
    ivy.unset_backend()
    # assuming value test will be handled manually in the test function
    if not test_values:
        return ret, ret_from_gt
    # value test
    value_test(
        ret_np_flat=ret_np_flat,
        ret_from_np_flat=ret_np_from_gt_flat,
        rtol=rtol,
        atol=atol,
    )


def test_function(
    *,
    input_dtypes: Union[ivy.Dtype, List[ivy.Dtype]],
    as_variable_flags: Union[bool, List[bool]],
    with_out: bool,
    num_positional_args: int,
    native_array_flags: Union[bool, List[bool]],
    container_flags: Union[bool, List[bool]],
    instance_method: bool,
    fw: str,
    fn_name: str,
    rtol_: float = None,
    atol_: float = 1e-06,
    test_values: bool = True,
    test_gradients: bool = False,
    ground_truth_backend: str = "tensorflow",
    device_: str = "cpu",
    **all_as_kwargs_np,
):
    """Tests a function that consumes (or returns) arrays for the current backend
    by comparing the result with numpy.

    Parameters
    ----------
    input_dtypes
        data types of the input arguments in order.
    as_variable_flags
        dictates whether the corresponding input argument should be treated
        as an ivy Variable.
    with_out
        if True, the function is also tested with the optional out argument.
    num_positional_args
        number of input arguments that must be passed as positional
        arguments.
    native_array_flags
        dictates whether the corresponding input argument should be treated
         as a native array.
    container_flags
        dictates whether the corresponding input argument should be treated
         as an ivy Container.
    instance_method
        if True, the function is run as an instance method of the first
         argument (should be an ivy Array or Container).
    fw
        current backend (framework).
    fn_name
        name of the function to test.
    rtol_
        relative tolerance value.
    atol_
        absolute tolerance value.
    test_values
        if True, test for the correctness of the resulting values.
    test_gradients
        if True, test for the correctness of gradients.
    ground_truth_backend
        Ground Truth Backend to compare the result-values.
    all_as_kwargs_np
        input arguments to the function as keyword arguments.

    Returns
    -------
    ret
        optional, return value from the function
    ret_gt
        optional, return value from the Ground Truth function

    Examples
    --------
    >>> input_dtypes = 'float64'
    >>> as_variable_flags = False
    >>> with_out = False
    >>> num_positional_args = 0
    >>> native_array_flags = False
    >>> container_flags = False
    >>> instance_method = False
    >>> fw = "torch"
    >>> fn_name = "abs"
    >>> x = np.array([-1])
    >>> test_function(input_dtypes, as_variable_flags, with_out,\
                            num_positional_args, native_array_flags,\
                            container_flags, instance_method, fw, fn_name, x=x)

    >>> input_dtypes = ['float64', 'float32']
    >>> as_variable_flags = [False, True]
    >>> with_out = False
    >>> num_positional_args = 1
    >>> native_array_flags = [True, False]
    >>> container_flags = [False, False]
    >>> instance_method = False
    >>> fw = "numpy"
    >>> fn_name = "add"
    >>> x1 = np.array([1, 3, 4])
    >>> x2 = np.array([-3, 15, 24])
    >>> test_function(input_dtypes, as_variable_flags, with_out,\
                            num_positional_args, native_array_flags,\
                             container_flags, instance_method,\
                              fw, fn_name, x1=x1, x2=x2)
    """
    # convert single values to length 1 lists
    input_dtypes, as_variable_flags, native_array_flags, container_flags = as_lists(
        input_dtypes, as_variable_flags, native_array_flags, container_flags
    )

    # make all lists equal in length
    num_arrays = max(
        len(input_dtypes),
        len(as_variable_flags),
        len(native_array_flags),
        len(container_flags),
    )
    if len(input_dtypes) < num_arrays:
        input_dtypes = [input_dtypes[0] for _ in range(num_arrays)]
    if len(as_variable_flags) < num_arrays:
        as_variable_flags = [as_variable_flags[0] for _ in range(num_arrays)]
    if len(native_array_flags) < num_arrays:
        native_array_flags = [native_array_flags[0] for _ in range(num_arrays)]
    if len(container_flags) < num_arrays:
        container_flags = [container_flags[0] for _ in range(num_arrays)]

    # update variable flags to be compatible with float dtype and with_out args
    as_variable_flags = [
        v if ivy.is_float_dtype(d) and not with_out else False
        for v, d in zip(as_variable_flags, input_dtypes)
    ]

    # update instance_method flag to only be considered if the
    # first term is either an ivy.Array or ivy.Container
    instance_method = instance_method and (
        not native_array_flags[0] or container_flags[0]
    )

    # split the arguments into their positional and keyword components
    args_np, kwargs_np = kwargs_to_args_n_kwargs(
        num_positional_args=num_positional_args, kwargs=all_as_kwargs_np
    )

    fn = getattr(ivy, fn_name)
    test_unsupported = check_unsupported_dtype(
        fn=fn, input_dtypes=input_dtypes, all_as_kwargs_np=all_as_kwargs_np
    )
    if not test_unsupported:
        test_unsupported = check_unsupported_device(
            fn=fn, input_device=device_, all_as_kwargs_np=all_as_kwargs_np
        )
    if not test_unsupported:
        test_unsupported = check_unsupported_device_and_dtype(
            fn=fn,
            device=device_,
            input_dtypes=input_dtypes,
            all_as_kwargs_np=all_as_kwargs_np,
        )
    if test_unsupported:
        try:
            args, kwargs, num_arg_vals, args_idxs, kwargs_idxs = create_args_kwargs(
                args_np=args_np,
                kwargs_np=kwargs_np,
                input_dtypes=input_dtypes,
                as_variable_flags=as_variable_flags,
                native_array_flags=native_array_flags,
                container_flags=container_flags,
            )
        except Exception:
            return
    else:
        args, kwargs, num_arg_vals, args_idxs, kwargs_idxs = create_args_kwargs(
            args_np=args_np,
            kwargs_np=kwargs_np,
            input_dtypes=input_dtypes,
            as_variable_flags=as_variable_flags,
            native_array_flags=native_array_flags,
            container_flags=container_flags,
        )

    # run either as an instance method or from the API directly
    instance = None
    if instance_method:
        is_instance = [
            (not n) or c for n, c in zip(native_array_flags, container_flags)
        ]
        arg_is_instance = is_instance[:num_arg_vals]
        kwarg_is_instance = is_instance[num_arg_vals:]
        if arg_is_instance and max(arg_is_instance):
            i = 0
            for i, a in enumerate(arg_is_instance):
                if a:
                    break
            instance_idx = args_idxs[i]
            instance = ivy.index_nest(args, instance_idx)
            args = ivy.copy_nest(args, to_mutable=True)
            ivy.prune_nest_at_index(args, instance_idx)
        else:
            i = 0
            for i, a in enumerate(kwarg_is_instance):
                if a:
                    break
            instance_idx = kwargs_idxs[i]
            instance = ivy.index_nest(kwargs, instance_idx)
            kwargs = ivy.copy_nest(kwargs, to_mutable=True)
            ivy.prune_nest_at_index(kwargs, instance_idx)
        if test_unsupported:
            test_unsupported_function(
                fn=instance.__getattribute__(fn_name), args=args, kwargs=kwargs
            )
            return

        ret, ret_np_flat = get_ret_and_flattened_array(
            instance.__getattribute__(fn_name), *args, **kwargs
        )
    else:
        if test_unsupported:
            test_unsupported_function(
                fn=ivy.__dict__[fn_name], args=args, kwargs=kwargs
            )
            return
        ret, ret_np_flat = get_ret_and_flattened_array(
            ivy.__dict__[fn_name], *args, **kwargs
        )
    # assert idx of return if the idx of the out array provided
    if with_out:
        out = ivy.zeros_like(ret)
        assert not isinstance(ret, tuple)
        if max(container_flags):
            assert ivy.is_ivy_container(ret)
        else:
            assert ivy.is_array(ret)
        if instance_method:
            ret, ret_np_flat = get_ret_and_flattened_array(
                instance.__getattribute__(fn_name), *args, **kwargs, out=out
            )
        else:
            ret, ret_np_flat = get_ret_and_flattened_array(
                ivy.__dict__[fn_name], *args, **kwargs, out=out
            )
        assert ret is out
        if not max(container_flags) and ivy.native_inplace_support:
            # these backends do not always support native inplace updates
            assert ret.data is out.data
    # compute the return with a Ground Truth backend
    ivy.set_backend(ground_truth_backend)
    try:
        fn = getattr(ivy, fn_name)
        test_unsupported = check_unsupported_dtype(
            fn=fn, input_dtypes=input_dtypes, all_as_kwargs_np=all_as_kwargs_np
        )
        # create args
        if test_unsupported:
            try:
                args, kwargs, _, _, _ = create_args_kwargs(
                    args_np=args_np,
                    kwargs_np=kwargs_np,
                    input_dtypes=input_dtypes,
                    as_variable_flags=as_variable_flags,
                    native_array_flags=native_array_flags,
                    container_flags=container_flags,
                )
            except Exception:
                ivy.unset_backend()
                return
        else:
            args, kwargs, _, _, _ = create_args_kwargs(
                args_np=args_np,
                kwargs_np=kwargs_np,
                input_dtypes=input_dtypes,
                as_variable_flags=as_variable_flags,
                native_array_flags=native_array_flags,
                container_flags=container_flags,
            )
        if test_unsupported:
            test_unsupported_function(
                fn=ivy.__dict__[fn_name], args=args, kwargs=kwargs
            )
            ivy.unset_backend()
            return
        ret_from_gt, ret_np_from_gt_flat = get_ret_and_flattened_array(
            ivy.__dict__[fn_name], *args, **kwargs
        )
    except Exception as e:
        ivy.unset_backend()
        raise e
    ivy.unset_backend()
    # gradient test
    if (
        test_gradients
        and not fw == "numpy"
        and all(as_variable_flags)
        and not any(container_flags)
        and not instance_method
    ):
        gradient_test(
            fn_name=fn_name,
            all_as_kwargs_np=all_as_kwargs_np,
            args_np=args_np,
            kwargs_np=kwargs_np,
            input_dtypes=input_dtypes,
            as_variable_flags=as_variable_flags,
            native_array_flags=native_array_flags,
            container_flags=container_flags,
            rtol_=rtol_,
            atol_=atol_,
        )

    # assuming value test will be handled manually in the test function
    if not test_values:
        return ret, ret_from_gt
    # value test
    value_test(
        ret_np_flat=ret_np_flat,
        ret_from_np_flat=ret_np_from_gt_flat,
        rtol=rtol_,
        atol=atol_,
        ground_truth_backend=ground_truth_backend,
    )


def test_frontend_function(
    *,
    input_dtypes: Union[ivy.Dtype, List[ivy.Dtype]],
    as_variable_flags: Union[bool, List[bool]],
    with_out: bool,
    num_positional_args: int,
    native_array_flags: Union[bool, List[bool]],
    fw: str,
    frontend: str,
    fn_name: str,
    rtol: float = None,
    atol: float = 1e-06,
    test_values: bool = True,
    **all_as_kwargs_np,
):
    """Tests a frontend function for the current backend by comparing the result with
    the function in the associated framework.

    Parameters
    ----------
    input_dtypes
        data types of the input arguments in order.
    as_variable_flags
        dictates whether the corresponding input argument should be treated
        as an ivy Variable.
    with_out
        if True, the function is also tested with the optional out argument.
    num_positional_args
        number of input arguments that must be passed as positional
        arguments.
    native_array_flags
        dictates whether the corresponding input argument should be treated
        as a native array.
    fw
        current backend (framework).
    frontend
        current frontend (framework).
    fn_name
        name of the function to test.
    rtol
        relative tolerance value.
    atol
        absolute tolerance value.
    test_values
        if True, test for the correctness of the resulting values.
    all_as_kwargs_np
        input arguments to the function as keyword arguments.

    Returns
    -------
    ret
        optional, return value from the function
    ret_np
        optional, return value from the Numpy function
    """
    # convert single values to length 1 lists
    input_dtypes, as_variable_flags, native_array_flags = as_lists(
        input_dtypes, as_variable_flags, native_array_flags
    )
    # make all lists equal in length
    num_arrays = max(
        len(input_dtypes),
        len(as_variable_flags),
        len(native_array_flags),
    )
    if len(input_dtypes) < num_arrays:
        input_dtypes = [input_dtypes[0] for _ in range(num_arrays)]
    if len(as_variable_flags) < num_arrays:
        as_variable_flags = [as_variable_flags[0] for _ in range(num_arrays)]
    if len(native_array_flags) < num_arrays:
        native_array_flags = [native_array_flags[0] for _ in range(num_arrays)]

    # update variable flags to be compatible with float dtype and with_out args
    as_variable_flags = [
        v if ivy.is_float_dtype(d) and not with_out else False
        for v, d in zip(as_variable_flags, input_dtypes)
    ]

    # parse function name and frontend submodules (i.e. jax.lax, jax.numpy etc.)
    *frontend_submods, fn_name = fn_name.split(".")

    # check for unsupported dtypes in backend framework
    function = getattr(ivy.functional.frontends.__dict__[frontend], fn_name)
    test_unsupported = check_unsupported_dtype(
        fn=function, input_dtypes=input_dtypes, all_as_kwargs_np=all_as_kwargs_np
    )

    # split the arguments into their positional and keyword components
    args_np, kwargs_np = kwargs_to_args_n_kwargs(
        num_positional_args=num_positional_args, kwargs=all_as_kwargs_np
    )

    # change all data types so that they are supported by this framework
    input_dtypes = ["float32" if d in ivy.invalid_dtypes else d for d in input_dtypes]

    # create args
    if test_unsupported:
        try:
            args, kwargs, num_arg_vals, args_idxs, kwargs_idxs = create_args_kwargs(
                args_np=args_np,
                kwargs_np=kwargs_np,
                input_dtypes=input_dtypes,
                as_variable_flags=as_variable_flags,
                native_array_flags=native_array_flags,
            )
            args_ivy, kwargs_ivy = ivy.args_to_ivy(*args, **kwargs)
        except Exception:
            return
    else:
        args, kwargs, num_arg_vals, args_idxs, kwargs_idxs = create_args_kwargs(
            args_np=args_np,
            kwargs_np=kwargs_np,
            input_dtypes=input_dtypes,
            as_variable_flags=as_variable_flags,
            native_array_flags=native_array_flags,
        )
        args_ivy, kwargs_ivy = ivy.args_to_ivy(*args, **kwargs)

    # frontend function
    frontend_fn = ivy.functional.frontends.__dict__[frontend].__dict__[fn_name]

    # run from the Ivy API directly
    if test_unsupported:
        test_unsupported_function(fn=frontend_fn, args=args, kwargs=kwargs)
        return

    ret = frontend_fn(*args, **kwargs)
    ret = ivy.array(ret) if with_out and not ivy.is_array(ret) else ret
    # assert idx of return if the idx of the out array provided
    out = ret
    if with_out:
        assert not isinstance(ret, tuple)
        assert ivy.is_array(ret)
        if "out" in kwargs:
            kwargs["out"] = out
            kwargs_ivy["out"] = out
        else:
            args[ivy.arg_info(frontend_fn, name="out")["idx"]] = out
            args_ivy = list(args_ivy)
            args_ivy[ivy.arg_info(frontend_fn, name="out")["idx"]] = out
            args_ivy = tuple(args_ivy)
        ret = frontend_fn(*args, **kwargs)

        if ivy.native_inplace_support:
            # these backends do not always support native inplace updates
            assert ret.data is out.data

    # bfloat16 is not supported by numpy
    assume(not ("bfloat16" in input_dtypes))

    # create NumPy args
    args_np = ivy.nested_map(
        args_ivy,
        lambda x: ivy.to_numpy(x._data) if isinstance(x, ivy.Array) else x,
    )
    kwargs_np = ivy.nested_map(
        kwargs_ivy,
        lambda x: ivy.to_numpy(x._data) if isinstance(x, ivy.Array) else x,
    )

    # temporarily set frontend framework as backend
    ivy.set_backend(frontend)
    try:
        # check for unsupported dtypes in frontend framework
        function = getattr(ivy.functional.frontends.__dict__[frontend], fn_name)
        test_unsupported = check_unsupported_dtype(
            fn=function, input_dtypes=input_dtypes, all_as_kwargs_np=all_as_kwargs_np
        )

        # create frontend framework args
        args_frontend = ivy.nested_map(
            args_np,
            lambda x: ivy.native_array(x) if isinstance(x, np.ndarray) else x,
        )
        kwargs_frontend = ivy.nested_map(
            kwargs_np,
            lambda x: ivy.native_array(x) if isinstance(x, np.ndarray) else x,
        )

        # change ivy dtypes to native dtypes
        if "dtype" in kwargs_frontend:
            kwargs_frontend["dtype"] = ivy.as_native_dtype(kwargs_frontend["dtype"])

        # change ivy device to native devices
        if "device" in kwargs_frontend:
            kwargs_frontend["device"] = ivy.as_native_dev(kwargs_frontend["device"])

        # compute the return via the frontend framework
        frontend_fw = importlib.import_module(".".join([frontend] + frontend_submods))
        if test_unsupported:
            test_unsupported_function(
                fn=frontend_fw.__dict__[fn_name],
                args=args_frontend,
                kwargs=kwargs_frontend,
            )
            return
        frontend_ret = frontend_fw.__dict__[fn_name](*args_frontend, **kwargs_frontend)

        # tuplify the frontend return
        if not isinstance(frontend_ret, tuple):
            frontend_ret = (frontend_ret,)

        # flatten the frontend return and convert to NumPy arrays
        frontend_ret_idxs = ivy.nested_indices_where(frontend_ret, ivy.is_native_array)
        frontend_ret_flat = ivy.multi_index_nest(frontend_ret, frontend_ret_idxs)
        frontend_ret_np_flat = [ivy.to_numpy(x) for x in frontend_ret_flat]
    except Exception as e:
        ivy.unset_backend()
        raise e
    # unset frontend framework from backend
    ivy.unset_backend()

    # assuming value test will be handled manually in the test function
    if not test_values:
        return ret, frontend_ret

    # flatten the return
    ret_np_flat = flatten(ret=ret)

    # value tests, iterating through each array in the flattened returns
    value_test(
        ret_np_flat=ret_np_flat,
        ret_from_np_flat=frontend_ret_np_flat,
        rtol=rtol,
        atol=atol,
    )


# Hypothesis #
# -----------#


@st.composite
def array_dtypes(
    draw,
    *,
    num_arrays=st.shared(ints(min_value=1, max_value=4), key="num_arrays"),
    available_dtypes=ivy_np.valid_float_dtypes,
    shared_dtype=False,
):
    """Draws a list of data types.
    Parameters
    ----------
    draw
        special function that draws data randomly (but is reproducible) from a given
        data-set (ex. list).
    num_arrays
        number of data types to be drawn.
    available_dtypes
        universe of available data types.
    shared_dtype
        if True, all data types in the list are same.
    Returns
    -------
    A strategy that draws a list.
    """
    if not isinstance(num_arrays, int):
        num_arrays = draw(num_arrays)
    if num_arrays == 1:
        dtypes = draw(list_of_length(x=st.sampled_from(available_dtypes), length=1))
    elif shared_dtype:
        dtypes = draw(list_of_length(x=st.sampled_from(available_dtypes), length=1))
        dtypes = [dtypes[0] for _ in range(num_arrays)]
    else:
        unwanted_types = set(ivy.all_dtypes).difference(set(available_dtypes))
        pairs = ivy.promotion_table.keys()
        available_dtypes = [
            pair for pair in pairs if not any([d in pair for d in unwanted_types])
        ]
        dtypes = list(draw(st.sampled_from(available_dtypes)))
        if num_arrays > 2:
            dtypes += [dtypes[i % 2] for i in range(num_arrays - 2)]
    return dtypes


@st.composite
def array_bools(
    draw,
    *,
    num_arrays=st.shared(ints(min_value=1, max_value=4), key="num_arrays"),
):
    """Draws a boolean list of a given size.
    Parameters
    ----------
    draw
        special function that draws data randomly (but is reproducible) from a given
        data-set (ex. list).
    num_arrays
        size of the list.
    Returns
    -------
    A strategy that draws a list.
    """
    size = num_arrays if isinstance(num_arrays, int) else draw(num_arrays)
    return draw(st.lists(st.booleans(), min_size=size, max_size=size))


@st.composite
def lists(draw, *, arg, min_size=None, max_size=None, size_bounds=None):
    """Draws a list from the dataset arg.

    Parameters
    ----------
    draw
        special function that draws data randomly (but is reproducible) from a given
        data-set (ex. list).
    arg
        dataset of elements.
    min_size
        least size of the list.
    max_size
        max size of the list.
    size_bounds
        if min_size or max_size is None, draw them randomly from the range
        [size_bounds[0], size_bounds[1]].

    Returns
    -------
    A strategy that draws a list.
    """
    integers = (
        ints(min_value=size_bounds[0], max_value=size_bounds[1])
        if size_bounds
        else ints()
    )
    if isinstance(min_size, str):
        min_size = draw(st.shared(integers, key=min_size))
    if isinstance(max_size, str):
        max_size = draw(st.shared(integers, key=max_size))
    return draw(st.lists(arg, min_size=min_size, max_size=max_size))


@st.composite
def dtype_and_values(
    draw,
    *,
    available_dtypes=ivy_np.valid_dtypes,
    num_arrays=1,
    min_value=None,
    max_value=None,
    large_value_safety_factor=1.1,
    small_value_safety_factor=1.1,
    allow_inf=False,
    exclude_min=False,
    exclude_max=False,
    min_num_dims=0,
    max_num_dims=5,
    min_dim_size=1,
    max_dim_size=10,
    shape=None,
    shared_dtype=False,
    ret_shape=False,
    dtype=None,
):
    """Draws a list of arrays with elements from the given corresponding data types.

    Parameters
    ----------
    draw
        special function that draws data randomly (but is reproducible) from a given
        data-set (ex. list).
    available_dtypes
        if dtype is None, data types are drawn from this list randomly.
    num_arrays
        Number of arrays to be drawn.
    min_value
        minimum value of elements in each array.
    max_value
        maximum value of elements in each array.
    safety_factor
        Ratio of max_value to maximum allowed number in the data type.
    allow_inf
        if True, allow inf in the arrays.
    exclude_min
        if True, exclude the minimum limit.
    exclude_max
        if True, exclude the maximum limit.
    min_num_dims
        minimum size of the shape tuple.
    max_num_dims
        maximum size of the shape tuple.
    min_dim_size
        minimum value of each integer in the shape tuple.
    max_dim_size
        maximum value of each integer in the shape tuple.
    shape
        shape of the arrays in the list.
    shared_dtype
        if True, if dtype is None, a single shared dtype is drawn for all arrays.
    ret_shape
        if True, the shape of the arrays is also returned.
    dtype
        A list of data types for the given arrays.

    Returns
    -------
    A strategy that draws a list of dtype and arrays (as lists).
    """
    if isinstance(min_dim_size, st._internal.SearchStrategy):
        min_dim_size = draw(min_dim_size)
    if isinstance(max_dim_size, st._internal.SearchStrategy):
        max_dim_size = draw(max_dim_size)
    if not isinstance(num_arrays, int):
        num_arrays = draw(num_arrays)
    if dtype is None:
        dtype = draw(
            array_dtypes(
                num_arrays=num_arrays,
                available_dtypes=available_dtypes,
                shared_dtype=shared_dtype,
            )
        )
    if shape is not None:
        if not isinstance(shape, (tuple, list)):
            shape = draw(shape)
    else:
        shape = draw(
            st.shared(
                get_shape(
                    min_num_dims=min_num_dims,
                    max_num_dims=max_num_dims,
                    min_dim_size=min_dim_size,
                    max_dim_size=max_dim_size,
                ),
                key="shape",
            )
        )
    values = []
    for i in range(num_arrays):
        values.append(
            draw(
                array_values(
                    dtype=dtype[i],
                    shape=shape,
                    min_value=min_value,
                    max_value=max_value,
                    allow_inf=allow_inf,
                    exclude_min=exclude_min,
                    exclude_max=exclude_max,
                    large_value_safety_factor=large_value_safety_factor,
                    small_value_safety_factor=small_value_safety_factor,
                )
            )
        )
    if num_arrays == 1:
        dtype = dtype[0]
        values = values[0]
    if ret_shape:
        return dtype, values, shape
    return dtype, values


@st.composite
def dtype_values_axis(
    draw,
    *,
    available_dtypes,
    min_value=None,
    max_value=None,
    allow_inf=True,
    exclude_min=False,
    exclude_max=False,
    min_num_dims=0,
    max_num_dims=5,
    min_dim_size=1,
    max_dim_size=10,
    shape=None,
    shared_dtype=False,
    min_axis=None,
    max_axis=None,
    ret_shape=False,
):
    """Draws an array with elements from the given data type, and a random axis of
    the array.

    Parameters
    ----------
    draw
        special function that draws data randomly (but is reproducible) from a given
        data-set (ex. list).
    available_dtypes
        if dtype is None, data type is drawn from this list randomly.
    min_value
        minimum value of elements in the array.
    max_value
        maximum value of elements in the array.
    allow_inf
        if True, allow inf in the array.
    exclude_min
        if True, exclude the minimum limit.
    exclude_max
        if True, exclude the maximum limit.
    min_num_dims
        minimum size of the shape tuple.
    max_num_dims
        maximum size of the shape tuple.
    min_dim_size
        minimum value of each integer in the shape tuple.
    max_dim_size
        maximum value of each integer in the shape tuple.
    shape
        shape of the array. if None, a random shape is drawn.
    shared_dtype
        if True, if dtype is None, a single shared dtype is drawn for all arrays.
    min_axis
        if shape is None, axis is drawn from the range [min_axis, max_axis].
    max_axis
        if shape is None, axis is drawn from the range [min_axis, max_axis].
    ret_shape
        if True, the shape of the arrays is also returned.

    Returns
    -------
    A strategy that draws a dtype, an array (as list), and an axis.
    """
    results = draw(
        dtype_and_values(
            available_dtypes=available_dtypes,
            min_value=min_value,
            max_value=max_value,
            allow_inf=allow_inf,
            exclude_min=exclude_min,
            exclude_max=exclude_max,
            min_num_dims=min_num_dims,
            max_num_dims=max_num_dims,
            min_dim_size=min_dim_size,
            max_dim_size=max_dim_size,
            shape=shape,
            shared_dtype=shared_dtype,
            ret_shape=ret_shape,
        )
    )
    if ret_shape:
        dtype, values, shape = results
    else:
        dtype, values = results
    if not isinstance(values, list):
        return dtype, values, None
    if shape is not None:
        return dtype, values, draw(get_axis(shape=shape))
    axis = draw(ints(min_value=min_axis, max_value=max_axis))
    return dtype, values, axis


# taken from
# https://github.com/data-apis/array-api-tests/array_api_tests/test_manipulation_functions.py
@st.composite
def reshape_shapes(draw, *, shape):
    """Draws a random shape with the same number of elements as the given shape.

    Parameters
    ----------
    draw
        special function that draws data randomly (but is reproducible) from a given
        data-set (ex. list).
    shape
        list/strategy/tuple of integers representing an array shape.

    Returns
    -------
    A strategy that draws a tuple.
    """
    if isinstance(shape, st._internal.SearchStrategy):
        shape = draw(shape)
    size = 1 if len(shape) == 0 else math.prod(shape)
    rshape = draw(st.lists(ints(min_value=0)).filter(lambda s: math.prod(s) == size))
    # assume(all(side <= MAX_SIDE for side in rshape))
    if len(rshape) != 0 and size > 0 and draw(st.booleans()):
        index = draw(ints(min_value=0, max_value=len(rshape) - 1))
        rshape[index] = -1
    return tuple(rshape)


# taken from https://github.com/HypothesisWorks/hypothesis/issues/1115
@st.composite
def subsets(draw, *, elements):
    """Draws a subset of elements from the given elements.

    Parameters
    ----------
    draw
        special function that draws data randomly (but is reproducible) from a given
        data-set (ex. list).
    elements
        set of elements to be drawn from.

    Returns
    -------
    A strategy that draws a subset of elements.
    """
    return tuple(e for e in elements if draw(st.booleans()))


@st.composite
def array_and_indices(
    draw,
    last_dim_same_size=True,
    allow_inf=False,
    min_num_dims=1,
    max_num_dims=5,
    min_dim_size=1,
    max_dim_size=10,
):
    """Generates two arrays x & indices, the values in the indices array are indices
    of the array x. Draws an integers randomly from the minimum and maximum number of
    positional arguments a given function can take.

    Parameters
    ----------
    last_dim_same_size
        True:
            The shape of the indices array is the exact same as the shape of the values
            array.
        False:
            The last dimension of the second array is generated from a range of
            (0 -> dimension size of first array). This results in output shapes such as
            x = (5,5,5,5,5) & indices = (5,5,5,5,3) or x = (7,7) & indices = (7,2)
    allow_inf
        True: inf values are allowed to be generated in the values array
    min_num_dims
        The minimum number of dimensions the arrays can have.
    max_num_dims
        The maximum number of dimensions the arrays can have.
    min_dim_size
        The minimum size of the dimensions of the arrays.
    max_dim_size
        The maximum size of the dimensions of the arrays.

    Returns
    -------
    A strategy that can be used in the @given hypothesis decorator
    which generates arrays of values and indices.

    Examples
    --------
    @given(
        array_and_indices=array_and_indices(
            last_dim_same_size= False
            min_num_dims=1,
            max_num_dims=5,
            min_dim_size=1,
            max_dim_size=10
            )
    )
    @given(
        array_and_indices=array_and_indices( last_dim_same_size= True)
    )
    """
    x_num_dims = draw(ints(min_value=min_num_dims, max_value=max_num_dims))
    x_dim_size = draw(ints(min_value=min_dim_size, max_value=max_dim_size))
    x = draw(
        dtype_and_values(
            available_dtypes=ivy_np.valid_numeric_dtypes,
            allow_inf=allow_inf,
            ret_shape=True,
            min_num_dims=x_num_dims,
            max_num_dims=x_num_dims,
            min_dim_size=x_dim_size,
            max_dim_size=x_dim_size,
        )
    )
    indices_shape = list(x[2])
    if not last_dim_same_size:
        indices_dim_size = draw(ints(min_value=1, max_value=x_dim_size))
        indices_shape[-1] = indices_dim_size
    indices = draw(
        dtype_and_values(
            available_dtypes=["int32", "int64"],
            allow_inf=False,
            min_value=0,
            max_value=max(x[2][-1] - 1, 0),
            shape=indices_shape,
        )
    )
    x = x[0:2]
    return (x, indices)


@st.composite
def array_values(
    draw,
    *,
    dtype,
    shape,
    min_value=None,
    max_value=None,
    allow_nan=False,
    allow_subnormal=False,
    allow_inf=False,
    exclude_min=True,
    exclude_max=True,
    allow_negative=True,
    large_value_safety_factor=1.1,
    small_value_safety_factor=1.1,
):
    """Draws a list (of lists) of a given shape containing values of a given data type.

    Parameters
    ----------
    draw
        special function that draws data randomly (but is reproducible) from a given
        data-set (ex. list).
    dtype
        data type of the elements of the list.
    shape
        shape of the required list.
    min_value
        minimum value of elements in the list.
    max_value
        maximum value of elements in the list.
    allow_nan
        if True, allow Nans in the list.
    allow_subnormal
        if True, allow subnormals in the list.
    allow_inf
        if True, allow inf in the list.
    exclude_min
        if True, exclude the minimum limit.
    exclude_max
        if True, exclude the maximum limit.
    allow_negative
        if True, allow negative numbers.
    safety_factor
        Ratio of max_value to maximum allowed number in the data type
    Returns
    -------
    A strategy that draws a list.
    """
    exclude_min = exclude_min if ivy.exists(min_value) else False
    exclude_max = exclude_max if ivy.exists(max_value) else False
    size = 1
    if isinstance(shape, int):
        size = shape
    else:
        for dim in shape:
            size *= dim
    values = None
    if "uint" in dtype:
        if dtype == "uint8":
            min_value = ivy.default(
                min_value, 1 if small_value_safety_factor < 1 else 0
            )
            max_value = ivy.default(max_value, round(255 * large_value_safety_factor))
        elif dtype == "uint16":
            min_value = ivy.default(
                min_value, 1 if small_value_safety_factor < 1 else 0
            )
            max_value = ivy.default(max_value, round(65535 * large_value_safety_factor))
        elif dtype == "uint32":
            min_value = ivy.default(
                min_value, 1 if small_value_safety_factor < 1 else 0
            )
            max_value = ivy.default(
                max_value, round(4294967295 * large_value_safety_factor)
            )
        elif dtype == "uint64":
            min_value = ivy.default(
                min_value, 1 if small_value_safety_factor < 1 else 0
            )
            max_value = ivy.default(
                max_value,
                min(
                    18446744073709551615,
                    round(18446744073709551615 * large_value_safety_factor),
                ),
            )
        values = draw(list_of_length(x=st.integers(min_value, max_value), length=size))
    elif "int" in dtype:
        if dtype == "int8":
            min_value = ivy.default(min_value, round(-128 * large_value_safety_factor))
            max_neg_value = -1 if small_value_safety_factor > 1 else 0
            min_pos_value = 1 if small_value_safety_factor > 1 else 0
            max_value = ivy.default(max_value, round(127 * large_value_safety_factor))

        elif dtype == "int16":
            min_value = ivy.default(
                min_value, round(-32768 * large_value_safety_factor)
            )
            max_neg_value = -1 if small_value_safety_factor > 1 else 0
            min_pos_value = 1 if small_value_safety_factor > 1 else 0
            max_value = ivy.default(max_value, round(32767 * large_value_safety_factor))

        elif dtype == "int32":
            min_value = ivy.default(
                min_value, round(-2147483648 * large_value_safety_factor)
            )
            max_neg_value = -1 if small_value_safety_factor > 1 else 0
            min_pos_value = 1 if small_value_safety_factor > 1 else 0
            max_value = ivy.default(
                max_value, round(2147483647 * large_value_safety_factor)
            )

        elif dtype == "int64":
            min_value = ivy.default(
                min_value,
                max(
                    -9223372036854775808,
                    round(-9223372036854775808 * large_value_safety_factor),
                ),
            )
            max_neg_value = -1 if small_value_safety_factor > 1 else 0
            min_pos_value = 1 if small_value_safety_factor > 1 else 0
            max_value = ivy.default(
                max_value,
                min(
                    9223372036854775807,
                    round(9223372036854775807 * large_value_safety_factor),
                ),
            )
<<<<<<< HEAD
        values = draw(
            list_of_length(
                x=ints(min_value=min_value, max_value=max_value), length=size
=======

        if max_value and min_pos_value > max_value:
            max_value, min_pos_value = min_pos_value, max_value

        if min_value and min_value > max_neg_value:
            max_neg_value, min_value = min_value, max_neg_value

        values = draw(
            list_of_length(
                x=st.integers(min_value, max_neg_value)
                | st.integers(min_pos_value, max_value),
                length=size,
>>>>>>> 7acb4519
            )
        )
    elif dtype == "float16":
        limit = math.log(small_value_safety_factor)
        min_value_neg = min_value
        max_value_neg = round(-1 * limit, -3)

        if min_value_neg and min_value_neg > max_value_neg:
            max_value_neg, min_value_neg = min_value_neg, max_value_neg

        min_value_pos = round(limit, -3)
        max_value_pos = max_value

        if max_value_pos and min_value_pos > max_value_pos:
            max_value_pos, min_value_pos = min_value_pos, max_value_pos

        values = draw(
            list_of_length(
                x=st.floats(
                    min_value=min_value_neg,
                    max_value=max_value_neg,
                    allow_nan=allow_nan,
                    allow_subnormal=allow_subnormal,
                    allow_infinity=allow_inf,
                    width=16,
                    exclude_min=exclude_min,
                    exclude_max=exclude_max,
                )
                | st.floats(
                    min_value=min_value_pos,
                    max_value=max_value_pos,
                    allow_nan=allow_nan,
                    allow_subnormal=allow_subnormal,
                    allow_infinity=allow_inf,
                    width=16,
                    exclude_min=exclude_min,
                    exclude_max=exclude_max,
                ),
                length=size,
            )
        )
        values = [v * large_value_safety_factor for v in values]
    elif dtype in ["float32", "bfloat16"]:
        limit = math.log(small_value_safety_factor)
        min_value_neg = min_value
        max_value_neg = round(-1 * limit, -6)

        if min_value_neg and min_value_neg > max_value_neg:
            max_value_neg, min_value_neg = min_value_neg, max_value_neg

        min_value_pos = round(limit, -6)
        max_value_pos = max_value

        if max_value_pos and min_value_pos > max_value_pos:
            max_value_pos, min_value_pos = min_value_pos, max_value_pos

        values = draw(
            list_of_length(
                x=st.floats(
                    min_value=min_value_neg,
                    max_value=max_value_neg,
                    allow_nan=allow_nan,
                    allow_subnormal=allow_subnormal,
                    allow_infinity=allow_inf,
                    width=32,
                    exclude_min=exclude_min,
                    exclude_max=exclude_max,
                )
                | st.floats(
                    min_value=min_value_pos,
                    max_value=max_value_pos,
                    allow_nan=allow_nan,
                    allow_subnormal=allow_subnormal,
                    allow_infinity=allow_inf,
                    width=32,
                    exclude_min=exclude_min,
                    exclude_max=exclude_max,
                ),
                length=size,
            )
        )
        values = [v * large_value_safety_factor for v in values]
    elif dtype == "float64":
        limit = math.log(small_value_safety_factor)

        min_value_neg = min_value
        max_value_neg = round(-1 * limit, -15)

        if min_value_neg and min_value_neg > max_value_neg:
            max_value_neg, min_value_neg = min_value_neg, max_value_neg

        min_value_pos = round(limit, -15)
        max_value_pos = max_value

        if max_value_pos and min_value_pos > max_value_pos:
            max_value_pos, min_value_pos = min_value_pos, max_value_pos

        values = draw(
            list_of_length(
                x=st.floats(
                    min_value=min_value_neg,
                    max_value=max_value_neg,
                    allow_nan=allow_nan,
                    allow_subnormal=allow_subnormal,
                    allow_infinity=allow_inf,
                    width=64,
                    exclude_min=exclude_min,
                    exclude_max=exclude_max,
                )
                | st.floats(
                    min_value=min_value_pos,
                    max_value=max_value_pos,
                    allow_nan=allow_nan,
                    allow_subnormal=allow_subnormal,
                    allow_infinity=allow_inf,
                    width=64,
                    exclude_min=exclude_min,
                    exclude_max=exclude_max,
                ),
                length=size,
            )
        )
        values = [v * large_value_safety_factor for v in values]
    elif dtype == "bool":
        values = draw(list_of_length(x=st.booleans(), length=size))
    array = np.array(values)
    if dtype != "bool" and not allow_negative:
        array = np.abs(array)
    if isinstance(shape, (tuple, list)):
        array = array.reshape(shape)
    return array.tolist()


@st.composite
def get_shape(
    draw,
    *,
    allow_none=False,
    min_num_dims=0,
    max_num_dims=5,
    min_dim_size=1,
    max_dim_size=10,
):
    """Draws a tuple of integers drawn randomly from [min_dim_size, max_dim_size]
     of size drawn from min_num_dims to max_num_dims. Useful for randomly
     drawing the shape of an array.

    Parameters
    ----------
    draw
        special function that draws data randomly (but is reproducible) from a given
        data-set (ex. list).
    allow_none
        if True, allow for the result to be None.
    min_num_dims
        minimum size of the tuple.
    max_num_dims
        maximum size of the tuple.
    min_dim_size
        minimum value of each integer in the tuple.
    max_dim_size
        maximum value of each integer in the tuple.

    Returns
    -------
    A strategy that draws a tuple.
    """
    if allow_none:
        shape = draw(
            st.none()
            | st.lists(
                ints(min_value=min_dim_size, max_value=max_dim_size),
                min_size=min_num_dims,
                max_size=max_num_dims,
            )
        )
    else:
        shape = draw(
            st.lists(
                ints(min_value=min_dim_size, max_value=max_dim_size),
                min_size=min_num_dims,
                max_size=max_num_dims,
            )
        )
    if shape is None:
        return shape
    return tuple(shape)


def none_or_list_of_floats(
    *,
    dtype,
    size,
    min_value=None,
    max_value=None,
    exclude_min=False,
    exclude_max=False,
    no_none=False,
):
    """Draws a List containing Nones or Floats.

    Parameters
    ----------
    dtype
        float data type ('float16', 'float32', or 'float64').
    size
        size of the list required.
    min_value
        lower bound for values in the list
    max_value
        upper bound for values in the list
    exclude_min
        if True, exclude the min_value
    exclude_max
        if True, exclude the max_value
    no_none
        if True, List does not contains None

    Returns
    -------
    A strategy that draws a List containing Nones or Floats.
    """
    if no_none:
        if dtype == "float16":
            values = list_of_length(
                x=st.floats(
                    min_value=min_value,
                    max_value=max_value,
                    width=16,
                    allow_subnormal=False,
                    allow_infinity=False,
                    allow_nan=False,
                    exclude_min=exclude_min,
                    exclude_max=exclude_max,
                ),
                length=size,
            )
        elif dtype == "float32":
            values = list_of_length(
                x=st.floats(
                    min_value=min_value,
                    max_value=max_value,
                    width=32,
                    allow_subnormal=False,
                    allow_infinity=False,
                    allow_nan=False,
                    exclude_min=exclude_min,
                    exclude_max=exclude_max,
                ),
                length=size,
            )
        elif dtype == "float64":
            values = list_of_length(
                x=st.floats(
                    min_value=min_value,
                    max_value=max_value,
                    width=64,
                    allow_subnormal=False,
                    allow_infinity=False,
                    allow_nan=False,
                    exclude_min=exclude_min,
                    exclude_max=exclude_max,
                ),
                length=size,
            )
    else:
        if dtype == "float16":
            values = list_of_length(
                x=st.none()
                | st.floats(
                    min_value=min_value,
                    max_value=max_value,
                    width=16,
                    allow_subnormal=False,
                    allow_infinity=False,
                    allow_nan=False,
                    exclude_min=exclude_min,
                    exclude_max=exclude_max,
                ),
                length=size,
            )
        elif dtype == "float32":
            values = list_of_length(
                x=st.none()
                | st.floats(
                    min_value=min_value,
                    max_value=max_value,
                    width=32,
                    allow_subnormal=False,
                    allow_infinity=False,
                    allow_nan=False,
                    exclude_min=exclude_min,
                    exclude_max=exclude_max,
                ),
                length=size,
            )
        elif dtype == "float64":
            values = list_of_length(
                x=st.none()
                | st.floats(
                    min_value=min_value,
                    max_value=max_value,
                    width=64,
                    allow_subnormal=False,
                    allow_infinity=False,
                    allow_nan=False,
                    exclude_min=exclude_min,
                    exclude_max=exclude_max,
                ),
                length=size,
            )
    return values


@st.composite
def get_mean_std(draw, *, dtype):
    """Draws two integers representing the mean and standard deviation for a given data
    type.

    Parameters
    ----------
    draw
        special function that draws data randomly (but is reproducible) from a given
        data-set (ex. list).
    dtype
        data type.

    Returns
    -------
    A strategy that can be used in the @given hypothesis decorator.
    """
    values = draw(none_or_list_of_floats(dtype=dtype, size=2))
    values[1] = abs(values[1]) if values[1] else None
    return values[0], values[1]


@st.composite
def get_bounds(draw, *, dtype):
    """Draws two integers low, high for a given data type such that low < high.

    Parameters
    ----------
    draw
        special function that draws data randomly (but is reproducible) from a given
        data-set (ex. list).
    dtype
        data type.

    Returns
    -------
    A strategy that can be used in the @given hypothesis decorator.
    """
    if "int" in dtype:
        values = draw(array_values(dtype=dtype, shape=2))
        values[0], values[1] = abs(values[0]), abs(values[1])
        low, high = min(values), max(values)
        if low == high:
            return draw(get_bounds(dtype=dtype))
    else:
        values = draw(none_or_list_of_floats(dtype=dtype, size=2))
        if values[0] is not None and values[1] is not None:
            low, high = min(values), max(values)
        else:
            low, high = values[0], values[1]
        if ivy.default(low, 0.0) >= ivy.default(high, 1.0):
            return draw(get_bounds(dtype=dtype))
    return low, high


@st.composite
def get_axis(
    draw,
    *,
    shape,
    allow_none=False,
    sorted=True,
    unique=True,
    min_size=1,
    max_size=None,
):
    """Draws one or more axis for the given shape.

    Parameters
    ----------
    draw
        special function that draws data randomly (but is reproducible) from a given
        data-set (ex. list).
    shape
        shape of the array as a tuple, or a hypothesis strategy from which the shape
        will be drawn
    allow_none
        boolean; if True, allow None to be drawn
    sorted
        boolean; if True, and a tuple of axes is drawn, tuple is sorted in increasing
        fashion
    unique
        boolean; if True, and a tuple of axes is drawn, all axes drawn will be unique
    min_size
        int or hypothesis strategy; if a tuple of axes is drawn, the minimum number of
        axes drawn
    max_size
        int or hypothesis strategy; if a tuple of axes is drawn, the maximum number of
        axes drawn.
        If None and unique is True, then it is set to the number of axes in the shape

    Returns
    -------
    A strategy that can be used in the @given hypothesis decorator.
    """
    # Draw values from any strategies given
    if isinstance(shape, st._internal.SearchStrategy):
        shape = draw(shape)
    if isinstance(min_size, st._internal.SearchStrategy):
        min_size = draw(min_size)
    if isinstance(max_size, st._internal.SearchStrategy):
        max_size = draw(max_size)

    axes = len(shape)
    unique_by = (lambda x: shape[x]) if unique else None

    if max_size is None and unique:
        max_size = max(axes, min_size)

    if allow_none:
        if axes == 0:
            axis = draw(
                st.none()
                | st.just(0)
                | st.lists(st.just(0), min_size=min_size, max_size=max_size)
            )
        else:
            axis = draw(
                st.none()
                | ints(min_value=-axes, max_value=axes - 1)
                | st.lists(
                    ints(min_value=-axes, max_value=axes - 1),
                    min_size=min_size,
                    max_size=max_size,
                    unique_by=unique_by,
                )
            )
    else:
        if axes == 0:
            axis = draw(
                st.just(0) | st.lists(st.just(0), min_size=min_size, max_size=max_size)
            )
        else:
            axis = draw(
                ints(min_value=-axes, max_value=axes - 1)
                | st.lists(
                    ints(-axes, axes - 1),
                    min_size=min_size,
                    max_size=max_size,
                    unique_by=unique_by,
                )
            )
    if type(axis) == list:
        if sorted:

            def sort_key(ele, max_len):
                if ele < 0:
                    return ele + max_len - 1
                return ele

            axis.sort(key=(lambda ele: sort_key(ele, axes)))
        axis = tuple(axis)
    return axis


@st.composite
def num_positional_args(draw, *, fn_name: str = None):
    """Draws an integers randomly from the minimum and maximum number of positional
    arguments a given function can take.

    Parameters
    ----------
    draw
        special function that draws data randomly (but is reproducible) from a given
        data-set (ex. list).
    fn_name
        name of the function.

    Returns
    -------
    A strategy that can be used in the @given hypothesis decorator.

    Examples
    --------
    @given(
        num_positional_args=num_positional_args(fn_name="floor_divide")
    )
    @given(
        num_positional_args=num_positional_args(fn_name="add")
    )
    """
    num_positional_only = 0
    num_keyword_only = 0
    total = 0
    fn = None
    for i, fn_name_key in enumerate(fn_name.split(".")):
        if i == 0:
            fn = ivy.__dict__[fn_name_key]
        else:
            fn = fn.__dict__[fn_name_key]
    for param in inspect.signature(fn).parameters.values():
        total += 1
        if param.kind == param.POSITIONAL_ONLY:
            num_positional_only += 1
        elif param.kind == param.KEYWORD_ONLY:
            num_keyword_only += 1
    return draw(
        ints(min_value=num_positional_only, max_value=(total - num_keyword_only))
    )


@st.composite
def bool_val_flags(draw, cl_arg: Union[bool, None]):
    if cl_arg is not None:
        return draw(st.booleans().filter(lambda x: x == cl_arg))
    return draw(st.booleans())


def handle_cmd_line_args(test_fn):
    # first four arguments are all fixtures
    def new_fn(data, get_command_line_flags, fw, device, call, *args, **kwargs):
        # inspecting for keyword arguments in test function
        for param in inspect.signature(test_fn).parameters.values():
            if param.name in cmd_line_args:
                kwargs[param.name] = data.draw(
                    bool_val_flags(get_command_line_flags[param.name])
                )
            elif param.name == "data":
                kwargs["data"] = data
            elif param.name == "fw":
                kwargs["fw"] = fw
            elif param.name == "device":
                kwargs["device"] = device
            elif param.name == "call":
                kwargs["call"] = call
        return test_fn(*args, **kwargs)

    return new_fn


def gradient_incompatible_function(*, fn):
    return (
        not ivy.supports_gradients
        and hasattr(fn, "computes_gradients")
        and fn.computes_gradients
    )<|MERGE_RESOLUTION|>--- conflicted
+++ resolved
@@ -2226,11 +2226,6 @@
                     round(9223372036854775807 * large_value_safety_factor),
                 ),
             )
-<<<<<<< HEAD
-        values = draw(
-            list_of_length(
-                x=ints(min_value=min_value, max_value=max_value), length=size
-=======
 
         if max_value and min_pos_value > max_value:
             max_value, min_pos_value = min_pos_value, max_value
@@ -2243,7 +2238,6 @@
                 x=st.integers(min_value, max_neg_value)
                 | st.integers(min_pos_value, max_value),
                 length=size,
->>>>>>> 7acb4519
             )
         )
     elif dtype == "float16":
