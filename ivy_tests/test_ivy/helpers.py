"""Collection of helpers for ivy unit tests."""

# global
import importlib
from contextlib import redirect_stdout
from io import StringIO
import sys
import re
import inspect
import numpy as np
import math
from typing import Union, List
from hypothesis import assume
import hypothesis.extra.numpy as nph  # noqa

# local
from ivy.functional.backends.jax.general import is_native_array as is_jax_native_array
from ivy.functional.backends.numpy.general import (
    is_native_array as is_numpy_native_array,
)
from ivy.functional.backends.tensorflow.general import (
    is_native_array as is_tensorflow_native_array,
)
from ivy.functional.backends.torch.general import (
    is_native_array as is_torch_native_array,
)


TOLERANCE_DICT = {"float16": 1e-2, "float32": 1e-5, "float64": 1e-5, None: 1e-5}
cmd_line_args = (
    "as_variable",
    "native_array",
    "with_out",
    "container",
    "instance_method",
    "test_gradients",
)

try:
    import jax.numpy as jnp
except (ImportError, RuntimeError, AttributeError):
    jnp = None
try:
    import tensorflow as tf

    _tf_version = float(".".join(tf.__version__.split(".")[0:2]))
    if _tf_version >= 2.3:
        # noinspection PyPep8Naming,PyUnresolvedReferences
        from tensorflow.python.types.core import Tensor as tensor_type
    else:
        # noinspection PyPep8Naming
        # noinspection PyProtectedMember,PyUnresolvedReferences
        from tensorflow.python.framework.tensor_like import _TensorLike as tensor_type
    physical_devices = tf.config.list_physical_devices("GPU")
    for device in physical_devices:
        tf.config.experimental.set_memory_growth(device, True)
except ImportError:
    tf = None
try:
    import torch
except ImportError:
    torch = None
try:
    import mxnet as mx
    import mxnet.ndarray as mx_nd
except ImportError:
    mx = None
    mx_nd = None
from hypothesis import strategies as st

# local
import ivy
import ivy.functional.backends.numpy as ivy_np


def get_ivy_numpy():
    """Import Numpy module from ivy"""
    try:
        import ivy.functional.backends.numpy
    except ImportError:
        return None
    return ivy.functional.backends.numpy


def get_ivy_jax():
    """Import JAX module from ivy"""
    try:
        import ivy.functional.backends.jax
    except ImportError:
        return None
    return ivy.functional.backends.jax


def get_ivy_tensorflow():
    """Import Tensorflow module from ivy"""
    try:
        import ivy.functional.backends.tensorflow
    except ImportError:
        return None
    return ivy.functional.backends.tensorflow


def get_ivy_torch():
    """Import Torch module from ivy"""
    try:
        import ivy.functional.backends.torch
    except ImportError:
        return None
    return ivy.functional.backends.torch


def get_ivy_mxnet():
    """Import MXNET module from ivy"""
    try:
        import ivy.functional.backends.mxnet
    except ImportError:
        return None
    return ivy.functional.backends.mxnet


_ivy_fws_dict = {
    "numpy": lambda: get_ivy_numpy(),
    "jax": lambda: get_ivy_jax(),
    "tensorflow": lambda: get_ivy_tensorflow(),
    "tensorflow_graph": lambda: get_ivy_tensorflow(),
    "torch": lambda: get_ivy_torch(),
    "mxnet": lambda: get_ivy_mxnet(),
}

_iterable_types = [list, tuple, dict]
_excluded = []


def _convert_vars(
    *, vars_in, from_type, to_type_callable=None, keep_other=True, to_type=None
):
    new_vars = list()
    for var in vars_in:
        if type(var) in _iterable_types:
            return_val = _convert_vars(
                vars_in=var, from_type=from_type, to_type_callable=to_type_callable
            )
            new_vars.append(return_val)
        elif isinstance(var, from_type):
            if isinstance(var, np.ndarray):
                if var.dtype == np.float64:
                    var = var.astype(np.float32)
                if bool(sum([stride < 0 for stride in var.strides])):
                    var = var.copy()
            if to_type_callable:
                new_vars.append(to_type_callable(var))
            else:
                raise Exception("Invalid. A conversion callable is required.")
        elif to_type is not None and isinstance(var, to_type):
            new_vars.append(var)
        elif keep_other:
            new_vars.append(var)

    return new_vars


def np_call(func, *args, **kwargs):
    """Call a given function and return the result as a Numpy Array.

    Parameters
    ----------
    func
        The given function (callable).
    args
        The arguments to be given.
    kwargs
        The keywords args to be given.

    Returns
    -------
    ret
        The result of the function call as a Numpy Array
    """
    ret = func(*args, **kwargs)
    if isinstance(ret, (list, tuple)):
        return ivy.to_native(ret, nested=True)
    return ivy.to_numpy(ret)


def jnp_call(func, *args, **kwargs):
    new_args = _convert_vars(
        vars_in=args, from_type=np.ndarray, to_type_callable=jnp.asarray
    )
    new_kw_vals = _convert_vars(
        vars_in=kwargs.values(), from_type=np.ndarray, to_type_callable=jnp.asarray
    )
    new_kwargs = dict(zip(kwargs.keys(), new_kw_vals))
    output = func(*new_args, **new_kwargs)
    if isinstance(output, tuple):
        return tuple(
            _convert_vars(
                vars_in=output,
                from_type=(jnp.ndarray, ivy.Array),
                to_type_callable=ivy.to_numpy,
            )
        )
    else:
        return _convert_vars(
            vars_in=[output],
            from_type=(jnp.ndarray, ivy.Array),
            to_type_callable=ivy.to_numpy,
        )[0]


def tf_call(func, *args, **kwargs):
    new_args = _convert_vars(
        vars_in=args, from_type=np.ndarray, to_type_callable=tf.convert_to_tensor
    )
    new_kw_vals = _convert_vars(
        vars_in=kwargs.values(),
        from_type=np.ndarray,
        to_type_callable=tf.convert_to_tensor,
    )
    new_kwargs = dict(zip(kwargs.keys(), new_kw_vals))
    output = func(*new_args, **new_kwargs)
    if isinstance(output, tuple):
        return tuple(
            _convert_vars(
                vars_in=output,
                from_type=(tensor_type, ivy.Array),
                to_type_callable=ivy.to_numpy,
            )
        )
    else:
        return _convert_vars(
            vars_in=[output],
            from_type=(tensor_type, ivy.Array),
            to_type_callable=ivy.to_numpy,
        )[0]


def tf_graph_call(func, *args, **kwargs):
    new_args = _convert_vars(
        vars_in=args, from_type=np.ndarray, to_type_callable=tf.convert_to_tensor
    )
    new_kw_vals = _convert_vars(
        vars_in=kwargs.values(),
        from_type=np.ndarray,
        to_type_callable=tf.convert_to_tensor,
    )
    new_kwargs = dict(zip(kwargs.keys(), new_kw_vals))

    @tf.function
    def tf_func(*local_args, **local_kwargs):
        return func(*local_args, **local_kwargs)

    output = tf_func(*new_args, **new_kwargs)

    if isinstance(output, tuple):
        return tuple(
            _convert_vars(
                vars_in=output,
                from_type=(tensor_type, ivy.Array),
                to_type_callable=ivy.to_numpy,
            )
        )
    else:
        return _convert_vars(
            vars_in=[output],
            from_type=(tensor_type, ivy.Array),
            to_type_callable=ivy.to_numpy,
        )[0]


def torch_call(func, *args, **kwargs):
    new_args = _convert_vars(
        vars_in=args, from_type=np.ndarray, to_type_callable=torch.from_numpy
    )
    new_kw_vals = _convert_vars(
        vars_in=kwargs.values(), from_type=np.ndarray, to_type_callable=torch.from_numpy
    )
    new_kwargs = dict(zip(kwargs.keys(), new_kw_vals))
    output = func(*new_args, **new_kwargs)
    if isinstance(output, tuple):
        return tuple(
            _convert_vars(
                vars_in=output,
                from_type=(torch.Tensor, ivy.Array),
                to_type_callable=ivy.to_numpy,
            )
        )
    else:
        return _convert_vars(
            vars_in=[output],
            from_type=(torch.Tensor, ivy.Array),
            to_type_callable=ivy.to_numpy,
        )[0]


def mx_call(func, *args, **kwargs):
    new_args = _convert_vars(
        vars_in=args, from_type=np.ndarray, to_type_callable=mx_nd.array
    )
    new_kw_items = _convert_vars(
        vars_in=kwargs.values(), from_type=np.ndarray, to_type_callable=mx_nd.array
    )
    new_kwargs = dict(zip(kwargs.keys(), new_kw_items))
    output = func(*new_args, **new_kwargs)
    if isinstance(output, tuple):
        return tuple(
            _convert_vars(
                vars_in=output,
                from_type=(mx_nd.ndarray.NDArray, ivy.Array),
                to_type_callable=ivy.to_numpy,
            )
        )
    else:
        return _convert_vars(
            vars_in=[output],
            from_type=(mx_nd.ndarray.NDArray, ivy.Array),
            to_type_callable=ivy.to_numpy,
        )[0]


_calls = [np_call, jnp_call, tf_call, tf_graph_call, torch_call, mx_call]


def assert_compilable(fn):
    try:
        ivy.compile(fn)
    except Exception as e:
        raise e


# function that trims white spaces from docstrings
def trim(*, docstring):
    """Trim function from PEP-257"""
    if not docstring:
        return ""
    # Convert tabs to spaces (following the normal Python rules)
    # and split into a list of lines:
    lines = docstring.expandtabs().splitlines()
    # Determine minimum indentation (first line doesn't count):
    indent = sys.maxsize
    for line in lines[1:]:
        stripped = line.lstrip()
        if stripped:
            indent = min(indent, len(line) - len(stripped))
    # Remove indentation (first line is special):
    trimmed = [lines[0].strip()]
    if indent < sys.maxsize:
        for line in lines[1:]:
            trimmed.append(line[indent:].rstrip())
    # Strip off trailing and leading blank lines:
    while trimmed and not trimmed[-1]:
        trimmed.pop()
    while trimmed and not trimmed[0]:
        trimmed.pop(0)

    # Current code/unittests expects a line return at
    # end of multiline docstrings
    # workaround expected behavior from unittests
    if "\n" in docstring:
        trimmed.append("")

    # Return a single string:
    return "\n".join(trimmed)


def docstring_examples_run(
    *, fn, from_container=False, from_array=False, num_sig_fig=3
):
    if not hasattr(fn, "__name__"):
        return True
    fn_name = fn.__name__
    if fn_name not in ivy.backend_handler.ivy_original_dict:
        return True

    if from_container:
        docstring = getattr(
            ivy.backend_handler.ivy_original_dict["Container"], fn_name
        ).__doc__
    elif from_array:
        docstring = getattr(
            ivy.backend_handler.ivy_original_dict["Array"], fn_name
        ).__doc__
    else:
        docstring = ivy.backend_handler.ivy_original_dict[fn_name].__doc__

    if docstring is None:
        return True

    # removing extra new lines and trailing white spaces from the docstrings
    trimmed_docstring = trim(docstring=docstring)
    trimmed_docstring = trimmed_docstring.split("\n")

    # end_index: -1, if print statement is not found in the docstring
    end_index = -1

    # parsed_output is set as an empty string to manage functions with multiple inputs
    parsed_output = ""

    # parsing through the docstrings to find lines with print statement
    # following which is our parsed output
    sub = ">>> print("
    for index, line in enumerate(trimmed_docstring):
        if sub in line:
            end_index = trimmed_docstring.index("", index)
            p_output = trimmed_docstring[index + 1 : end_index]
            p_output = ("").join(p_output).replace(" ", "")
            if parsed_output != "":
                parsed_output += ","
            parsed_output += p_output

    if end_index == -1:
        return True

    executable_lines = [
        line.split(">>>")[1][1:] for line in docstring.split("\n") if ">>>" in line
    ]

    # noinspection PyBroadException
    f = StringIO()
    with redirect_stdout(f):
        for line in executable_lines:
            # noinspection PyBroadException
            try:
                if f.getvalue() != "" and f.getvalue()[-2] != ",":
                    print(",")
                exec(line)
            except Exception as e:
                print(e, " ", ivy.current_backend_str(), " ", line)

    output = f.getvalue()
    output = output.rstrip()
    output = output.replace(" ", "").replace("\n", "")
    output = output.rstrip(",")

    # handling cases when the stdout contains ANSI colour codes
    # 7-bit C1 ANSI sequences
    ansi_escape = re.compile(
        r"""
    \x1B  # ESC
    (?:   # 7-bit C1 Fe (except CSI)
        [@-Z\\-_]
    |     # or [ for CSI, followed by a control sequence
        \[
        [0-?]*  # Parameter bytes
        [ -/]*  # Intermediate bytes
        [@-~]   # Final byte
    )
    """,
        re.VERBOSE,
    )

    output = ansi_escape.sub("", output)

    # print("Output: ", output)
    # print("Putput: ", parsed_output)

    # assert output == parsed_output, "Output is unequal to the docstrings output."
    sig_fig = float("1e-" + str(num_sig_fig))
    numeric_pattern = re.compile(
        r"""
            [\{\}\(\)\[\]]|\w+:
        """,
        re.VERBOSE,
    )
    num_output = output.replace("ivy.array", "")
    num_output = numeric_pattern.sub("", num_output)
    num_parsed_output = parsed_output.replace("ivy.array", "")
    num_parsed_output = numeric_pattern.sub("", num_parsed_output)
    num_output = num_output.split(",")
    num_parsed_output = num_parsed_output.split(",")
    docstr_result = True
    for (doc_u, doc_v) in zip(num_output, num_parsed_output):
        try:
            docstr_result = np.allclose(
                np.nan_to_num(complex(doc_u)),
                np.nan_to_num(complex(doc_v)),
                rtol=sig_fig,
            )
        except Exception:
            if str(doc_u) != str(doc_v):
                docstr_result = False
        if not docstr_result:
            print(
                "output for ",
                fn_name,
                " on run: ",
                output,
                "\noutput in docs :",
                parsed_output,
                "\n",
                doc_u,
                " != ",
                doc_v,
                "\n",
            )
            ivy.warn(
                "Output is unequal to the docstrings output: %s" % fn_name, stacklevel=0
            )
            break
    return docstr_result


def var_fn(x, *, dtype=None, device=None):
    return ivy.variable(ivy.array(x, dtype=dtype, device=device))


def exclude(*, exclusion_list):
    global _excluded
    _excluded += list(set(exclusion_list) - set(_excluded))


def frameworks():
    return list(
        set(
            [
                ivy_fw()
                for fw_str, ivy_fw in _ivy_fws_dict.items()
                if ivy_fw() is not None and fw_str not in _excluded
            ]
        )
    )


def calls():
    return [
        call
        for (fw_str, ivy_fw), call in zip(_ivy_fws_dict.items(), _calls)
        if ivy_fw() is not None and fw_str not in _excluded
    ]


def f_n_calls():
    return [
        (ivy_fw(), call)
        for (fw_str, ivy_fw), call in zip(_ivy_fws_dict.items(), _calls)
        if ivy_fw() is not None and fw_str not in _excluded
    ]


def assert_all_close(
    ret_np, ret_from_np, rtol=1e-05, atol=1e-08, ground_truth_backend="TensorFlow"
):
    assert ret_np.dtype is ret_from_np.dtype, (
        "the return with a {} backend produced data type of {}, while the return with"
        " a {} backend returned a data type of {}.".format(
            ground_truth_backend,
            ret_from_np.dtype,
            ivy.current_backend_str(),
            ret_np.dtype,
        )
    )
    if ivy.is_ivy_container(ret_np) and ivy.is_ivy_container(ret_from_np):
        ivy.Container.multi_map(assert_all_close, [ret_np, ret_from_np])
    else:
        assert np.allclose(
            np.nan_to_num(ret_np), np.nan_to_num(ret_from_np), rtol=rtol, atol=atol
        ), "{} != {}".format(ret_np, ret_from_np)


def kwargs_to_args_n_kwargs(*, num_positional_args, kwargs):
    args = [v for v in list(kwargs.values())[:num_positional_args]]
    kwargs = {k: kwargs[k] for k in list(kwargs.keys())[num_positional_args:]}
    return args, kwargs


def list_of_length(*, x, length):
    return st.lists(x, min_size=length, max_size=length)


def as_cont(*, x):
    return ivy.Container({"a": x, "b": {"c": x, "d": x}})


def as_lists(*args):
    return (a if isinstance(a, list) else [a] for a in args)


def flatten_fw(*, ret, fw):
    # flatten the return
    if not isinstance(ret, tuple):
        ret = (ret,)
    if fw == "jax":
        ret_idxs = ivy.nested_indices_where(
            ret, lambda x: ivy.is_ivy_array(x) or is_jax_native_array(x)
        )
    elif fw == "numpy":
        ret_idxs = ivy.nested_indices_where(
            ret, lambda x: ivy.is_ivy_array(x) or is_numpy_native_array(x)
        )
    elif fw == "tensorflow":
        ret_idxs = ivy.nested_indices_where(
            ret, lambda x: ivy.is_ivy_array(x) or is_tensorflow_native_array(x)
        )
    else:
        ret_idxs = ivy.nested_indices_where(
            ret, lambda x: ivy.is_ivy_array(x) or is_torch_native_array(x)
        )
    ret_flat = ivy.multi_index_nest(ret, ret_idxs)

    # convert the return to NumPy
    ret_np_flat = [ivy.to_numpy(x) for x in ret_flat]
    return ret_np_flat


def flatten(*, ret):
    # flatten the return
    if not isinstance(ret, tuple):
        ret = (ret,)

    ret_idxs = ivy.nested_indices_where(ret, ivy.is_ivy_array)
    ret_flat = ivy.multi_index_nest(ret, ret_idxs)

    # convert the return to NumPy
    ret_np_flat = [ivy.to_numpy(x) for x in ret_flat]
    return ret_np_flat


def get_ret_and_flattened_array(func, *args, **kwargs):
    ret = func(*args, **kwargs)
    return ret, flatten(ret=ret)


def value_test(
    *,
    ret_np_flat,
    ret_from_np_flat,
    rtol=None,
    atol=1e-6,
    ground_truth_backend="TensorFlow",
):
    if type(ret_np_flat) != list:
        ret_np_flat = [ret_np_flat]
    if type(ret_from_np_flat) != list:
        ret_from_np_flat = [ret_from_np_flat]
    assert len(ret_np_flat) == len(ret_from_np_flat), (
        "len(ret_np_flat) != len(ret_from_np_flat):\n\n"
        "ret_np_flat:\n\n{}\n\nret_from_np_flat:\n\n{}".format(
            ret_np_flat, ret_from_np_flat
        )
    )
    # value tests, iterating through each array in the flattened returns
    if not rtol:
        for ret_np, ret_from_np in zip(ret_np_flat, ret_from_np_flat):
            rtol = TOLERANCE_DICT.get(str(ret_from_np.dtype), 1e-03)
            assert_all_close(
                ret_np,
                ret_from_np,
                rtol=rtol,
                atol=atol,
                ground_truth_backend=ground_truth_backend,
            )
    else:
        for ret_np, ret_from_np in zip(ret_np_flat, ret_from_np_flat):
            assert_all_close(
                ret_np,
                ret_from_np,
                rtol=rtol,
                atol=atol,
                ground_truth_backend=ground_truth_backend,
            )


def args_to_container(array_args):
    array_args_container = ivy.Container({str(k): v for k, v in enumerate(array_args)})
    return array_args_container


def gradient_test(
    *,
    fn_name,
    all_as_kwargs_np,
    args_np,
    kwargs_np,
    input_dtypes,
    as_variable_flags,
    native_array_flags,
    container_flags,
    rtol_: float = None,
    atol_: float = 1e-06,
    ground_truth_backend: str = "torch",
):
    def grad_fn(xs):
        array_vals = [v for k, v in xs.to_iterator()]
        arg_array_vals = array_vals[0 : len(args_idxs)]
        kwarg_array_vals = array_vals[len(args_idxs) :]
        args_writeable = ivy.copy_nest(args)
        kwargs_writeable = ivy.copy_nest(kwargs)
        ivy.set_nest_at_indices(args_writeable, args_idxs, arg_array_vals)
        ivy.set_nest_at_indices(kwargs_writeable, kwargs_idxs, kwarg_array_vals)
        return ivy.mean(ivy.__dict__[fn_name](*args_writeable, **kwargs_writeable))

    args, kwargs, _, args_idxs, kwargs_idxs = create_args_kwargs(
        args_np=args_np,
        kwargs_np=kwargs_np,
        input_dtypes=input_dtypes,
        as_variable_flags=as_variable_flags,
        native_array_flags=native_array_flags,
        container_flags=container_flags,
    )
    arg_array_vals = list(ivy.multi_index_nest(args, args_idxs))
    kwarg_array_vals = list(ivy.multi_index_nest(kwargs, kwargs_idxs))
    xs = args_to_container(arg_array_vals + kwarg_array_vals)
    _, ret_np_flat = get_ret_and_flattened_array(
        ivy.execute_with_gradients, grad_fn, xs
    )
    grads_np_flat = ret_np_flat[1]
    # compute the return with a Ground Truth backend
    ivy.set_backend(ground_truth_backend)
    test_unsupported = check_unsupported_dtype(
        fn=ivy.__dict__[fn_name],
        input_dtypes=input_dtypes,
        all_as_kwargs_np=all_as_kwargs_np,
    )
    if test_unsupported:
        return
    args, kwargs, _, args_idxs, kwargs_idxs = create_args_kwargs(
        args_np=args_np,
        kwargs_np=kwargs_np,
        input_dtypes=input_dtypes,
        as_variable_flags=as_variable_flags,
        native_array_flags=native_array_flags,
        container_flags=container_flags,
    )
    arg_array_vals = list(ivy.multi_index_nest(args, args_idxs))
    kwarg_array_vals = list(ivy.multi_index_nest(kwargs, kwargs_idxs))
    xs = args_to_container(arg_array_vals + kwarg_array_vals)
    _, ret_np_from_gt_flat = get_ret_and_flattened_array(
        ivy.execute_with_gradients, grad_fn, xs
    )
    grads_np_from_gt_flat = ret_np_from_gt_flat[1]
    ivy.unset_backend()
    # value test
    value_test(
        ret_np_flat=grads_np_flat,
        ret_from_np_flat=grads_np_from_gt_flat,
        rtol=rtol_,
        atol=atol_,
    )


def check_unsupported_dtype(*, fn, input_dtypes, all_as_kwargs_np):
    # check for unsupported dtypes
    test_unsupported = False
    unsupported_dtypes_fn = ivy.function_unsupported_dtypes(fn)
    supported_dtypes_fn = ivy.function_supported_dtypes(fn)
    if unsupported_dtypes_fn:
        for d in input_dtypes:
            if d in unsupported_dtypes_fn:
                test_unsupported = True
                break
        if (
            "dtype" in all_as_kwargs_np
            and all_as_kwargs_np["dtype"] in unsupported_dtypes_fn
        ):
            test_unsupported = True
    if supported_dtypes_fn and not test_unsupported:
        for d in input_dtypes:
            if d not in supported_dtypes_fn:
                test_unsupported = True
                break
        if (
            "dtype" in all_as_kwargs_np
            and all_as_kwargs_np["dtype"] not in supported_dtypes_fn
        ):
            test_unsupported = True
    return test_unsupported


def check_unsupported_device(*, fn, input_device, all_as_kwargs_np):
    # check for unsupported dtypes
    test_unsupported = False
    unsupported_devices_fn = ivy.function_unsupported_devices(fn)
    supported_devices_fn = ivy.function_supported_devices(fn)
    if unsupported_devices_fn:
        if input_device in unsupported_devices_fn:
            test_unsupported = True
        if (
            "device" in all_as_kwargs_np
            and all_as_kwargs_np["device"] in unsupported_devices_fn
        ):
            test_unsupported = True
    if supported_devices_fn and not test_unsupported:
        if input_device not in supported_devices_fn:
            test_unsupported = True
        if (
            "device" in all_as_kwargs_np
            and all_as_kwargs_np["device"] not in supported_devices_fn
        ):
            test_unsupported = True
    return test_unsupported


def check_unsupported_device_and_dtype(*, fn, device, input_dtypes, all_as_kwargs_np):
    # check for unsupported dtypes
    test_unsupported = False
    unsupported_devices_dtypes_fn = ivy.function_unsupported_devices_and_dtypes(fn)
    supported_devices_dtypes_fn = ivy.function_supported_devices_and_dtypes(fn)
    for i in range(len(unsupported_devices_dtypes_fn["devices"])):
        if device in unsupported_devices_dtypes_fn["devices"][i]:
            for d in input_dtypes:
                if d in unsupported_devices_dtypes_fn["dtypes"][i]:
                    test_unsupported = True
                    break
    if (
        "device" in all_as_kwargs_np
        and "dtype" in all_as_kwargs_np
        and all_as_kwargs_np["device"] in unsupported_devices_dtypes_fn["devices"]
    ):
        index = unsupported_devices_dtypes_fn["devices"].index(
            all_as_kwargs_np["device"]
        )
        if all_as_kwargs_np["dtype"] in unsupported_devices_dtypes_fn["dtypes"][index]:
            test_unsupported = True
    if test_unsupported:
        return test_unsupported

    for i in range(len(supported_devices_dtypes_fn["devices"])):
        if device in supported_devices_dtypes_fn["devices"][i]:
            for d in input_dtypes:
                if d not in supported_devices_dtypes_fn["dtypes"][i]:
                    test_unsupported = True
                    break
        else:
            test_unsupported = True
        if (
            "device" in all_as_kwargs_np
            and "dtype" in all_as_kwargs_np
            and all_as_kwargs_np["device"] in supported_devices_dtypes_fn["devices"]
        ):
            if all_as_kwargs_np["device"] not in supported_devices_dtypes_fn["devices"]:
                test_unsupported = True
            else:
                index = supported_devices_dtypes_fn["devices"].index(
                    all_as_kwargs_np["device"]
                )
                if (
                    all_as_kwargs_np["dtype"]
                    not in supported_devices_dtypes_fn["dtypes"][index]
                ):
                    test_unsupported = True
    return test_unsupported


def create_args_kwargs(
    *,
    args_np,
    kwargs_np,
    input_dtypes,
    as_variable_flags,
    native_array_flags=None,
    container_flags=None,
):
    # extract all arrays from the arguments and keyword arguments
    args_idxs = ivy.nested_indices_where(args_np, lambda x: isinstance(x, np.ndarray))
    arg_np_vals = ivy.multi_index_nest(args_np, args_idxs)
    kwargs_idxs = ivy.nested_indices_where(
        kwargs_np, lambda x: isinstance(x, np.ndarray)
    )
    kwarg_np_vals = ivy.multi_index_nest(kwargs_np, kwargs_idxs)

    # assert that the number of arrays aligns with the dtypes and as_variable_flags
    num_arrays = len(arg_np_vals) + len(kwarg_np_vals)
    if num_arrays > 0:
        assert num_arrays == len(input_dtypes), (
            "Found {} arrays in the input arguments, but {} dtypes and "
            "as_variable_flags. Make sure to pass in a sequence of bools for all "
            "associated boolean flag inputs to test_function, with the sequence length "
            "being equal to the number of arrays in the arguments.".format(
                num_arrays, len(input_dtypes)
            )
        )

    # create args
    num_arg_vals = len(arg_np_vals)
    arg_array_vals = [
        ivy.array(x, dtype=d) for x, d in zip(arg_np_vals, input_dtypes[:num_arg_vals])
    ]
    arg_array_vals = [
        ivy.variable(x) if v else x
        for x, v in zip(arg_array_vals, as_variable_flags[:num_arg_vals])
    ]
    if native_array_flags:
        arg_array_vals = [
            ivy.to_native(x) if n else x
            for x, n in zip(arg_array_vals, native_array_flags[:num_arg_vals])
        ]
    if container_flags:
        arg_array_vals = [
            as_cont(x=x) if c else x
            for x, c in zip(arg_array_vals, container_flags[:num_arg_vals])
        ]
    args = ivy.copy_nest(args_np, to_mutable=True)
    ivy.set_nest_at_indices(args, args_idxs, arg_array_vals)

    # create kwargs
    kwarg_array_vals = [
        ivy.array(x, dtype=d)
        for x, d in zip(kwarg_np_vals, input_dtypes[num_arg_vals:])
    ]
    kwarg_array_vals = [
        ivy.variable(x) if v else x
        for x, v in zip(kwarg_array_vals, as_variable_flags[num_arg_vals:])
    ]
    if native_array_flags:
        kwarg_array_vals = [
            ivy.to_native(x) if n else x
            for x, n in zip(kwarg_array_vals, native_array_flags[num_arg_vals:])
        ]
    if container_flags:
        kwarg_array_vals = [
            as_cont(x=x) if c else x
            for x, c in zip(kwarg_array_vals, container_flags[num_arg_vals:])
        ]
    kwargs = ivy.copy_nest(kwargs_np, to_mutable=True)
    ivy.set_nest_at_indices(kwargs, kwargs_idxs, kwarg_array_vals)
    return args, kwargs, num_arg_vals, args_idxs, kwargs_idxs


def test_unsupported_function(*, fn, args, kwargs):
    try:
        fn(*args, **kwargs)
        assert False
    except:  # noqa
        return


def test_method(
    *,
    input_dtypes: Union[ivy.Dtype, List[ivy.Dtype]],
    as_variable_flags: Union[bool, List[bool]],
    all_as_kwargs_np,
    num_positional_args: int,
    input_dtypes_constructor: Union[ivy.Dtype, List[ivy.Dtype]],
    as_variable_flags_constructor: Union[bool, List[bool]],
    constructor_kwargs,
    num_positional_args_constructor: int,
    fw: str,
    class_name: str,
    rtol: float = None,
    atol: float = 1e-06,
    test_values: bool = True,
    ground_truth_backend: str = "tensorflow",
):
    """Tests a class-method that consumes (or returns) arrays for the current backend
    by comparing the result with numpy.

    Parameters
    ----------
    input_dtypes
        data types of the input arguments in order.
    as_variable_flags
        dictates whether the corresponding input argument should be treated as an
        ivy Variable.
    all_as_kwargs_np:
        input arguments to the function as keyword arguments.
    num_positional_args
        number of input arguments that must be passed as positional
        arguments.
    input_dtypes_constructor
        data types of the input arguments for the constructor in order.
    as_variable_flags_constructor
        dictates whether the corresponding input argument should be treated as an
        ivy Variable for the constructor
    constructor_kwargs:
        input arguments to the constructor as keyword arguments.
    num_positional_args_constructor
        number of input arguments that must be passed as positional
        arguments to the constructor.
    fw
        current backend (framework).
    class_name
        name of the class to test.
    rtol
        relative tolerance value.
    atol
        absolute tolerance value.
    test_values
        if True, test for the correctness of the resulting values.
    ground_truth_backend
        Ground Truth Backend to compare the result-values.

    Returns
    -------
    ret
        optional, return value from the function
    ret_gt
        optional, return value from the Ground Truth function
    """
    # convert single values to length 1 lists
    input_dtypes, as_variable_flags = as_lists(input_dtypes, as_variable_flags)
    # update variable flags to be compatible with float dtype
    as_variable_flags = [
        v if ivy.is_float_dtype(d) else False
        for v, d in zip(as_variable_flags, input_dtypes)
    ]

    # change all data types so that they are supported by this framework
    input_dtypes = ["float32" if d in ivy.invalid_dtypes else d for d in input_dtypes]

    # create args
    calling_args_np, calling_kwargs_np = kwargs_to_args_n_kwargs(
        num_positional_args=num_positional_args, kwargs=all_as_kwargs_np
    )
    calling_args, calling_kwargs, _, _, _ = create_args_kwargs(
        args_np=calling_args_np,
        kwargs_np=calling_kwargs_np,
        input_dtypes=input_dtypes,
        as_variable_flags=as_variable_flags,
    )

    constructor_args_np, constructor_kwargs_np = kwargs_to_args_n_kwargs(
        num_positional_args=num_positional_args_constructor, kwargs=constructor_kwargs
    )
    constructor_args, constructor_kwargs, _, _, _ = create_args_kwargs(
        args_np=constructor_args_np,
        kwargs_np=constructor_kwargs_np,
        input_dtypes=input_dtypes_constructor,
        as_variable_flags=as_variable_flags_constructor,
    )
    # run
    ins = ivy.__dict__[class_name](*constructor_args, **constructor_kwargs)
    ret, ret_np_flat = get_ret_and_flattened_array(ins, *calling_args, **calling_kwargs)
    # compute the return with a Ground Truth backend
    ivy.set_backend(ground_truth_backend)
    calling_args_gt, calling_kwargs_gt, _, _, _ = create_args_kwargs(
        args_np=calling_args_np,
        kwargs_np=calling_kwargs_np,
        input_dtypes=input_dtypes,
        as_variable_flags=as_variable_flags,
    )
    constructor_args_gt, constructor_kwargs_gt, _, _, _ = create_args_kwargs(
        args_np=constructor_args_np,
        kwargs_np=constructor_kwargs_np,
        input_dtypes=input_dtypes_constructor,
        as_variable_flags=as_variable_flags_constructor,
    )
    ins_gt = ivy.__dict__[class_name](*constructor_args_gt, **constructor_kwargs_gt)
    ret_from_gt, ret_np_from_gt_flat = get_ret_and_flattened_array(
        ins_gt, *calling_args_gt, **calling_kwargs_gt
    )
    ivy.unset_backend()
    # assuming value test will be handled manually in the test function
    if not test_values:
        return ret, ret_from_gt
    # value test
    value_test(
        ret_np_flat=ret_np_flat,
        ret_from_np_flat=ret_np_from_gt_flat,
        rtol=rtol,
        atol=atol,
    )


def test_function(
    *,
    input_dtypes: Union[ivy.Dtype, List[ivy.Dtype]],
    as_variable_flags: Union[bool, List[bool]],
    with_out: bool,
    num_positional_args: int,
    native_array_flags: Union[bool, List[bool]],
    container_flags: Union[bool, List[bool]],
    instance_method: bool,
    fw: str,
    fn_name: str,
    rtol_: float = None,
    atol_: float = 1e-06,
    test_values: bool = True,
    test_gradients: bool = False,
    ground_truth_backend: str = "tensorflow",
    device_: str = "cpu",
    **all_as_kwargs_np,
):
    """Tests a function that consumes (or returns) arrays for the current backend
    by comparing the result with numpy.

    Parameters
    ----------
    input_dtypes
        data types of the input arguments in order.
    as_variable_flags
        dictates whether the corresponding input argument should be treated
        as an ivy Variable.
    with_out
        if True, the function is also tested with the optional out argument.
    num_positional_args
        number of input arguments that must be passed as positional
        arguments.
    native_array_flags
        dictates whether the corresponding input argument should be treated
         as a native array.
    container_flags
        dictates whether the corresponding input argument should be treated
         as an ivy Container.
    instance_method
        if True, the function is run as an instance method of the first
         argument (should be an ivy Array or Container).
    fw
        current backend (framework).
    fn_name
        name of the function to test.
    rtol_
        relative tolerance value.
    atol_
        absolute tolerance value.
    test_values
        if True, test for the correctness of the resulting values.
    test_gradients
        if True, test for the correctness of gradients.
    ground_truth_backend
        Ground Truth Backend to compare the result-values.
    all_as_kwargs_np
        input arguments to the function as keyword arguments.

    Returns
    -------
    ret
        optional, return value from the function
    ret_gt
        optional, return value from the Ground Truth function

    Examples
    --------
    >>> input_dtypes = 'float64'
    >>> as_variable_flags = False
    >>> with_out = False
    >>> num_positional_args = 0
    >>> native_array_flags = False
    >>> container_flags = False
    >>> instance_method = False
    >>> fw = "torch"
    >>> fn_name = "abs"
    >>> x = np.array([-1])
    >>> test_function(input_dtypes, as_variable_flags, with_out,\
                            num_positional_args, native_array_flags,\
                            container_flags, instance_method, fw, fn_name, x=x)

    >>> input_dtypes = ['float64', 'float32']
    >>> as_variable_flags = [False, True]
    >>> with_out = False
    >>> num_positional_args = 1
    >>> native_array_flags = [True, False]
    >>> container_flags = [False, False]
    >>> instance_method = False
    >>> fw = "numpy"
    >>> fn_name = "add"
    >>> x1 = np.array([1, 3, 4])
    >>> x2 = np.array([-3, 15, 24])
    >>> test_function(input_dtypes, as_variable_flags, with_out,\
                            num_positional_args, native_array_flags,\
                             container_flags, instance_method,\
                              fw, fn_name, x1=x1, x2=x2)
    """
    # convert single values to length 1 lists
    input_dtypes, as_variable_flags, native_array_flags, container_flags = as_lists(
        input_dtypes, as_variable_flags, native_array_flags, container_flags
    )

    # make all lists equal in length
    num_arrays = max(
        len(input_dtypes),
        len(as_variable_flags),
        len(native_array_flags),
        len(container_flags),
    )
    if len(input_dtypes) < num_arrays:
        input_dtypes = [input_dtypes[0] for _ in range(num_arrays)]
    if len(as_variable_flags) < num_arrays:
        as_variable_flags = [as_variable_flags[0] for _ in range(num_arrays)]
    if len(native_array_flags) < num_arrays:
        native_array_flags = [native_array_flags[0] for _ in range(num_arrays)]
    if len(container_flags) < num_arrays:
        container_flags = [container_flags[0] for _ in range(num_arrays)]

    # update variable flags to be compatible with float dtype and with_out args
    as_variable_flags = [
        v if ivy.is_float_dtype(d) and not with_out else False
        for v, d in zip(as_variable_flags, input_dtypes)
    ]

    # update instance_method flag to only be considered if the
    # first term is either an ivy.Array or ivy.Container
    instance_method = instance_method and (
        not native_array_flags[0] or container_flags[0]
    )

    # split the arguments into their positional and keyword components
    args_np, kwargs_np = kwargs_to_args_n_kwargs(
        num_positional_args=num_positional_args, kwargs=all_as_kwargs_np
    )

    fn = getattr(ivy, fn_name)
    test_unsupported = check_unsupported_dtype(
        fn=fn, input_dtypes=input_dtypes, all_as_kwargs_np=all_as_kwargs_np
    )
    if not test_unsupported:
        test_unsupported = check_unsupported_device(
            fn=fn, input_device=device_, all_as_kwargs_np=all_as_kwargs_np
        )
    if not test_unsupported:
        test_unsupported = check_unsupported_device_and_dtype(
            fn=fn,
            device=device_,
            input_dtypes=input_dtypes,
            all_as_kwargs_np=all_as_kwargs_np,
        )
    if test_unsupported:
        try:
            args, kwargs, num_arg_vals, args_idxs, kwargs_idxs = create_args_kwargs(
                args_np=args_np,
                kwargs_np=kwargs_np,
                input_dtypes=input_dtypes,
                as_variable_flags=as_variable_flags,
                native_array_flags=native_array_flags,
                container_flags=container_flags,
            )
        except Exception:
            return
    else:
        args, kwargs, num_arg_vals, args_idxs, kwargs_idxs = create_args_kwargs(
            args_np=args_np,
            kwargs_np=kwargs_np,
            input_dtypes=input_dtypes,
            as_variable_flags=as_variable_flags,
            native_array_flags=native_array_flags,
            container_flags=container_flags,
        )

    # run either as an instance method or from the API directly
    instance = None
    if instance_method:
        is_instance = [
            (not n) or c for n, c in zip(native_array_flags, container_flags)
        ]
        arg_is_instance = is_instance[:num_arg_vals]
        kwarg_is_instance = is_instance[num_arg_vals:]
        if arg_is_instance and max(arg_is_instance):
            i = 0
            for i, a in enumerate(arg_is_instance):
                if a:
                    break
            instance_idx = args_idxs[i]
            instance = ivy.index_nest(args, instance_idx)
            args = ivy.copy_nest(args, to_mutable=True)
            ivy.prune_nest_at_index(args, instance_idx)
        else:
            i = 0
            for i, a in enumerate(kwarg_is_instance):
                if a:
                    break
            instance_idx = kwargs_idxs[i]
            instance = ivy.index_nest(kwargs, instance_idx)
            kwargs = ivy.copy_nest(kwargs, to_mutable=True)
            ivy.prune_nest_at_index(kwargs, instance_idx)
        if test_unsupported:
            test_unsupported_function(
                fn=instance.__getattribute__(fn_name), args=args, kwargs=kwargs
            )
            return

        ret, ret_np_flat = get_ret_and_flattened_array(
            instance.__getattribute__(fn_name), *args, **kwargs
        )
    else:
        if test_unsupported:
            test_unsupported_function(
                fn=ivy.__dict__[fn_name], args=args, kwargs=kwargs
            )
            return
        ret, ret_np_flat = get_ret_and_flattened_array(
            ivy.__dict__[fn_name], *args, **kwargs
        )
    # assert idx of return if the idx of the out array provided
    if with_out:
        out = ivy.zeros_like(ret)
        assert not isinstance(ret, tuple)
        if max(container_flags):
            assert ivy.is_ivy_container(ret)
        else:
            assert ivy.is_array(ret)
        if instance_method:
            ret, ret_np_flat = get_ret_and_flattened_array(
                instance.__getattribute__(fn_name), *args, **kwargs, out=out
            )
        else:
            ret, ret_np_flat = get_ret_and_flattened_array(
                ivy.__dict__[fn_name], *args, **kwargs, out=out
            )
        assert ret is out
        if not max(container_flags) and ivy.native_inplace_support:
            # these backends do not always support native inplace updates
            assert ret.data is out.data
    # compute the return with a Ground Truth backend
    ivy.set_backend(ground_truth_backend)
    try:
        fn = getattr(ivy, fn_name)
        test_unsupported = check_unsupported_dtype(
            fn=fn, input_dtypes=input_dtypes, all_as_kwargs_np=all_as_kwargs_np
        )
        # create args
        if test_unsupported:
            try:
                args, kwargs, _, _, _ = create_args_kwargs(
                    args_np=args_np,
                    kwargs_np=kwargs_np,
                    input_dtypes=input_dtypes,
                    as_variable_flags=as_variable_flags,
                    native_array_flags=native_array_flags,
                    container_flags=container_flags,
                )
            except Exception:
                ivy.unset_backend()
                return
        else:
            args, kwargs, _, _, _ = create_args_kwargs(
                args_np=args_np,
                kwargs_np=kwargs_np,
                input_dtypes=input_dtypes,
                as_variable_flags=as_variable_flags,
                native_array_flags=native_array_flags,
                container_flags=container_flags,
            )
        if test_unsupported:
            test_unsupported_function(
                fn=ivy.__dict__[fn_name], args=args, kwargs=kwargs
            )
            ivy.unset_backend()
            return
        ret_from_gt, ret_np_from_gt_flat = get_ret_and_flattened_array(
            ivy.__dict__[fn_name], *args, **kwargs
        )
    except Exception as e:
        ivy.unset_backend()
        raise e
    ivy.unset_backend()
    # gradient test
    if (
        test_gradients
        and not fw == "numpy"
        and all(as_variable_flags)
        and not any(container_flags)
        and not instance_method
    ):
        gradient_test(
            fn_name=fn_name,
            all_as_kwargs_np=all_as_kwargs_np,
            args_np=args_np,
            kwargs_np=kwargs_np,
            input_dtypes=input_dtypes,
            as_variable_flags=as_variable_flags,
            native_array_flags=native_array_flags,
            container_flags=container_flags,
            rtol_=rtol_,
            atol_=atol_,
        )

    # assuming value test will be handled manually in the test function
    if not test_values:
        return ret, ret_from_gt
    # value test
    value_test(
        ret_np_flat=ret_np_flat,
        ret_from_np_flat=ret_np_from_gt_flat,
        rtol=rtol_,
        atol=atol_,
        ground_truth_backend=ground_truth_backend,
    )


def test_frontend_function(
    *,
    input_dtypes: Union[ivy.Dtype, List[ivy.Dtype]],
    as_variable_flags: Union[bool, List[bool]],
    with_out: bool,
    num_positional_args: int,
    native_array_flags: Union[bool, List[bool]],
    fw: str,
    frontend: str,
    fn_name: str,
    rtol: float = None,
    atol: float = 1e-06,
    test_values: bool = True,
    **all_as_kwargs_np,
):
    """Tests a frontend function for the current backend by comparing the result with
    the function in the associated framework.

    Parameters
    ----------
    input_dtypes
        data types of the input arguments in order.
    as_variable_flags
        dictates whether the corresponding input argument should be treated
        as an ivy Variable.
    with_out
        if True, the function is also tested with the optional out argument.
    num_positional_args
        number of input arguments that must be passed as positional
        arguments.
    native_array_flags
        dictates whether the corresponding input argument should be treated
        as a native array.
    fw
        current backend (framework).
    frontend
        current frontend (framework).
    fn_name
        name of the function to test.
    rtol
        relative tolerance value.
    atol
        absolute tolerance value.
    test_values
        if True, test for the correctness of the resulting values.
    all_as_kwargs_np
        input arguments to the function as keyword arguments.

    Returns
    -------
    ret
        optional, return value from the function
    ret_np
        optional, return value from the Numpy function
    """
    # convert single values to length 1 lists
    input_dtypes, as_variable_flags, native_array_flags = as_lists(
        input_dtypes, as_variable_flags, native_array_flags
    )
    # make all lists equal in length
    num_arrays = max(
        len(input_dtypes),
        len(as_variable_flags),
        len(native_array_flags),
    )
    if len(input_dtypes) < num_arrays:
        input_dtypes = [input_dtypes[0] for _ in range(num_arrays)]
    if len(as_variable_flags) < num_arrays:
        as_variable_flags = [as_variable_flags[0] for _ in range(num_arrays)]
    if len(native_array_flags) < num_arrays:
        native_array_flags = [native_array_flags[0] for _ in range(num_arrays)]

    # update variable flags to be compatible with float dtype and with_out args
    as_variable_flags = [
        v if ivy.is_float_dtype(d) and not with_out else False
        for v, d in zip(as_variable_flags, input_dtypes)
    ]

    # parse function name and frontend submodules (i.e. jax.lax, jax.numpy etc.)
    *frontend_submods, fn_name = fn_name.split(".")

    # check for unsupported dtypes in backend framework
    function = getattr(ivy.functional.frontends.__dict__[frontend], fn_name)
    test_unsupported = check_unsupported_dtype(
        fn=function, input_dtypes=input_dtypes, all_as_kwargs_np=all_as_kwargs_np
    )

    # split the arguments into their positional and keyword components
    args_np, kwargs_np = kwargs_to_args_n_kwargs(
        num_positional_args=num_positional_args, kwargs=all_as_kwargs_np
    )

    # change all data types so that they are supported by this framework
    input_dtypes = ["float32" if d in ivy.invalid_dtypes else d for d in input_dtypes]

    # create args
    if test_unsupported:
        try:
            args, kwargs, num_arg_vals, args_idxs, kwargs_idxs = create_args_kwargs(
                args_np=args_np,
                kwargs_np=kwargs_np,
                input_dtypes=input_dtypes,
                as_variable_flags=as_variable_flags,
                native_array_flags=native_array_flags,
            )
            args_ivy, kwargs_ivy = ivy.args_to_ivy(*args, **kwargs)
        except Exception:
            return
    else:
        args, kwargs, num_arg_vals, args_idxs, kwargs_idxs = create_args_kwargs(
            args_np=args_np,
            kwargs_np=kwargs_np,
            input_dtypes=input_dtypes,
            as_variable_flags=as_variable_flags,
            native_array_flags=native_array_flags,
        )
        args_ivy, kwargs_ivy = ivy.args_to_ivy(*args, **kwargs)

    # frontend function
    frontend_fn = ivy.functional.frontends.__dict__[frontend].__dict__[fn_name]

    # run from the Ivy API directly
    if test_unsupported:
        test_unsupported_function(fn=frontend_fn, args=args, kwargs=kwargs)
        return

    ret = frontend_fn(*args, **kwargs)
    ret = ivy.array(ret) if with_out and not ivy.is_array(ret) else ret
    # assert idx of return if the idx of the out array provided
    out = ret
    if with_out:
        assert not isinstance(ret, tuple)
        assert ivy.is_array(ret)
        if "out" in kwargs:
            kwargs["out"] = out
            kwargs_ivy["out"] = out
        else:
            args[ivy.arg_info(frontend_fn, name="out")["idx"]] = out
            args_ivy = list(args_ivy)
            args_ivy[ivy.arg_info(frontend_fn, name="out")["idx"]] = out
            args_ivy = tuple(args_ivy)
        ret = frontend_fn(*args, **kwargs)

        if ivy.native_inplace_support:
            # these backends do not always support native inplace updates
            assert ret.data is out.data

    # bfloat16 is not supported by numpy
    assume(not ("bfloat16" in input_dtypes))

    # create NumPy args
    args_np = ivy.nested_map(
        args_ivy,
        lambda x: ivy.to_numpy(x._data) if isinstance(x, ivy.Array) else x,
    )
    kwargs_np = ivy.nested_map(
        kwargs_ivy,
        lambda x: ivy.to_numpy(x._data) if isinstance(x, ivy.Array) else x,
    )

    # temporarily set frontend framework as backend
    ivy.set_backend(frontend)
    try:
        # check for unsupported dtypes in frontend framework
        function = getattr(ivy.functional.frontends.__dict__[frontend], fn_name)
        test_unsupported = check_unsupported_dtype(
            fn=function, input_dtypes=input_dtypes, all_as_kwargs_np=all_as_kwargs_np
        )

        # create frontend framework args
        args_frontend = ivy.nested_map(
            args_np,
            lambda x: ivy.native_array(x) if isinstance(x, np.ndarray) else x,
        )
        kwargs_frontend = ivy.nested_map(
            kwargs_np,
            lambda x: ivy.native_array(x) if isinstance(x, np.ndarray) else x,
        )

        # change ivy dtypes to native dtypes
        if "dtype" in kwargs_frontend:
            kwargs_frontend["dtype"] = ivy.as_native_dtype(kwargs_frontend["dtype"])

        # change ivy device to native devices
        if "device" in kwargs_frontend:
            kwargs_frontend["device"] = ivy.as_native_dev(kwargs_frontend["device"])

        # compute the return via the frontend framework
        frontend_fw = importlib.import_module(".".join([frontend] + frontend_submods))
        if test_unsupported:
            test_unsupported_function(
                fn=frontend_fw.__dict__[fn_name],
                args=args_frontend,
                kwargs=kwargs_frontend,
            )
            return
        frontend_ret = frontend_fw.__dict__[fn_name](*args_frontend, **kwargs_frontend)

        # tuplify the frontend return
        if not isinstance(frontend_ret, tuple):
            frontend_ret = (frontend_ret,)

        # flatten the frontend return and convert to NumPy arrays
        frontend_ret_idxs = ivy.nested_indices_where(frontend_ret, ivy.is_native_array)
        frontend_ret_flat = ivy.multi_index_nest(frontend_ret, frontend_ret_idxs)
        frontend_ret_np_flat = [ivy.to_numpy(x) for x in frontend_ret_flat]
    except Exception as e:
        ivy.unset_backend()
        raise e
    # unset frontend framework from backend
    ivy.unset_backend()

    # assuming value test will be handled manually in the test function
    if not test_values:
        return ret, frontend_ret

    # flatten the return
    ret_np_flat = flatten(ret=ret)

    # value tests, iterating through each array in the flattened returns
    value_test(
        ret_np_flat=ret_np_flat,
        ret_from_np_flat=frontend_ret_np_flat,
        rtol=rtol,
        atol=atol,
    )


# Hypothesis #
# -----------#


@st.composite
def array_dtypes(
    draw,
    *,
    num_arrays=st.shared(st.integers(min_value=1, max_value=4), key="num_arrays"),
    available_dtypes=ivy_np.valid_float_dtypes,
    shared_dtype=False,
):
    """Draws a list of data types.
    Parameters
    ----------
    draw
        special function that draws data randomly (but is reproducible) from a given
        data-set (ex. list).
    num_arrays
        number of data types to be drawn.
    available_dtypes
        universe of available data types.
    shared_dtype
        if True, all data types in the list are same.
    Returns
    -------
    A strategy that draws a list.
    """
    if not isinstance(num_arrays, int):
        num_arrays = draw(num_arrays)
    if num_arrays == 1:
        dtypes = draw(list_of_length(x=st.sampled_from(available_dtypes), length=1))
    elif shared_dtype:
        dtypes = draw(list_of_length(x=st.sampled_from(available_dtypes), length=1))
        dtypes = [dtypes[0] for _ in range(num_arrays)]
    else:
        unwanted_types = set(ivy.all_dtypes).difference(set(available_dtypes))
        pairs = ivy.promotion_table.keys()
        available_dtypes = [
            pair for pair in pairs if not any([d in pair for d in unwanted_types])
        ]
        dtypes = list(draw(st.sampled_from(available_dtypes)))
        if num_arrays > 2:
            dtypes += [dtypes[i % 2] for i in range(num_arrays - 2)]
    return dtypes


@st.composite
def array_bools(
    draw,
    *,
    num_arrays=st.shared(st.integers(min_value=1, max_value=4), key="num_arrays"),
):
    """Draws a boolean list of a given size.
    Parameters
    ----------
    draw
        special function that draws data randomly (but is reproducible) from a given
        data-set (ex. list).
    num_arrays
        size of the list.
    Returns
    -------
    A strategy that draws a list.
    """
    size = num_arrays if isinstance(num_arrays, int) else draw(num_arrays)
    return draw(st.lists(st.booleans(), min_size=size, max_size=size))


@st.composite
def lists(draw, *, arg, min_size=None, max_size=None, size_bounds=None):
    """Draws a list from the dataset arg.

    Parameters
    ----------
    draw
        special function that draws data randomly (but is reproducible) from a given
        data-set (ex. list).
    arg
        dataset of elements.
    min_size
        least size of the list.
    max_size
        max size of the list.
    size_bounds
        if min_size or max_size is None, draw them randomly from the range
        [size_bounds[0], size_bounds[1]].

    Returns
    -------
    A strategy that draws a list.
    """
    ints = st.integers(size_bounds[0], size_bounds[1]) if size_bounds else st.integers()
    if isinstance(min_size, str):
        min_size = draw(st.shared(ints, key=min_size))
    if isinstance(max_size, str):
        max_size = draw(st.shared(ints, key=max_size))
    return draw(st.lists(arg, min_size=min_size, max_size=max_size))


@st.composite
def integers(draw, *, min_value=None, max_value=None):
    """Draws an integer from the range min_value to max_value.
    Parameters
    ----------
    draw
        special function that draws data randomly (but is reproducible) from a given
        data-set (ex. list).
    min_value
        least value of the drawn integer.
    max_value
        max value of the drawn integer.
    Returns
    -------
    A strategy that draws a list of dtype and arrays (as lists).
    """

    if isinstance(min_value, str):
        min_value = draw(st.shared(st.integers(), key=min_value))
    if isinstance(max_value, str):
        max_value = draw(st.shared(st.integers(), key=max_value))
    return draw(st.integers(min_value=min_value, max_value=max_value))


@st.composite
def dtype_and_values(
    draw,
    *,
    available_dtypes=ivy_np.valid_dtypes,
    num_arrays=1,
    min_value=None,
    max_value=None,
    large_value_safety_factor=1.1,
    small_value_safety_factor=1.1,
    allow_inf=False,
    exclude_min=False,
    exclude_max=False,
    min_num_dims=0,
    max_num_dims=5,
    min_dim_size=1,
    max_dim_size=10,
    shape=None,
    shared_dtype=False,
    ret_shape=False,
    dtype=None,
):
    """Draws a list of arrays with elements from the given corresponding data types.

    Parameters
    ----------
    draw
        special function that draws data randomly (but is reproducible) from a given
        data-set (ex. list).
    available_dtypes
        if dtype is None, data types are drawn from this list randomly.
    num_arrays
        Number of arrays to be drawn.
    min_value
        minimum value of elements in each array.
    max_value
        maximum value of elements in each array.
    safety_factor
        Ratio of max_value to maximum allowed number in the data type.
    allow_inf
        if True, allow inf in the arrays.
    exclude_min
        if True, exclude the minimum limit.
    exclude_max
        if True, exclude the maximum limit.
    min_num_dims
        minimum size of the shape tuple.
    max_num_dims
        maximum size of the shape tuple.
    min_dim_size
        minimum value of each integer in the shape tuple.
    max_dim_size
        maximum value of each integer in the shape tuple.
    shape
        shape of the arrays in the list.
    shared_dtype
        if True, if dtype is None, a single shared dtype is drawn for all arrays.
    ret_shape
        if True, the shape of the arrays is also returned.
    dtype
        A list of data types for the given arrays.

    Returns
    -------
    A strategy that draws a list of dtype and arrays (as lists).
    """
    if isinstance(min_dim_size, st._internal.SearchStrategy):
        min_dim_size = draw(min_dim_size)
    if isinstance(max_dim_size, st._internal.SearchStrategy):
        max_dim_size = draw(max_dim_size)
    if not isinstance(num_arrays, int):
        num_arrays = draw(num_arrays)
    if dtype is None:
        dtype = draw(
            array_dtypes(
                num_arrays=num_arrays,
                available_dtypes=available_dtypes,
                shared_dtype=shared_dtype,
            )
        )
    if shape is not None:
        if not isinstance(shape, (tuple, list)):
            shape = draw(shape)
    else:
        shape = draw(
            st.shared(
                get_shape(
                    min_num_dims=min_num_dims,
                    max_num_dims=max_num_dims,
                    min_dim_size=min_dim_size,
                    max_dim_size=max_dim_size,
                ),
                key="shape",
            )
        )
    values = []
    for i in range(num_arrays):
        values.append(
            draw(
                array_values(
                    dtype=dtype[i],
                    shape=shape,
                    min_value=min_value,
                    max_value=max_value,
                    allow_inf=allow_inf,
                    exclude_min=exclude_min,
                    exclude_max=exclude_max,
                    large_value_safety_factor=large_value_safety_factor,
                    small_value_safety_factor=small_value_safety_factor,
                )
            )
        )
    if num_arrays == 1:
        dtype = dtype[0]
        values = values[0]
    if ret_shape:
        return dtype, values, shape
    return dtype, values


@st.composite
def dtype_values_axis(
    draw,
    *,
    available_dtypes,
    min_value=None,
    max_value=None,
    allow_inf=True,
    exclude_min=False,
    exclude_max=False,
    min_num_dims=0,
    max_num_dims=5,
    min_dim_size=1,
    max_dim_size=10,
    shape=None,
    shared_dtype=False,
    min_axis=None,
    max_axis=None,
    ret_shape=False,
):
    """Draws an array with elements from the given data type, and a random axis of
    the array.

    Parameters
    ----------
    draw
        special function that draws data randomly (but is reproducible) from a given
        data-set (ex. list).
    available_dtypes
        if dtype is None, data type is drawn from this list randomly.
    min_value
        minimum value of elements in the array.
    max_value
        maximum value of elements in the array.
    allow_inf
        if True, allow inf in the array.
    exclude_min
        if True, exclude the minimum limit.
    exclude_max
        if True, exclude the maximum limit.
    min_num_dims
        minimum size of the shape tuple.
    max_num_dims
        maximum size of the shape tuple.
    min_dim_size
        minimum value of each integer in the shape tuple.
    max_dim_size
        maximum value of each integer in the shape tuple.
    shape
        shape of the array. if None, a random shape is drawn.
    shared_dtype
        if True, if dtype is None, a single shared dtype is drawn for all arrays.
    min_axis
        if shape is None, axis is drawn from the range [min_axis, max_axis].
    max_axis
        if shape is None, axis is drawn from the range [min_axis, max_axis].
    ret_shape
        if True, the shape of the arrays is also returned.

    Returns
    -------
    A strategy that draws a dtype, an array (as list), and an axis.
    """
    results = draw(
        dtype_and_values(
            available_dtypes=available_dtypes,
            min_value=min_value,
            max_value=max_value,
            allow_inf=allow_inf,
            exclude_min=exclude_min,
            exclude_max=exclude_max,
            min_num_dims=min_num_dims,
            max_num_dims=max_num_dims,
            min_dim_size=min_dim_size,
            max_dim_size=max_dim_size,
            shape=shape,
            shared_dtype=shared_dtype,
            ret_shape=ret_shape,
        )
    )
    if ret_shape:
        dtype, values, shape = results
    else:
        dtype, values = results
    if not isinstance(values, list):
        return dtype, values, None
    if shape is not None:
        return dtype, values, draw(get_axis(shape=shape))
    axis = draw(integers(min_value=min_axis, max_value=max_axis))
    return dtype, values, axis


# taken from
# https://github.com/data-apis/array-api-tests/array_api_tests/test_manipulation_functions.py
@st.composite
def reshape_shapes(draw, *, shape):
    """Draws a random shape with the same number of elements as the given shape.

    Parameters
    ----------
    draw
        special function that draws data randomly (but is reproducible) from a given
        data-set (ex. list).
    shape
        list/strategy/tuple of integers representing an array shape.

    Returns
    -------
    A strategy that draws a tuple.
    """
    if isinstance(shape, st._internal.SearchStrategy):
        shape = draw(shape)
    size = 1 if len(shape) == 0 else math.prod(shape)
    rshape = draw(st.lists(st.integers(0)).filter(lambda s: math.prod(s) == size))
    # assume(all(side <= MAX_SIDE for side in rshape))
    if len(rshape) != 0 and size > 0 and draw(st.booleans()):
        index = draw(st.integers(0, len(rshape) - 1))
        rshape[index] = -1
    return tuple(rshape)


# taken from https://github.com/HypothesisWorks/hypothesis/issues/1115
@st.composite
def subsets(draw, *, elements):
    """Draws a subset of elements from the given elements.

    Parameters
    ----------
    draw
        special function that draws data randomly (but is reproducible) from a given
        data-set (ex. list).
    elements
        set of elements to be drawn from.

    Returns
    -------
    A strategy that draws a subset of elements.
    """
    return tuple(e for e in elements if draw(st.booleans()))


@st.composite
def array_and_indices(
    draw,
    last_dim_same_size=True,
    allow_inf=False,
    min_num_dims=1,
    max_num_dims=5,
    min_dim_size=1,
    max_dim_size=10,
):
    """Generates two arrays x & indices, the values in the indices array are indices
    of the array x. Draws an integers randomly from the minimum and maximum number of
    positional arguments a given function can take.

    Parameters
    ----------
    last_dim_same_size
        True:
            The shape of the indices array is the exact same as the shape of the values
            array.
        False:
            The last dimension of the second array is generated from a range of
            (0 -> dimension size of first array). This results in output shapes such as
            x = (5,5,5,5,5) & indices = (5,5,5,5,3) or x = (7,7) & indices = (7,2)
    allow_inf
        True: inf values are allowed to be generated in the values array
    min_num_dims
        The minimum number of dimensions the arrays can have.
    max_num_dims
        The maximum number of dimensions the arrays can have.
    min_dim_size
        The minimum size of the dimensions of the arrays.
    max_dim_size
        The maximum size of the dimensions of the arrays.

    Returns
    -------
    A strategy that can be used in the @given hypothesis decorator
    which generates arrays of values and indices.

    Examples
    --------
    @given(
        array_and_indices=array_and_indices(
            last_dim_same_size= False
            min_num_dims=1,
            max_num_dims=5,
            min_dim_size=1,
            max_dim_size=10
            )
    )
    @given(
        array_and_indices=array_and_indices( last_dim_same_size= True)
    )
    """
    x_num_dims = draw(st.integers(min_value=min_num_dims, max_value=max_num_dims))
    x_dim_size = draw(st.integers(min_value=min_dim_size, max_value=max_dim_size))
    x = draw(
        dtype_and_values(
            available_dtypes=ivy_np.valid_numeric_dtypes,
            allow_inf=allow_inf,
            ret_shape=True,
            min_num_dims=x_num_dims,
            max_num_dims=x_num_dims,
            min_dim_size=x_dim_size,
            max_dim_size=x_dim_size,
        )
    )
    indices_shape = list(x[2])
    if not (last_dim_same_size):
        indices_dim_size = draw(st.integers(min_value=1, max_value=x_dim_size))
        indices_shape[-1] = indices_dim_size
    indices = draw(
        dtype_and_values(
            available_dtypes=["int32", "int64"],
            allow_inf=False,
            min_value=0,
            max_value=max(x[2][-1] - 1, 0),
            shape=indices_shape,
        )
    )
    x = x[0:2]
    return (x, indices)


@st.composite
def array_values(
    draw,
    *,
    dtype,
    shape,
    min_value=None,
    max_value=None,
    allow_nan=False,
    allow_subnormal=False,
    allow_inf=False,
    exclude_min=True,
    exclude_max=True,
    allow_negative=True,
    large_value_safety_factor=1.1,
    small_value_safety_factor=1.1,
):
    """Draws a list (of lists) of a given shape containing values of a given data type.

    Parameters
    ----------
    draw
        special function that draws data randomly (but is reproducible) from a given
        data-set (ex. list).
    dtype
        data type of the elements of the list.
    shape
        shape of the required list.
    min_value
        minimum value of elements in the list.
    max_value
        maximum value of elements in the list.
    allow_nan
        if True, allow Nans in the list.
    allow_subnormal
        if True, allow subnormals in the list.
    allow_inf
        if True, allow inf in the list.
    exclude_min
        if True, exclude the minimum limit.
    exclude_max
        if True, exclude the maximum limit.
    allow_negative
        if True, allow negative numbers.
    safety_factor
        Ratio of max_value to maximum allowed number in the data type
    Returns
    -------
    A strategy that draws a list.
    """
    exclude_min = exclude_min if ivy.exists(min_value) else False
    exclude_max = exclude_max if ivy.exists(max_value) else False
    size = 1
    if isinstance(shape, int):
        size = shape
    else:
        for dim in shape:
            size *= dim
    values = None
    if "uint" in dtype:
        if dtype == "uint8":
            min_value = ivy.default(
                min_value, 1 if small_value_safety_factor < 1 else 0
            )
            max_value = ivy.default(max_value, round(255 * large_value_safety_factor))
        elif dtype == "uint16":
            min_value = ivy.default(
                min_value, 1 if small_value_safety_factor < 1 else 0
            )
            max_value = ivy.default(max_value, round(65535 * large_value_safety_factor))
        elif dtype == "uint32":
            min_value = ivy.default(
                min_value, 1 if small_value_safety_factor < 1 else 0
            )
            max_value = ivy.default(
                max_value, round(4294967295 * large_value_safety_factor)
            )
        elif dtype == "uint64":
            min_value = ivy.default(
                min_value, 1 if small_value_safety_factor < 1 else 0
            )
            max_value = ivy.default(
                max_value,
                min(
                    18446744073709551615,
                    round(18446744073709551615 * large_value_safety_factor),
                ),
            )
        values = draw(list_of_length(x=st.integers(min_value, max_value), length=size))
    elif "int" in dtype:
        if dtype == "int8":
            min_value = ivy.default(min_value, round(-128 * large_value_safety_factor))
            max_neg_value = -1 if small_value_safety_factor > 1 else 0
            min_pos_value = 1 if small_value_safety_factor > 1 else 0
            max_value = ivy.default(max_value, round(127 * large_value_safety_factor))

        elif dtype == "int16":
            min_value = ivy.default(
                min_value, round(-32768 * large_value_safety_factor)
            )
            max_neg_value = -1 if small_value_safety_factor > 1 else 0
            min_pos_value = 1 if small_value_safety_factor > 1 else 0
            max_value = ivy.default(max_value, round(32767 * large_value_safety_factor))

        elif dtype == "int32":
            min_value = ivy.default(
                min_value, round(-2147483648 * large_value_safety_factor)
            )
            max_neg_value = -1 if small_value_safety_factor > 1 else 0
            min_pos_value = 1 if small_value_safety_factor > 1 else 0
            max_value = ivy.default(
                max_value, round(2147483647 * large_value_safety_factor)
            )

        elif dtype == "int64":
            min_value = ivy.default(
                min_value,
                max(
                    -9223372036854775808,
                    round(-9223372036854775808 * large_value_safety_factor),
                ),
            )
            max_neg_value = -1 if small_value_safety_factor > 1 else 0
            min_pos_value = 1 if small_value_safety_factor > 1 else 0
            max_value = ivy.default(
                max_value,
                min(
                    9223372036854775807,
                    round(9223372036854775807 * large_value_safety_factor),
                ),
            )

        if max_value and min_pos_value > max_value:
            max_value, min_pos_value = min_pos_value, max_value

        if min_value and min_value > max_neg_value:
            max_neg_value, min_value = min_value, max_neg_value

        values = draw(
            list_of_length(
                x=st.integers(min_value, max_neg_value)
                | st.integers(min_pos_value, max_value),
                length=size,
            )
        )
    elif dtype == "float16":
        limit = math.log(small_value_safety_factor)
        min_value_neg = min_value
        max_value_neg = round(-1 * limit, -3)

        if min_value_neg and min_value_neg > max_value_neg:
            max_value_neg, min_value_neg = min_value_neg, max_value_neg

        min_value_pos = round(limit, -3)
        max_value_pos = max_value

        if max_value_pos and min_value_pos > max_value_pos:
            max_value_pos, min_value_pos = min_value_pos, max_value_pos

        values = draw(
            list_of_length(
                x=st.floats(
                    min_value=min_value_neg,
                    max_value=max_value_neg,
                    allow_nan=allow_nan,
                    allow_subnormal=allow_subnormal,
                    allow_infinity=allow_inf,
                    width=16,
                    exclude_min=exclude_min,
                    exclude_max=exclude_max,
                )
                | st.floats(
                    min_value=min_value_pos,
                    max_value=max_value_pos,
                    allow_nan=allow_nan,
                    allow_subnormal=allow_subnormal,
                    allow_infinity=allow_inf,
                    width=16,
                    exclude_min=exclude_min,
                    exclude_max=exclude_max,
                ),
                length=size,
            )
        )
<<<<<<< HEAD
    elif dtype in ['float32', 'bfloat16']:
=======
        values = [v * large_value_safety_factor for v in values]
    elif dtype in ["float32", "bfloat16"]:
        limit = math.log(small_value_safety_factor)
        min_value_neg = min_value
        max_value_neg = round(-1 * limit, -6)

        if min_value_neg and min_value_neg > max_value_neg:
            max_value_neg, min_value_neg = min_value_neg, max_value_neg

        min_value_pos = round(limit, -6)
        max_value_pos = max_value

        if max_value_pos and min_value_pos > max_value_pos:
            max_value_pos, min_value_pos = min_value_pos, max_value_pos

>>>>>>> 8775aaf0
        values = draw(
            list_of_length(
                x=st.floats(
                    min_value=min_value_neg,
                    max_value=max_value_neg,
                    allow_nan=allow_nan,
                    allow_subnormal=allow_subnormal,
                    allow_infinity=allow_inf,
                    width=32,
                    exclude_min=exclude_min,
                    exclude_max=exclude_max,
                )
                | st.floats(
                    min_value=min_value_pos,
                    max_value=max_value_pos,
                    allow_nan=allow_nan,
                    allow_subnormal=allow_subnormal,
                    allow_infinity=allow_inf,
                    width=32,
                    exclude_min=exclude_min,
                    exclude_max=exclude_max,
                ),
                length=size,
            )
        )
        values = [v * large_value_safety_factor for v in values]
    elif dtype == "float64":
        limit = math.log(small_value_safety_factor)

        min_value_neg = min_value
        max_value_neg = round(-1 * limit, -15)

        if min_value_neg and min_value_neg > max_value_neg:
            max_value_neg, min_value_neg = min_value_neg, max_value_neg

        min_value_pos = round(limit, -15)
        max_value_pos = max_value

        if max_value_pos and min_value_pos > max_value_pos:
            max_value_pos, min_value_pos = min_value_pos, max_value_pos

        values = draw(
            list_of_length(
                x=st.floats(
                    min_value=min_value_neg,
                    max_value=max_value_neg,
                    allow_nan=allow_nan,
                    allow_subnormal=allow_subnormal,
                    allow_infinity=allow_inf,
                    width=64,
                    exclude_min=exclude_min,
                    exclude_max=exclude_max,
                )
                | st.floats(
                    min_value=min_value_pos,
                    max_value=max_value_pos,
                    allow_nan=allow_nan,
                    allow_subnormal=allow_subnormal,
                    allow_infinity=allow_inf,
                    width=64,
                    exclude_min=exclude_min,
                    exclude_max=exclude_max,
                ),
                length=size,
            )
        )
        values = [v * large_value_safety_factor for v in values]
    elif dtype == "bool":
        values = draw(list_of_length(x=st.booleans(), length=size))
    array = np.array(values)
    if dtype != "bool" and not allow_negative:
        array = np.abs(array)
    if isinstance(shape, (tuple, list)):
        array = array.reshape(shape)
    return array.tolist()


@st.composite
def get_shape(
    draw,
    *,
    allow_none=False,
    min_num_dims=0,
    max_num_dims=5,
    min_dim_size=1,
    max_dim_size=10,
):
    """Draws a tuple of integers drawn randomly from [min_dim_size, max_dim_size]
     of size drawn from min_num_dims to max_num_dims. Useful for randomly
     drawing the shape of an array.

    Parameters
    ----------
    draw
        special function that draws data randomly (but is reproducible) from a given
        data-set (ex. list).
    allow_none
        if True, allow for the result to be None.
    min_num_dims
        minimum size of the tuple.
    max_num_dims
        maximum size of the tuple.
    min_dim_size
        minimum value of each integer in the tuple.
    max_dim_size
        maximum value of each integer in the tuple.

    Returns
    -------
    A strategy that draws a tuple.
    """
    if allow_none:
        shape = draw(
            st.none()
            | st.lists(
                st.integers(min_value=min_dim_size, max_value=max_dim_size),
                min_size=min_num_dims,
                max_size=max_num_dims,
            )
        )
    else:
        shape = draw(
            st.lists(
                st.integers(min_value=min_dim_size, max_value=max_dim_size),
                min_size=min_num_dims,
                max_size=max_num_dims,
            )
        )
    if shape is None:
        return shape
    return tuple(shape)


def none_or_list_of_floats(
    *,
    dtype,
    size,
    min_value=None,
    max_value=None,
    exclude_min=False,
    exclude_max=False,
    no_none=False,
):
    """Draws a List containing Nones or Floats.

    Parameters
    ----------
    dtype
        float data type ('float16', 'float32', or 'float64').
    size
        size of the list required.
    min_value
        lower bound for values in the list
    max_value
        upper bound for values in the list
    exclude_min
        if True, exclude the min_value
    exclude_max
        if True, exclude the max_value
    no_none
        if True, List does not contains None

    Returns
    -------
    A strategy that draws a List containing Nones or Floats.
    """
    if no_none:
        if dtype == "float16":
            values = list_of_length(
                x=st.floats(
                    min_value=min_value,
                    max_value=max_value,
                    width=16,
                    allow_subnormal=False,
                    allow_infinity=False,
                    allow_nan=False,
                    exclude_min=exclude_min,
                    exclude_max=exclude_max,
                ),
                length=size,
            )
        elif dtype == "float32":
            values = list_of_length(
                x=st.floats(
                    min_value=min_value,
                    max_value=max_value,
                    width=32,
                    allow_subnormal=False,
                    allow_infinity=False,
                    allow_nan=False,
                    exclude_min=exclude_min,
                    exclude_max=exclude_max,
                ),
                length=size,
            )
        elif dtype == "float64":
            values = list_of_length(
                x=st.floats(
                    min_value=min_value,
                    max_value=max_value,
                    width=64,
                    allow_subnormal=False,
                    allow_infinity=False,
                    allow_nan=False,
                    exclude_min=exclude_min,
                    exclude_max=exclude_max,
                ),
                length=size,
            )
    else:
        if dtype == "float16":
            values = list_of_length(
                x=st.none()
                | st.floats(
                    min_value=min_value,
                    max_value=max_value,
                    width=16,
                    allow_subnormal=False,
                    allow_infinity=False,
                    allow_nan=False,
                    exclude_min=exclude_min,
                    exclude_max=exclude_max,
                ),
                length=size,
            )
        elif dtype == "float32":
            values = list_of_length(
                x=st.none()
                | st.floats(
                    min_value=min_value,
                    max_value=max_value,
                    width=32,
                    allow_subnormal=False,
                    allow_infinity=False,
                    allow_nan=False,
                    exclude_min=exclude_min,
                    exclude_max=exclude_max,
                ),
                length=size,
            )
        elif dtype == "float64":
            values = list_of_length(
                x=st.none()
                | st.floats(
                    min_value=min_value,
                    max_value=max_value,
                    width=64,
                    allow_subnormal=False,
                    allow_infinity=False,
                    allow_nan=False,
                    exclude_min=exclude_min,
                    exclude_max=exclude_max,
                ),
                length=size,
            )
    return values


@st.composite
def get_mean_std(draw, *, dtype):
    """Draws two integers representing the mean and standard deviation for a given data
    type.

    Parameters
    ----------
    draw
        special function that draws data randomly (but is reproducible) from a given
        data-set (ex. list).
    dtype
        data type.

    Returns
    -------
    A strategy that can be used in the @given hypothesis decorator.
    """
    values = draw(none_or_list_of_floats(dtype=dtype, size=2))
    values[1] = abs(values[1]) if values[1] else None
    return values[0], values[1]


@st.composite
def get_bounds(draw, *, dtype):
    """Draws two integers low, high for a given data type such that low < high.

    Parameters
    ----------
    draw
        special function that draws data randomly (but is reproducible) from a given
        data-set (ex. list).
    dtype
        data type.

    Returns
    -------
    A strategy that can be used in the @given hypothesis decorator.
    """
    if "int" in dtype:
        values = draw(array_values(dtype=dtype, shape=2))
        values[0], values[1] = abs(values[0]), abs(values[1])
        low, high = min(values), max(values)
        if low == high:
            return draw(get_bounds(dtype=dtype))
    else:
        values = draw(none_or_list_of_floats(dtype=dtype, size=2))
        if values[0] is not None and values[1] is not None:
            low, high = min(values), max(values)
        else:
            low, high = values[0], values[1]
        if ivy.default(low, 0.0) >= ivy.default(high, 1.0):
            return draw(get_bounds(dtype=dtype))
    return low, high


@st.composite
def get_axis(
    draw,
    *,
    shape,
    allow_none=False,
    sorted=True,
    unique=True,
    min_size=1,
    max_size=None,
):
    """Draws one or more axis for the given shape.

    Parameters
    ----------
    draw
        special function that draws data randomly (but is reproducible) from a given
        data-set (ex. list).
    shape
        shape of the array as a tuple, or a hypothesis strategy from which the shape
        will be drawn
    allow_none
        boolean; if True, allow None to be drawn
    sorted
        boolean; if True, and a tuple of axes is drawn, tuple is sorted in increasing
        fashion
    unique
        boolean; if True, and a tuple of axes is drawn, all axes drawn will be unique
    min_size
        int or hypothesis strategy; if a tuple of axes is drawn, the minimum number of
        axes drawn
    max_size
        int or hypothesis strategy; if a tuple of axes is drawn, the maximum number of
        axes drawn.
        If None and unique is True, then it is set to the number of axes in the shape

    Returns
    -------
    A strategy that can be used in the @given hypothesis decorator.
    """
    # Draw values from any strategies given
    if isinstance(shape, st._internal.SearchStrategy):
        shape = draw(shape)
    if isinstance(min_size, st._internal.SearchStrategy):
        min_size = draw(min_size)
    if isinstance(max_size, st._internal.SearchStrategy):
        max_size = draw(max_size)

    axes = len(shape)
    unique_by = (lambda x: shape[x]) if unique else None

    if max_size is None and unique:
        max_size = max(axes, min_size)

    if allow_none:
        if axes == 0:
            axis = draw(
                st.none()
                | st.just(0)
                | st.lists(st.just(0), min_size=min_size, max_size=max_size)
            )
        else:
            axis = draw(
                st.none()
                | st.integers(-axes, axes - 1)
                | st.lists(
                    st.integers(-axes, axes - 1),
                    min_size=min_size,
                    max_size=max_size,
                    unique_by=unique_by,
                )
            )
    else:
        if axes == 0:
            axis = draw(
                st.just(0) | st.lists(st.just(0), min_size=min_size, max_size=max_size)
            )
        else:
            axis = draw(
                st.integers(-axes, axes - 1)
                | st.lists(
                    st.integers(-axes, axes - 1),
                    min_size=min_size,
                    max_size=max_size,
                    unique_by=unique_by,
                )
            )
    if type(axis) == list:
        if sorted:

            def sort_key(ele, max_len):
                if ele < 0:
                    return ele + max_len - 1
                return ele

            axis.sort(key=(lambda ele: sort_key(ele, axes)))
        axis = tuple(axis)
    return axis


@st.composite
def num_positional_args(draw, *, fn_name: str = None):
    """Draws an integers randomly from the minimum and maximum number of positional
    arguments a given function can take.

    Parameters
    ----------
    draw
        special function that draws data randomly (but is reproducible) from a given
        data-set (ex. list).
    fn_name
        name of the function.

    Returns
    -------
    A strategy that can be used in the @given hypothesis decorator.

    Examples
    --------
    @given(
        num_positional_args=num_positional_args(fn_name="floor_divide")
    )
    @given(
        num_positional_args=num_positional_args(fn_name="add")
    )
    """
    num_positional_only = 0
    num_keyword_only = 0
    total = 0
    fn = None
    for i, fn_name_key in enumerate(fn_name.split(".")):
        if i == 0:
            fn = ivy.__dict__[fn_name_key]
        else:
            fn = fn.__dict__[fn_name_key]
    for param in inspect.signature(fn).parameters.values():
        total += 1
        if param.kind == param.POSITIONAL_ONLY:
            num_positional_only += 1
        elif param.kind == param.KEYWORD_ONLY:
            num_keyword_only += 1
    return draw(
        integers(min_value=num_positional_only, max_value=(total - num_keyword_only))
    )


@st.composite
def bool_val_flags(draw, cl_arg: Union[bool, None]):
    if cl_arg is not None:
        return draw(st.booleans().filter(lambda x: x == cl_arg))
    return draw(st.booleans())


def handle_cmd_line_args(test_fn):
    # first four arguments are all fixtures
    def new_fn(data, get_command_line_flags, fw, device, call, *args, **kwargs):
        # inspecting for keyword arguments in test function
        for param in inspect.signature(test_fn).parameters.values():
            if param.name in cmd_line_args:
                kwargs[param.name] = data.draw(
                    bool_val_flags(get_command_line_flags[param.name])
                )
            elif param.name == "data":
                kwargs["data"] = data
            elif param.name == "fw":
                kwargs["fw"] = fw
            elif param.name == "device":
                kwargs["device"] = device
            elif param.name == "call":
                kwargs["call"] = call
        return test_fn(*args, **kwargs)

    return new_fn


def gradient_incompatible_function(*, fn):
    return (
        not ivy.supports_gradients
        and hasattr(fn, "computes_gradients")
        and fn.computes_gradients
    )<|MERGE_RESOLUTION|>--- conflicted
+++ resolved
@@ -2247,9 +2247,9 @@
                 length=size,
             )
         )
-<<<<<<< HEAD
+  tan-for-frontends
     elif dtype in ['float32', 'bfloat16']:
-=======
+
         values = [v * large_value_safety_factor for v in values]
     elif dtype in ["float32", "bfloat16"]:
         limit = math.log(small_value_safety_factor)
@@ -2265,7 +2265,7 @@
         if max_value_pos and min_value_pos > max_value_pos:
             max_value_pos, min_value_pos = min_value_pos, max_value_pos
 
->>>>>>> 8775aaf0
+   master
         values = draw(
             list_of_length(
                 x=st.floats(
