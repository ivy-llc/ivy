"""Collection of helpers for ivy unit tests."""

# global
import importlib
from contextlib import redirect_stdout
from io import StringIO
import sys
import re
import inspect
import numpy as np
import math
from typing import Union, List

TOLERANCE_DICT = {"float16": 1e-2, "float32": 1e-5, "float64": 1e-5, None: 1e-5}

try:
    import jax.numpy as jnp
except (ImportError, RuntimeError, AttributeError):
    jnp = None
try:
    import tensorflow as tf

    _tf_version = float(".".join(tf.__version__.split(".")[0:2]))
    if _tf_version >= 2.3:
        # noinspection PyPep8Naming,PyUnresolvedReferences
        from tensorflow.python.types.core import Tensor as tensor_type
    else:
        # noinspection PyPep8Naming
        # noinspection PyProtectedMember,PyUnresolvedReferences
        from tensorflow.python.framework.tensor_like import _TensorLike as tensor_type
    physical_devices = tf.config.list_physical_devices("GPU")
    for device in physical_devices:
        tf.config.experimental.set_memory_growth(device, True)
except ImportError:
    tf = None
try:
    import torch
except ImportError:
    torch = None
try:
    import mxnet as mx
    import mxnet.ndarray as mx_nd
except ImportError:
    mx = None
    mx_nd = None
from hypothesis import strategies as st
import hypothesis.extra.numpy as nph

# local
import ivy
import ivy.functional.backends.numpy as ivy_np


def get_ivy_numpy():
    try:
        import ivy.functional.backends.numpy
    except ImportError:
        return None
    return ivy.functional.backends.numpy


def get_ivy_jax():
    try:
        import ivy.functional.backends.jax
    except ImportError:
        return None
    return ivy.functional.backends.jax


def get_ivy_tensorflow():
    try:
        import ivy.functional.backends.tensorflow
    except ImportError:
        return None
    return ivy.functional.backends.tensorflow


def get_ivy_torch():
    try:
        import ivy.functional.backends.torch
    except ImportError:
        return None
    return ivy.functional.backends.torch


def get_ivy_mxnet():
    try:
        import ivy.functional.backends.mxnet
    except ImportError:
        return None
    return ivy.functional.backends.mxnet


_ivy_fws_dict = {
    "numpy": lambda: get_ivy_numpy(),
    "jax": lambda: get_ivy_jax(),
    "tensorflow": lambda: get_ivy_tensorflow(),
    "tensorflow_graph": lambda: get_ivy_tensorflow(),
    "torch": lambda: get_ivy_torch(),
    "mxnet": lambda: get_ivy_mxnet(),
}

_iterable_types = [list, tuple, dict]
_excluded = []


def _convert_vars(
    *, vars_in, from_type, to_type_callable=None, keep_other=True, to_type=None
):
    new_vars = list()
    for var in vars_in:
        if type(var) in _iterable_types:
            return_val = _convert_vars(
                vars_in=var, from_type=from_type, to_type_callable=to_type_callable
            )
            new_vars.append(return_val)
        elif isinstance(var, from_type):
            if isinstance(var, np.ndarray):
                if var.dtype == np.float64:
                    var = var.astype(np.float32)
                if bool(sum([stride < 0 for stride in var.strides])):
                    var = var.copy()
            if to_type_callable:
                new_vars.append(to_type_callable(var))
            else:
                raise Exception("Invalid. A conversion callable is required.")
        elif to_type is not None and isinstance(var, to_type):
            new_vars.append(var)
        elif keep_other:
            new_vars.append(var)

    return new_vars


def np_call(func, *args, **kwargs):
    ret = func(*args, **kwargs)
    if isinstance(ret, (list, tuple)):
        return ivy.to_native(ret, nested=True)
    return ivy.to_numpy(ret)


def jnp_call(func, *args, **kwargs):
    new_args = _convert_vars(
        vars_in=args, from_type=np.ndarray, to_type_callable=jnp.asarray
    )
    new_kw_vals = _convert_vars(
        vars_in=kwargs.values(), from_type=np.ndarray, to_type_callable=jnp.asarray
    )
    new_kwargs = dict(zip(kwargs.keys(), new_kw_vals))
    output = func(*new_args, **new_kwargs)
    if isinstance(output, tuple):
        return tuple(
            _convert_vars(
                vars_in=output,
                from_type=(jnp.ndarray, ivy.Array),
                to_type_callable=ivy.to_numpy,
            )
        )
    else:
        return _convert_vars(
            vars_in=[output],
            from_type=(jnp.ndarray, ivy.Array),
            to_type_callable=ivy.to_numpy,
        )[0]


def tf_call(func, *args, **kwargs):
    new_args = _convert_vars(
        vars_in=args, from_type=np.ndarray, to_type_callable=tf.convert_to_tensor
    )
    new_kw_vals = _convert_vars(
        vars_in=kwargs.values(),
        from_type=np.ndarray,
        to_type_callable=tf.convert_to_tensor,
    )
    new_kwargs = dict(zip(kwargs.keys(), new_kw_vals))
    output = func(*new_args, **new_kwargs)
    if isinstance(output, tuple):
        return tuple(
            _convert_vars(
                vars_in=output,
                from_type=(tensor_type, ivy.Array),
                to_type_callable=ivy.to_numpy,
            )
        )
    else:
        return _convert_vars(
            vars_in=[output],
            from_type=(tensor_type, ivy.Array),
            to_type_callable=ivy.to_numpy,
        )[0]


def tf_graph_call(func, *args, **kwargs):
    new_args = _convert_vars(
        vars_in=args, from_type=np.ndarray, to_type_callable=tf.convert_to_tensor
    )
    new_kw_vals = _convert_vars(
        vars_in=kwargs.values(),
        from_type=np.ndarray,
        to_type_callable=tf.convert_to_tensor,
    )
    new_kwargs = dict(zip(kwargs.keys(), new_kw_vals))

    @tf.function
    def tf_func(*local_args, **local_kwargs):
        return func(*local_args, **local_kwargs)

    output = tf_func(*new_args, **new_kwargs)

    if isinstance(output, tuple):
        return tuple(
            _convert_vars(
                vars_in=output,
                from_type=(tensor_type, ivy.Array),
                to_type_callable=ivy.to_numpy,
            )
        )
    else:
        return _convert_vars(
            vars_in=[output],
            from_type=(tensor_type, ivy.Array),
            to_type_callable=ivy.to_numpy,
        )[0]


def torch_call(func, *args, **kwargs):
    new_args = _convert_vars(
        vars_in=args, from_type=np.ndarray, to_type_callable=torch.from_numpy
    )
    new_kw_vals = _convert_vars(
        vars_in=kwargs.values(), from_type=np.ndarray, to_type_callable=torch.from_numpy
    )
    new_kwargs = dict(zip(kwargs.keys(), new_kw_vals))
    output = func(*new_args, **new_kwargs)
    if isinstance(output, tuple):
        return tuple(
            _convert_vars(
                vars_in=output,
                from_type=(torch.Tensor, ivy.Array),
                to_type_callable=ivy.to_numpy,
            )
        )
    else:
        return _convert_vars(
            vars_in=[output],
            from_type=(torch.Tensor, ivy.Array),
            to_type_callable=ivy.to_numpy,
        )[0]


def mx_call(func, *args, **kwargs):
    new_args = _convert_vars(
        vars_in=args, from_type=np.ndarray, to_type_callable=mx_nd.array
    )
    new_kw_items = _convert_vars(
        vars_in=kwargs.values(), from_type=np.ndarray, to_type_callable=mx_nd.array
    )
    new_kwargs = dict(zip(kwargs.keys(), new_kw_items))
    output = func(*new_args, **new_kwargs)
    if isinstance(output, tuple):
        return tuple(
            _convert_vars(
                vars_in=output,
                from_type=(mx_nd.ndarray.NDArray, ivy.Array),
                to_type_callable=ivy.to_numpy,
            )
        )
    else:
        return _convert_vars(
            vars_in=[output],
            from_type=(mx_nd.ndarray.NDArray, ivy.Array),
            to_type_callable=ivy.to_numpy,
        )[0]


_calls = [np_call, jnp_call, tf_call, tf_graph_call, torch_call, mx_call]


def assert_compilable(fn):
    try:
        ivy.compile(fn)
    except Exception as e:
        raise e


# function that trims white spaces from docstrings
def trim(*, docstring):
    """Trim function from PEP-257"""
    if not docstring:
        return ""
    # Convert tabs to spaces (following the normal Python rules)
    # and split into a list of lines:
    lines = docstring.expandtabs().splitlines()
    # Determine minimum indentation (first line doesn't count):
    indent = sys.maxsize
    for line in lines[1:]:
        stripped = line.lstrip()
        if stripped:
            indent = min(indent, len(line) - len(stripped))
    # Remove indentation (first line is special):
    trimmed = [lines[0].strip()]
    if indent < sys.maxsize:
        for line in lines[1:]:
            trimmed.append(line[indent:].rstrip())
    # Strip off trailing and leading blank lines:
    while trimmed and not trimmed[-1]:
        trimmed.pop()
    while trimmed and not trimmed[0]:
        trimmed.pop(0)

    # Current code/unittests expects a line return at
    # end of multiline docstrings
    # workaround expected behavior from unittests
    if "\n" in docstring:
        trimmed.append("")

    # Return a single string:
    return "\n".join(trimmed)


def docstring_examples_run(*, fn, from_container=False, from_array=False):
    if not hasattr(fn, "__name__"):
        return True
    fn_name = fn.__name__
    if fn_name not in ivy.backend_handler.ivy_original_dict:
        return True

    if from_container:
        docstring = getattr(
            ivy.backend_handler.ivy_original_dict["Container"], fn_name
        ).__doc__
    elif from_array:
        docstring = getattr(
            ivy.backend_handler.ivy_original_dict["Array"], fn_name
        ).__doc__
    else:
        docstring = ivy.backend_handler.ivy_original_dict[fn_name].__doc__

    if docstring is None:
        return True

    # removing extra new lines and trailing white spaces from the docstrings
    trimmed_docstring = trim(docstring=docstring)
    trimmed_docstring = trimmed_docstring.split("\n")

    # end_index: -1, if print statement is not found in the docstring
    end_index = -1

    # parsed_output is set as an empty string to manage functions with multiple inputs
    parsed_output = ""

    # parsing through the docstrings to find lines with print statement
    # following which is our parsed output
    sub = ">>> print("
    for index, line in enumerate(trimmed_docstring):
        if sub in line:
            end_index = trimmed_docstring.index("", index)
            p_output = trimmed_docstring[index + 1 : end_index]
            p_output = ("").join(p_output).replace(" ", "")
            parsed_output += p_output

    if end_index == -1:
        return True

    executable_lines = [
        line.split(">>>")[1][1:] for line in docstring.split("\n") if ">>>" in line
    ]

    # noinspection PyBroadException
    f = StringIO()
    with redirect_stdout(f):
        for line in executable_lines:
            # noinspection PyBroadException
            try:
                exec(line)
            except Exception as e:
                print(e, " ", ivy.current_backend_str(), " ", line)

    output = f.getvalue()
    output = output.rstrip()
    output = output.replace(" ", "").replace("\n", "")

    # handling cases when the stdout contains ANSI colour codes
    # 7-bit C1 ANSI sequences
    ansi_escape = re.compile(
        r"""
    \x1B  # ESC
    (?:   # 7-bit C1 Fe (except CSI)
        [@-Z\\-_]
    |     # or [ for CSI, followed by a control sequence
        \[
        [0-?]*  # Parameter bytes
        [ -/]*  # Intermediate bytes
        [@-~]   # Final byte
    )
    """,
        re.VERBOSE,
    )

    output = ansi_escape.sub("", output)

    # print("Output: ", output)
    # print("Putput: ", parsed_output)

    # assert output == parsed_output, "Output is unequal to the docstrings output."
    if not (output == parsed_output):
        print(
            "output for ",
            fn_name,
            " on run: ",
            output,
            "\noutput in docs :",
            parsed_output,
        )
        ivy.warn(
            "Output is unequal to the docstrings output: %s" % fn_name, stacklevel=0
        )
        return False
    return True


def var_fn(x, *, dtype=None, device=None):
    return ivy.variable(ivy.array(x, dtype=dtype, device=device))


def exclude(*, exclusion_list):
    global _excluded
    _excluded += list(set(exclusion_list) - set(_excluded))


def frameworks():
    return list(
        set(
            [
                ivy_fw()
                for fw_str, ivy_fw in _ivy_fws_dict.items()
                if ivy_fw() is not None and fw_str not in _excluded
            ]
        )
    )


def calls():
    return [
        call
        for (fw_str, ivy_fw), call in zip(_ivy_fws_dict.items(), _calls)
        if ivy_fw() is not None and fw_str not in _excluded
    ]


def f_n_calls():
    return [
        (ivy_fw(), call)
        for (fw_str, ivy_fw), call in zip(_ivy_fws_dict.items(), _calls)
        if ivy_fw() is not None and fw_str not in _excluded
    ]


def assert_all_close(ret_np, ret_from_np, rtol=1e-05, atol=1e-08):
    assert ret_np.dtype is ret_from_np.dtype, (
        "the return with a NumPy backend produced data type of {}, "
        "while the return with a {} backend returned a data type of {}.".format(
            ret_from_np.dtype, ivy.current_backend_str(), ret_np.dtype
        )
    )
    if ivy.is_ivy_container(ret_np) and ivy.is_ivy_container(ret_from_np):
        ivy.Container.multi_map(assert_all_close, [ret_np, ret_from_np])
    else:
        assert np.allclose(
            np.nan_to_num(ret_np), np.nan_to_num(ret_from_np), rtol=rtol, atol=atol
        ), "{} != {}".format(ret_np, ret_from_np)


def kwargs_to_args_n_kwargs(*, num_positional_args, kwargs):
    args = [v for v in list(kwargs.values())[:num_positional_args]]
    kwargs = {k: kwargs[k] for k in list(kwargs.keys())[num_positional_args:]}
    return args, kwargs


def list_of_length(*, x, length):
    return st.lists(x, min_size=length, max_size=length)


def as_cont(*, x):
    return ivy.Container({"a": x, "b": {"c": x, "d": x}})


def as_lists(*args):
    return (a if isinstance(a, list) else [a] for a in args)


def flatten(*, ret):
    # flatten the return
    if not isinstance(ret, tuple):
        ret = (ret,)

    ret_idxs = ivy.nested_indices_where(ret, ivy.is_ivy_array)
    ret_flat = ivy.multi_index_nest(ret, ret_idxs)

    # convert the return to NumPy
    ret_np_flat = [ivy.to_numpy(x) for x in ret_flat]
    return ret_np_flat


def get_flattened_array_returns(*, ret, ret_from_gt):
    return flatten(ret=ret), flatten(ret=ret_from_gt)


def value_test(*, ret_np_flat, ret_from_np_flat, rtol=None, atol=1e-6):
    # value tests, iterating through each array in the flattened returns
    if not rtol:
        for ret_np, ret_from_np in zip(ret_np_flat, ret_from_np_flat):
            rtol = TOLERANCE_DICT.get(str(ret_from_np.dtype), 1e-03)
            assert_all_close(ret_np, ret_from_np, rtol=rtol, atol=atol)
    else:
        for ret_np, ret_from_np in zip(ret_np_flat, ret_from_np_flat):
            assert_all_close(ret_np, ret_from_np, rtol=rtol, atol=atol)


def check_unsupported_dtype(*, fn, input_dtypes, all_as_kwargs_np):
    # check for unsupported dtypes
    test_unsupported = False
    unsupported_dtypes_fn = ivy.function_unsupported_dtypes(fn)
    supported_dtypes_fn = ivy.function_supported_dtypes(fn)
    if unsupported_dtypes_fn:
        for d in input_dtypes:
            if d in unsupported_dtypes_fn:
                test_unsupported = True
                break
        if (
            "dtype" in all_as_kwargs_np
            and all_as_kwargs_np["dtype"] in unsupported_dtypes_fn
        ):
            test_unsupported = True
    if supported_dtypes_fn and not test_unsupported:
        for d in input_dtypes:
            if d not in supported_dtypes_fn:
                test_unsupported = True
                break
        if (
            "dtype" in all_as_kwargs_np
            and all_as_kwargs_np["dtype"] not in supported_dtypes_fn
        ):
            test_unsupported = True
    return test_unsupported


def create_args_kwargs(
    *,
    args_np,
    kwargs_np,
    input_dtypes,
    as_variable_flags,
    native_array_flags=None,
    container_flags=None,
):

    # extract all arrays from the arguments and keyword arguments
    args_idxs = ivy.nested_indices_where(args_np, lambda x: isinstance(x, np.ndarray))
    arg_np_vals = ivy.multi_index_nest(args_np, args_idxs)
    kwargs_idxs = ivy.nested_indices_where(
        kwargs_np, lambda x: isinstance(x, np.ndarray)
    )
    kwarg_np_vals = ivy.multi_index_nest(kwargs_np, kwargs_idxs)

    # assert that the number of arrays aligns with the dtypes and as_variable_flags
    num_arrays = len(arg_np_vals) + len(kwarg_np_vals)
    if num_arrays > 0:
        assert num_arrays == len(input_dtypes), (
            "Found {} arrays in the input arguments, but {} dtypes and "
            "as_variable_flags. Make sure to pass in a sequence of bools for all "
            "associated boolean flag inputs to test_function, with the sequence length "
            "being equal to the number of arrays in the arguments.".format(
                num_arrays, len(input_dtypes)
            )
        )

    # create args
    num_arg_vals = len(arg_np_vals)
    arg_array_vals = [
        ivy.array(x, dtype=d) for x, d in zip(arg_np_vals, input_dtypes[:num_arg_vals])
    ]
    arg_array_vals = [
        ivy.variable(x) if v else x
        for x, v in zip(arg_array_vals, as_variable_flags[:num_arg_vals])
    ]
    if native_array_flags:
        arg_array_vals = [
            ivy.to_native(x) if n else x
            for x, n in zip(arg_array_vals, native_array_flags[:num_arg_vals])
        ]
    if container_flags:
        arg_array_vals = [
            as_cont(x=x) if c else x
            for x, c in zip(arg_array_vals, container_flags[:num_arg_vals])
        ]
    args = ivy.copy_nest(args_np, to_mutable=True)
    ivy.set_nest_at_indices(args, args_idxs, arg_array_vals)

    # create kwargs
    kwarg_array_vals = [
        ivy.array(x, dtype=d)
        for x, d in zip(kwarg_np_vals, input_dtypes[num_arg_vals:])
    ]
    kwarg_array_vals = [
        ivy.variable(x) if v else x
        for x, v in zip(kwarg_array_vals, as_variable_flags[num_arg_vals:])
    ]
    if native_array_flags:
        kwarg_array_vals = [
            ivy.to_native(x) if n else x
            for x, n in zip(kwarg_array_vals, native_array_flags[num_arg_vals:])
        ]
    if container_flags:
        kwarg_array_vals = [
            as_cont(x=x) if c else x
            for x, c in zip(kwarg_array_vals, container_flags[num_arg_vals:])
        ]
    kwargs = ivy.copy_nest(kwargs_np, to_mutable=True)
    ivy.set_nest_at_indices(kwargs, kwargs_idxs, kwarg_array_vals)
    return args, kwargs, num_arg_vals, args_idxs, kwargs_idxs


def test_unsupported_function(*, fn, args, kwargs):
    try:
        fn(*args, **kwargs)
        assert False
    except:  # noqa
        return


def test_method(
    *,
    input_dtypes: Union[ivy.Dtype, List[ivy.Dtype]],
    as_variable_flags: Union[bool, List[bool]],
    all_as_kwargs_np,
    num_positional_args: int,
    input_dtypes_constructor: Union[ivy.Dtype, List[ivy.Dtype]],
    as_variable_flags_constructor: Union[bool, List[bool]],
    constructor_kwargs,
    num_positional_args_constructor: int,
    fw: str,
    class_name: str,
    rtol: float = None,
    atol: float = 1e-06,
    test_values: bool = True,
    ground_truth_backend: str = "numpy",
):
    """Tests a class-method that consumes (or returns) arrays for the current backend
    by comparing the result with numpy.

    Parameters
    ----------
    input_dtypes
        data types of the input arguments in order.
    as_variable_flags
        dictates whether the corresponding input argument should be treated as an
        ivy Variable.
    all_as_kwargs_np:
        input arguments to the function as keyword arguments.
    num_positional_args
        number of input arguments that must be passed as positional
        arguments.
    input_dtypes_constructor
        data types of the input arguments for the constructor in order.
    as_variable_flags_constructor
        dictates whether the corresponding input argument should be treated as an
        ivy Variable for the constructor
    constructor_kwargs:
        input arguments to the constructor as keyword arguments.
    num_positional_args_constructor
        number of input arguments that must be passed as positional
        arguments to the constructor.
    fw
        current backend (framework).
    class_name
        name of the class to test.
    rtol
        relative tolerance value.
    atol
        absolute tolerance value.
    test_values
        if true, test for the correctness of the resulting values.
    ground_truth_backend
        Ground Truth Backend to compare the result-values.

    Returns
    -------
    ret
        optional, return value from the function
    ret_gt
        optional, return value from the Ground Truth function
    """
    # convert single values to length 1 lists
    input_dtypes, as_variable_flags = as_lists(input_dtypes, as_variable_flags)
    # update variable flags to be compatible with float dtype
    as_variable_flags = [
        v if ivy.is_float_dtype(d) else False
        for v, d in zip(as_variable_flags, input_dtypes)
    ]

    # change all data types so that they are supported by this framework
    input_dtypes = ["float32" if d in ivy.invalid_dtypes else d for d in input_dtypes]

    # create args
    calling_args_np, calling_kwargs_np = kwargs_to_args_n_kwargs(
        num_positional_args=num_positional_args, kwargs=all_as_kwargs_np
    )
    calling_args, calling_kwargs, _, _, _ = create_args_kwargs(
        args_np=calling_args_np,
        kwargs_np=calling_kwargs_np,
        input_dtypes=input_dtypes,
        as_variable_flags=as_variable_flags,
    )

    constructor_args_np, constructor_kwargs_np = kwargs_to_args_n_kwargs(
        num_positional_args=num_positional_args_constructor, kwargs=constructor_kwargs
    )
    constructor_args, constructor_kwargs, _, _, _ = create_args_kwargs(
        args_np=constructor_args_np,
        kwargs_np=constructor_kwargs_np,
        input_dtypes=input_dtypes_constructor,
        as_variable_flags=as_variable_flags_constructor,
    )

    # run
    ins = ivy.__dict__[class_name](*constructor_args, **constructor_kwargs)
    ret = ins(*calling_args, **calling_kwargs)

    # assert idx of return if the idx of the out array provided

    if "bfloat16" in input_dtypes and ground_truth_backend == "numpy":
        return  # bfloat16 is not supported by numpy

    # compute the return with a Ground Truth backend
    ivy.set_backend(ground_truth_backend)
    calling_args_gt, calling_kwargs_gt, _, _, _ = create_args_kwargs(
        args_np=calling_args_np,
        kwargs_np=calling_kwargs_np,
        input_dtypes=input_dtypes,
        as_variable_flags=as_variable_flags,
    )
    constructor_args_gt, constructor_kwargs_gt, _, _, _ = create_args_kwargs(
        args_np=constructor_args_np,
        kwargs_np=constructor_kwargs_np,
        input_dtypes=input_dtypes_constructor,
        as_variable_flags=as_variable_flags_constructor,
    )

    ins_gt = ivy.__dict__[class_name](*constructor_args_gt, **constructor_kwargs_gt)
    ret_from_gt = ivy.to_native(
        ins_gt(*calling_args_gt, **calling_kwargs_gt), nested=True
    )
    ivy.unset_backend()

    # assuming value test will be handled manually in the test function
    if not test_values:
        return ret, ret_from_gt
    # flattened array returns
    ret_np_flat, ret_np_from_gt_flat = get_flattened_array_returns(
        ret=ret, ret_from_gt=ret_from_gt
    )
    # value test
    value_test(
        ret_np_flat=ret_np_flat,
        ret_from_np_flat=ret_np_from_gt_flat,
        rtol=rtol,
        atol=atol,
    )


def test_function(
    *,
    input_dtypes: Union[ivy.Dtype, List[ivy.Dtype]],
    as_variable_flags: Union[bool, List[bool]],
    with_out: bool,
    num_positional_args: int,
    native_array_flags: Union[bool, List[bool]],
    container_flags: Union[bool, List[bool]],
    instance_method: bool,
    fw: str,
    fn_name: str,
    test_rtol: float = None,
    test_atol: float = 1e-06,
    test_values: bool = True,
    ground_truth_backend: str = "numpy",
    **all_as_kwargs_np,
):
    """Tests a function that consumes (or returns) arrays for the current backend
    by comparing the result with numpy.

    Parameters
    ----------
    input_dtypes
        data types of the input arguments in order.
    as_variable_flags
        dictates whether the corresponding input argument should be treated
        as an ivy Variable.
    with_out
        if true, the function is also tested with the optional out argument.
    num_positional_args
        number of input arguments that must be passed as positional
        arguments.
    native_array_flags
        dictates whether the corresponding input argument should be treated
         as a native array.
    container_flags
        dictates whether the corresponding input argument should be treated
         as an ivy Container.
    instance_method
        if true, the function is run as an instance method of the first
         argument (should be an ivy Array or Container).
    fw
        current backend (framework).
    fn_name
        name of the function to test.
    test_rtol
        relative tolerance value.
    test_atol
        absolute tolerance value.
    test_values
        if true, test for the correctness of the resulting values.
    ground_truth_backend
        Ground Truth Backend to compare the result-values.
    all_as_kwargs_np
        input arguments to the function as keyword arguments.

    Returns
    -------
    ret
        optional, return value from the function
    ret_gt
        optional, return value from the Ground Truth function

    Examples
    --------
    >>> input_dtypes = 'float64'
    >>> as_variable_flags = False
    >>> with_out = False
    >>> num_positional_args = 0
    >>> native_array_flags = False
    >>> container_flags = False
    >>> instance_method = False
    >>> fw = "torch"
    >>> fn_name = "abs"
    >>> x = np.array([-1])
    >>> test_function(input_dtypes, as_variable_flags, with_out,\
                            num_positional_args, native_array_flags,\
                            container_flags, instance_method, fw, fn_name, x=x)

    >>> input_dtypes = ['float64', 'float32']
    >>> as_variable_flags = [False, True]
    >>> with_out = False
    >>> num_positional_args = 1
    >>> native_array_flags = [True, False]
    >>> container_flags = [False, False]
    >>> instance_method = False
    >>> fw = "numpy"
    >>> fn_name = "add"
    >>> x1 = np.array([1, 3, 4])
    >>> x2 = np.array([-3, 15, 24])
    >>> test_function(input_dtypes, as_variable_flags, with_out,\
                            num_positional_args, native_array_flags,\
                             container_flags, instance_method,\
                              fw, fn_name, x1=x1, x2=x2)
    """
    # convert single values to length 1 lists
    input_dtypes, as_variable_flags, native_array_flags, container_flags = as_lists(
        input_dtypes, as_variable_flags, native_array_flags, container_flags
    )

    # make all lists equal in length
    num_arrays = max(
        len(input_dtypes),
        len(as_variable_flags),
        len(native_array_flags),
        len(container_flags),
    )
    if len(input_dtypes) < num_arrays:
        input_dtypes = [input_dtypes[0] for _ in range(num_arrays)]
    if len(as_variable_flags) < num_arrays:
        as_variable_flags = [as_variable_flags[0] for _ in range(num_arrays)]
    if len(native_array_flags) < num_arrays:
        native_array_flags = [native_array_flags[0] for _ in range(num_arrays)]
    if len(container_flags) < num_arrays:
        container_flags = [container_flags[0] for _ in range(num_arrays)]

    # update variable flags to be compatible with float dtype and with_out args
    as_variable_flags = [
        v if ivy.is_float_dtype(d) and not with_out else False
        for v, d in zip(as_variable_flags, input_dtypes)
    ]

    # update instance_method flag to only be considered if the
    # first term is either an ivy.Array or ivy.Container
    instance_method = instance_method and (
        not native_array_flags[0] or container_flags[0]
    )

    # split the arguments into their positional and keyword components
    args_np, kwargs_np = kwargs_to_args_n_kwargs(
        num_positional_args=num_positional_args, kwargs=all_as_kwargs_np
    )

    fn = getattr(ivy, fn_name)
    test_unsupported = check_unsupported_dtype(
        fn=fn, input_dtypes=input_dtypes, all_as_kwargs_np=all_as_kwargs_np
    )
    if test_unsupported:
        try:
            args, kwargs, num_arg_vals, args_idxs, kwargs_idxs = create_args_kwargs(
                args_np=args_np,
                kwargs_np=kwargs_np,
                input_dtypes=input_dtypes,
                as_variable_flags=as_variable_flags,
                native_array_flags=native_array_flags,
                container_flags=container_flags,
            )
        except Exception:
            return
    else:
        args, kwargs, num_arg_vals, args_idxs, kwargs_idxs = create_args_kwargs(
            args_np=args_np,
            kwargs_np=kwargs_np,
            input_dtypes=input_dtypes,
            as_variable_flags=as_variable_flags,
            native_array_flags=native_array_flags,
            container_flags=container_flags,
        )

    # run either as an instance method or from the API directly
    instance = None
    if instance_method:
        is_instance = [
            (not n) or c for n, c in zip(native_array_flags, container_flags)
        ]
        arg_is_instance = is_instance[:num_arg_vals]
        kwarg_is_instance = is_instance[num_arg_vals:]
        if arg_is_instance and max(arg_is_instance):
            i = 0
            for i, a in enumerate(arg_is_instance):
                if a:
                    break
            instance_idx = args_idxs[i]
            instance = ivy.index_nest(args, instance_idx)
            args = ivy.copy_nest(args, to_mutable=True)
            ivy.prune_nest_at_index(args, instance_idx)
        else:
            i = 0
            for i, a in enumerate(kwarg_is_instance):
                if a:
                    break
            instance_idx = kwargs_idxs[i]
            instance = ivy.index_nest(kwargs, instance_idx)
            kwargs = ivy.copy_nest(kwargs, to_mutable=True)
            ivy.prune_nest_at_index(kwargs, instance_idx)
        #if not test_unsupported:
        #    try:
        #        #ret = instance.__getattribute__(fn_name)(*args, **kwargs)
        #        instance.__getattribute__(fn_name)(*args, **kwargs)
        #    except TypeError:
        #        test_unsupported = True
        if test_unsupported:
            test_unsupported_function(
                fn=instance.__getattribute__(fn_name), args=args, kwargs=kwargs
            )
            return
        #print("\nargs: "+str(args))
        #print("\nkwargs: "+str(kwargs))
        ret = instance.__getattribute__(fn_name)(*args, **kwargs)
    else:
        if test_unsupported:
            test_unsupported_function(
                fn=ivy.__dict__[fn_name], args=args, kwargs=kwargs
            )
            return
        ret = ivy.__dict__[fn_name](*args, **kwargs)
    # assert idx of return if the idx of the out array provided
    out = ret
    if with_out:
        assert not isinstance(ret, tuple)
        if max(container_flags):
            assert ivy.is_ivy_container(ret)
        else:
            assert ivy.is_array(ret)
        if instance_method:
            ret = instance.__getattribute__(fn_name)(*args, **kwargs, out=out)
        else:
            ret = ivy.__dict__[fn_name](*args, **kwargs, out=out)
        if max(container_flags):
            assert ret is out
        if not max(container_flags) and fw not in ["tensorflow", "jax", "numpy"]:
            # these backends do not always support native inplace updates
            assert ret.data is out.data
    if "bfloat16" in input_dtypes and ground_truth_backend == "numpy":
        return
    # compute the return with a Ground Truth backend
    ivy.set_backend(ground_truth_backend)
    try:
        fn = getattr(ivy, fn_name)
        test_unsupported = check_unsupported_dtype(
            fn=fn, input_dtypes=input_dtypes, all_as_kwargs_np=all_as_kwargs_np
        )
        # create args
        if test_unsupported:
            try:
                args, kwargs, _, _, _ = create_args_kwargs(
                    args_np=args_np,
                    kwargs_np=kwargs_np,
                    input_dtypes=input_dtypes,
                    as_variable_flags=as_variable_flags,
                    native_array_flags=native_array_flags,
                    container_flags=container_flags,
                )
            except Exception:
                ivy.unset_backend()
                return
        else:
            args, kwargs, _, _, _ = create_args_kwargs(
                args_np=args_np,
                kwargs_np=kwargs_np,
                input_dtypes=input_dtypes,
                as_variable_flags=as_variable_flags,
                native_array_flags=native_array_flags,
                container_flags=container_flags,
            )
        if test_unsupported:
            test_unsupported_function(
                fn=ivy.__dict__[fn_name], args=args, kwargs=kwargs
            )
            ivy.unset_backend()
            return
        ret_from_gt = ivy.to_native(ivy.__dict__[fn_name](*args, **kwargs), nested=True)
    except Exception as e:
        ivy.unset_backend()
        raise e
    ivy.unset_backend()
    # assuming value test will be handled manually in the test function
    if not test_values:
        return ret, ret_from_gt
    # flattened array returns
    ret_np_flat, ret_np_from_gt_flat = get_flattened_array_returns(
        ret=ret, ret_from_gt=ret_from_gt
    )
    # value test
    value_test(
        ret_np_flat=ret_np_flat,
        ret_from_np_flat=ret_np_from_gt_flat,
        rtol=test_rtol,
        atol=test_atol,
    )


def test_frontend_function(
    *,
    input_dtypes: Union[ivy.Dtype, List[ivy.Dtype]],
    as_variable_flags: Union[bool, List[bool]],
    with_out: bool,
    num_positional_args: int,
    native_array_flags: Union[bool, List[bool]],
    fw: str,
    frontend: str,
    fn_name: str,
    rtol: float = None,
    atol: float = 1e-06,
    test_values: bool = True,
    **all_as_kwargs_np,
):
    """Tests a frontend function for the current backend by comparing the result with
    the function in the associated framework.

    Parameters
    ----------
    input_dtypes
        data types of the input arguments in order.
    as_variable_flags
        dictates whether the corresponding input argument should be treated
        as an ivy Variable.
    with_out
        if true, the function is also tested with the optional out argument.
    num_positional_args
        number of input arguments that must be passed as positional
        arguments.
    native_array_flags
        dictates whether the corresponding input argument should be treated
        as a native array.
    fw
        current backend (framework).
    frontend
        current frontend (framework).
    fn_name
        name of the function to test.
    rtol
        relative tolerance value.
    atol
        absolute tolerance value.
    test_values
        if true, test for the correctness of the resulting values.
    all_as_kwargs_np
        input arguments to the function as keyword arguments.

    Returns
    -------
    ret
        optional, return value from the function
    ret_np
        optional, return value from the Numpy function
    """
    # convert single values to length 1 lists
    input_dtypes, as_variable_flags, native_array_flags = as_lists(
        input_dtypes, as_variable_flags, native_array_flags
    )

    # update variable flags to be compatible with float dtype and with_out args
    as_variable_flags = [
        v if ivy.is_float_dtype(d) and not with_out else False
        for v, d in zip(as_variable_flags, input_dtypes)
    ]

    # parse function name and frontend submodules (i.e. jax.lax, jax.numpy etc.)
    *frontend_submods, fn_name = fn_name.split(".")

    # check for unsupported dtypes in backend framework
    function = getattr(ivy.functional.frontends.__dict__[frontend], fn_name)
    test_unsupported = check_unsupported_dtype(
        fn=function, input_dtypes=input_dtypes, all_as_kwargs_np=all_as_kwargs_np
    )

    # split the arguments into their positional and keyword components
    args_np, kwargs_np = kwargs_to_args_n_kwargs(
        num_positional_args=num_positional_args, kwargs=all_as_kwargs_np
    )

    # change all data types so that they are supported by this framework
    input_dtypes = ["float32" if d in ivy.invalid_dtypes else d for d in input_dtypes]

    # create args
    if test_unsupported:
        try:
            args, kwargs, num_arg_vals, args_idxs, kwargs_idxs = create_args_kwargs(
                args_np=args_np,
                kwargs_np=kwargs_np,
                input_dtypes=input_dtypes,
                as_variable_flags=as_variable_flags,
                native_array_flags=native_array_flags,
            )
            args_ivy, kwargs_ivy = ivy.args_to_ivy(*args, **kwargs)
        except Exception:
            return
    else:
        args, kwargs, num_arg_vals, args_idxs, kwargs_idxs = create_args_kwargs(
            args_np=args_np,
            kwargs_np=kwargs_np,
            input_dtypes=input_dtypes,
            as_variable_flags=as_variable_flags,
            native_array_flags=native_array_flags,
        )
        args_ivy, kwargs_ivy = ivy.args_to_ivy(*args, **kwargs)

    # frontend function
    frontend_fn = ivy.functional.frontends.__dict__[frontend].__dict__[fn_name]

    # run from the Ivy API directly
    if test_unsupported:
        test_unsupported_function(fn=frontend_fn, args=args, kwargs=kwargs)
        return
    ret = frontend_fn(*args, **kwargs)

    # assert idx of return if the idx of the out array provided
    out = ret
    if with_out:
        assert not isinstance(ret, tuple)
        assert ivy.is_array(ret)
        if "out" in kwargs:
            kwargs["out"] = out
        else:
            args[ivy.arg_info(frontend_fn, name="out")["idx"]] = out
        ret = frontend_fn(*args, **kwargs)

        if fw not in ["tensorflow", "jax", "numpy"]:
            # these backends do not always support native inplace updates
            assert ret.data is out.data

    if "bfloat16" in input_dtypes:
        return  # bfloat16 is not supported by numpy

    # create NumPy args
    args_np = ivy.nested_map(
        args_ivy,
        lambda x: ivy.to_numpy(x._data) if isinstance(x, ivy.Array) else x,
    )
    kwargs_np = ivy.nested_map(
        kwargs_ivy,
        lambda x: ivy.to_numpy(x._data) if isinstance(x, ivy.Array) else x,
    )

    # temporarily set frontend framework as backend
    ivy.set_backend(frontend)
    try:
        # check for unsupported dtypes in frontend framework
        function = getattr(ivy.functional.frontends.__dict__[frontend], fn_name)
        test_unsupported = check_unsupported_dtype(
            fn=function, input_dtypes=input_dtypes, all_as_kwargs_np=all_as_kwargs_np
        )

        # create frontend framework args
        args_frontend = ivy.nested_map(
            args_np,
            lambda x: ivy.native_array(x) if isinstance(x, np.ndarray) else x,
        )
        kwargs_frontend = ivy.nested_map(
            kwargs_np,
            lambda x: ivy.native_array(x) if isinstance(x, np.ndarray) else x,
        )

        # compute the return via the frontend framework
        frontend_fw = importlib.import_module(".".join([frontend] + frontend_submods))
        if test_unsupported:
            test_unsupported_function(
                fn=frontend_fw.__dict__[fn_name],
                args=args_frontend,
                kwargs=kwargs_frontend,
            )
            return
        frontend_ret = frontend_fw.__dict__[fn_name](*args_frontend, **kwargs_frontend)

        # tuplify the frontend return
        if not isinstance(frontend_ret, tuple):
            frontend_ret = (frontend_ret,)

        # flatten the frontend return and convert to NumPy arrays
        frontend_ret_idxs = ivy.nested_indices_where(frontend_ret, ivy.is_native_array)
        frontend_ret_flat = ivy.multi_index_nest(frontend_ret, frontend_ret_idxs)
        frontend_ret_np_flat = [ivy.to_numpy(x) for x in frontend_ret_flat]
    except Exception as e:
        ivy.unset_backend()
        raise e
    # unset frontend framework from backend
    ivy.unset_backend()

    # assuming value test will be handled manually in the test function
    if not test_values:
        return ret, frontend_ret

    # flatten the return
    ret_np_flat = flatten(ret=ret)

    # value tests, iterating through each array in the flattened returns
    value_test(
        ret_np_flat=ret_np_flat,
        ret_from_np_flat=frontend_ret_np_flat,
        rtol=rtol,
        atol=atol,
    )


# Hypothesis #
# -----------#


@st.composite
def array_dtypes(
    draw,
    *,
    num_arrays=st.shared(st.integers(min_value=1, max_value=4), key="num_arrays"),
    available_dtypes=ivy_np.valid_float_dtypes,
    shared_dtype=False,
):
    if not isinstance(num_arrays, int):
        num_arrays = draw(num_arrays)
    if num_arrays == 1:
        dtypes = draw(list_of_length(x=st.sampled_from(available_dtypes), length=1))
    elif shared_dtype:
        dtypes = draw(list_of_length(x=st.sampled_from(available_dtypes), length=1))
        dtypes = [dtypes[0] for _ in range(num_arrays)]
    else:
        unwanted_types = set(ivy.all_dtypes).difference(set(available_dtypes))
        pairs = ivy.promotion_table.keys()
        available_dtypes = [
            pair for pair in pairs if not any([d in pair for d in unwanted_types])
        ]
        dtypes = list(draw(st.sampled_from(available_dtypes)))
        if num_arrays > 2:
            dtypes += [dtypes[i % 2] for i in range(num_arrays - 2)]
    return dtypes


@st.composite
def array_bools(
    draw,
    *,
    num_arrays=st.shared(st.integers(min_value=1, max_value=4), key="num_arrays"),
):
    size = num_arrays if isinstance(num_arrays, int) else draw(num_arrays)
    return draw(st.lists(st.booleans(), min_size=size, max_size=size))


@st.composite
def lists(draw, *, arg, min_size=None, max_size=None, size_bounds=None):
    ints = st.integers(size_bounds[0], size_bounds[1]) if size_bounds else st.integers()
    if isinstance(min_size, str):
        min_size = draw(st.shared(ints, key=min_size))
    if isinstance(max_size, str):
        max_size = draw(st.shared(ints, key=max_size))
    return draw(st.lists(arg, min_size=min_size, max_size=max_size))


@st.composite
def valid_axes(draw, *, ndim=None, size_bounds=None):
    ints = st.integers(size_bounds[0], size_bounds[1]) if size_bounds else st.integers()
    dims = draw(st.shared(ints, key=ndim))
    any_axis_strategy = (
        st.none() | st.integers(-dims, dims - 1) | nph.valid_tuple_axes(dims)
    )
    return draw(any_axis_strategy)


@st.composite
def integers(draw, *, min_value=None, max_value=None):
    if isinstance(min_value, str):
        min_value = draw(st.shared(st.integers(), key=min_value))
    if isinstance(max_value, str):
        max_value = draw(st.shared(st.integers(), key=max_value))
    return draw(st.integers(min_value=min_value, max_value=max_value))


@st.composite
def dtype_and_values(
    draw,
    *,
    available_dtypes=ivy_np.valid_dtypes,
    num_arrays=1,
    min_value=None,
    max_value=None,
    allow_inf=False,
    exclude_min=False,
    exclude_max=False,
    min_num_dims=0,
    max_num_dims=5,
    min_dim_size=1,
    max_dim_size=10,
    shape=None,
    shared_dtype=False,
    ret_shape=False,
    dtype=None,
):
    if not isinstance(num_arrays, int):
        num_arrays = draw(num_arrays)
    if dtype is None:
        dtype = draw(
            array_dtypes(
                num_arrays=num_arrays,
                available_dtypes=available_dtypes,
                shared_dtype=shared_dtype,
            )
        )
    if shape is not None:
        if not isinstance(shape, (tuple, list)):
            shape = draw(shape)
    else:
        shape = draw(
            st.shared(
                get_shape(
                    min_num_dims=min_num_dims,
                    max_num_dims=max_num_dims,
                    min_dim_size=min_dim_size,
                    max_dim_size=max_dim_size,
                ),
                key="shape",
            )
        )
    values = []
    for i in range(num_arrays):
        values.append(
            draw(
                array_values(
                    dtype=dtype[i],
                    shape=shape,
                    min_value=min_value,
                    max_value=max_value,
                    allow_inf=allow_inf,
                    exclude_min=exclude_min,
                    exclude_max=exclude_max,
                )
            )
        )
    if num_arrays == 1:
        dtype = dtype[0]
        values = values[0]
    if ret_shape:
        return dtype, values, shape
    return dtype, values


@st.composite
def dtype_values_axis(
    draw,
    *,
    available_dtypes,
    min_value=None,
    max_value=None,
    allow_inf=True,
    exclude_min=False,
    exclude_max=False,
    min_num_dims=0,
    max_num_dims=5,
    min_dim_size=1,
    max_dim_size=10,
    shape=None,
    shared_dtype=False,
    min_axis=None,
    max_axis=None,
    ret_shape=False,
):
    results = draw(
        dtype_and_values(
            available_dtypes=available_dtypes,
            min_value=min_value,
            max_value=max_value,
            allow_inf=allow_inf,
            exclude_min=exclude_min,
            exclude_max=exclude_max,
            min_num_dims=min_num_dims,
            max_num_dims=max_num_dims,
            min_dim_size=min_dim_size,
            max_dim_size=max_dim_size,
            shape=shape,
            shared_dtype=shared_dtype,
            ret_shape=ret_shape,
        )
    )
    if ret_shape:
        dtype, values, shape = results
    else:
        dtype, values = results
    if not isinstance(values, list):
        return dtype, values, None
    if shape is not None:
        return dtype, values, draw(get_axis(shape=shape))
    axis = draw(integers(min_value=min_axis, max_value=max_axis))
    return dtype, values, axis


# taken from
# https://github.com/data-apis/array-api-tests/array_api_tests/test_manipulation_functions.py
@st.composite
def reshape_shapes(draw, *, shape):
    size = 1 if len(shape) == 0 else math.prod(shape)
    rshape = draw(st.lists(st.integers(0)).filter(lambda s: math.prod(s) == size))
    # assume(all(side <= MAX_SIDE for side in rshape))
    if len(rshape) != 0 and size > 0 and draw(st.booleans()):
        index = draw(st.integers(0, len(rshape) - 1))
        rshape[index] = -1
    return tuple(rshape)


# taken from https://github.com/HypothesisWorks/hypothesis/issues/1115
@st.composite
def subsets(draw, *, elements):
    return tuple(e for e in elements if draw(st.booleans()))


@st.composite
def array_values(
    draw,
    *,
    dtype,
    shape,
    min_value=None,
    max_value=None,
    allow_nan=False,
    allow_subnormal=False,
    allow_inf=False,
    exclude_min=True,
    exclude_max=True,
    allow_negative=True,
    safety_factor=0.95,
):
    exclude_min = exclude_min if ivy.exists(min_value) else False
    exclude_max = exclude_max if ivy.exists(max_value) else False
    size = 1
    if isinstance(shape, int):
        size = shape
    else:
        for dim in shape:
            size *= dim
    values = None
    if "int" in dtype:
        if dtype == "int8":
            min_value = ivy.default(min_value, round(-128 * safety_factor))
            max_value = ivy.default(max_value, round(127 * safety_factor))
        elif dtype == "int16":
            min_value = ivy.default(min_value, round(-32768 * safety_factor))
            max_value = ivy.default(max_value, round(32767 * safety_factor))
        elif dtype == "int32":
            min_value = ivy.default(min_value, round(-2147483648 * safety_factor))
            max_value = ivy.default(max_value, round(2147483647 * safety_factor))
        elif dtype == "int64":
            min_value = ivy.default(
                min_value, round(-9223372036854775808 * safety_factor)
            )
            max_value = ivy.default(
                max_value, round(9223372036854775807 * safety_factor)
            )
        elif dtype == "uint8":
            min_value = ivy.default(min_value, round(0 * safety_factor))
            max_value = ivy.default(max_value, round(255 * safety_factor))
        elif dtype == "uint16":
            min_value = ivy.default(min_value, round(0 * safety_factor))
            max_value = ivy.default(max_value, round(65535 * safety_factor))
        elif dtype == "uint32":
            min_value = ivy.default(min_value, round(0 * safety_factor))
            max_value = ivy.default(max_value, round(4294967295 * safety_factor))
        elif dtype == "uint64":
            min_value = ivy.default(min_value, round(0 * safety_factor))
            max_value = ivy.default(
                max_value, round(18446744073709551615 * safety_factor)
            )
        values = draw(list_of_length(x=st.integers(min_value, max_value), length=size))
    elif dtype == "float16":
        values = draw(
            list_of_length(
                x=st.floats(
                    min_value=min_value,
                    max_value=max_value,
                    allow_nan=allow_nan,
                    allow_subnormal=allow_subnormal,
                    allow_infinity=allow_inf,
                    width=16,
                    exclude_min=exclude_min,
                    exclude_max=exclude_max,
                ),
                length=size,
            )
        )
    elif dtype in ["float32", "bfloat16"]:
        values = draw(
            list_of_length(
                x=st.floats(
                    min_value=min_value,
                    max_value=max_value,
                    allow_nan=allow_nan,
                    allow_subnormal=allow_subnormal,
                    allow_infinity=allow_inf,
                    width=32,
                    exclude_min=exclude_min,
                    exclude_max=exclude_max,
                ),
                length=size,
            )
        )
        values = [v * safety_factor for v in values]
    elif dtype == "float64":
        values = draw(
            list_of_length(
                x=st.floats(
                    min_value=min_value,
                    max_value=max_value,
                    allow_nan=allow_nan,
                    allow_subnormal=allow_subnormal,
                    allow_infinity=allow_inf,
                    width=64,
                    exclude_min=exclude_min,
                    exclude_max=exclude_max,
                ),
                length=size,
            )
        )
        values = [v * safety_factor for v in values]
    elif dtype == "bool":
        values = draw(list_of_length(x=st.booleans(), length=size))
    array = np.array(values)
    if dtype != "bool" and not allow_negative:
        array = np.abs(array)
    if isinstance(shape, (tuple, list)):
        array = array.reshape(shape)
    return array.tolist()


@st.composite
def get_shape(
    draw,
    *,
    allow_none=False,
    min_num_dims=0,
    max_num_dims=5,
    min_dim_size=1,
    max_dim_size=10,
):
    if allow_none:
        shape = draw(
            st.none()
            | st.lists(
                st.integers(min_value=min_dim_size, max_value=max_dim_size),
                min_size=min_num_dims,
                max_size=max_num_dims,
            )
        )
    else:
        shape = draw(
            st.lists(
                st.integers(min_value=min_dim_size, max_value=max_dim_size),
                min_size=min_num_dims,
                max_size=max_num_dims,
            )
        )
    if shape is None:
        return shape
    #shape = set(shape)
    return tuple(shape)


def none_or_list_of_floats(
    *,
    dtype,
    size,
    min_value=None,
    max_value=None,
    exclude_min=False,
    exclude_max=False,
    no_none=False,
):
    if no_none:
        if dtype == "float16":
            values = list_of_length(
                x=st.floats(
                    min_value=min_value,
                    max_value=max_value,
                    width=16,
                    allow_subnormal=False,
                    allow_infinity=False,
                    allow_nan=False,
                    exclude_min=exclude_min,
                    exclude_max=exclude_max,
                ),
                length=size,
            )
        elif dtype == "float32":
            values = list_of_length(
                x=st.floats(
                    min_value=min_value,
                    max_value=max_value,
                    width=32,
                    allow_subnormal=False,
                    allow_infinity=False,
                    allow_nan=False,
                    exclude_min=exclude_min,
                    exclude_max=exclude_max,
                ),
                length=size,
            )
        elif dtype == "float64":
            values = list_of_length(
                x=st.floats(
                    min_value=min_value,
                    max_value=max_value,
                    width=64,
                    allow_subnormal=False,
                    allow_infinity=False,
                    allow_nan=False,
                    exclude_min=exclude_min,
                    exclude_max=exclude_max,
                ),
                length=size,
            )
    else:
        if dtype == "float16":
            values = list_of_length(
                x=st.none()
                | st.floats(
                    min_value=min_value,
                    max_value=max_value,
                    width=16,
                    allow_subnormal=False,
                    allow_infinity=False,
                    allow_nan=False,
                    exclude_min=exclude_min,
                    exclude_max=exclude_max,
                ),
                length=size,
            )
        elif dtype == "float32":
            values = list_of_length(
                x=st.none()
                | st.floats(
                    min_value=min_value,
                    max_value=max_value,
                    width=32,
                    allow_subnormal=False,
                    allow_infinity=False,
                    allow_nan=False,
                    exclude_min=exclude_min,
                    exclude_max=exclude_max,
                ),
                length=size,
            )
        elif dtype == "float64":
            values = list_of_length(
                x=st.none()
                | st.floats(
                    min_value=min_value,
                    max_value=max_value,
                    width=64,
                    allow_subnormal=False,
                    allow_infinity=False,
                    allow_nan=False,
                    exclude_min=exclude_min,
                    exclude_max=exclude_max,
                ),
                length=size,
            )
    return values


@st.composite
def get_mean_std(draw, *, dtype):
    values = draw(none_or_list_of_floats(dtype=dtype, size=2))
    values[1] = abs(values[1]) if values[1] else None
    return values[0], values[1]


@st.composite
def get_bounds(draw, *, dtype):
    if "int" in dtype:
        values = draw(array_values(dtype=dtype, shape=2))
        values[0], values[1] = abs(values[0]), abs(values[1])
        low, high = min(values), max(values)
        if low == high:
            return draw(get_bounds(dtype=dtype))
    else:
<<<<<<< HEAD
        values = draw(none_or_list_of_floats(dtype, 2, 0, 1e10, no_none=True))
        from decimal import Decimal
        if len(str(Decimal(values[0]))) and len(str(Decimal(values[1])))  < 1e300:
            if values[0] is not None and values[1] is not None:
                #values[0], values[1] = abs(values[0]), abs(values[1])
                low, high = min(values), max(values)
            else:
                low, high = values[0], values[1]
            if values[0] or values[1] < 0:
                values[0], values[1] = abs(values[0]), abs(values[1])
                low, high = min(values), max(values)
            if ivy.default(low, 0.0) >= ivy.default(high, 1.0):
                return draw(get_bounds(dtype))
=======
        values = draw(none_or_list_of_floats(dtype=dtype, size=2))
        if values[0] is not None and values[1] is not None:
            low, high = min(values), max(values)
        else:
            low, high = values[0], values[1]
        if ivy.default(low, 0.0) >= ivy.default(high, 1.0):
            return draw(get_bounds(dtype=dtype))
>>>>>>> e8e5a7cd
    return low, high


@st.composite
def get_probs(draw, *, dtype):
    shape = draw(
        get_shape(min_num_dims=2, max_num_dims=5, min_dim_size=2, max_dim_size=10)
    )
    probs = draw(array_values(dtype=dtype, shape=shape, min_value=0, exclude_min=True))
    return probs, shape[1]


@st.composite
def get_axis(draw, *, shape, allow_none=False):
    axes = len(shape)
    if allow_none:
        axis = draw(
            st.none()
            | st.integers(-axes, axes - 1)
            | st.lists(
                st.integers(-axes, axes - 1),
                min_size=1,
                max_size=axes,
                unique_by=lambda x: shape[x],
            )
        )
    else:
        axis = draw(
            st.integers(-axes, axes - 1)
            | st.lists(
                st.integers(-axes, axes - 1),
                min_size=1,
                max_size=axes,
                unique_by=lambda x: shape[x],
            )
        )
    if type(axis) == list:

        def sort_key(ele, max_len):
            if ele < 0:
                return ele + max_len - 1
            return ele

        axis.sort(key=(lambda ele: sort_key(ele, axes)))
        axis = tuple(axis)
    return axis


@st.composite
def num_positional_args(draw, *, fn_name: str = None):
    num_positional_only = 0
    num_keyword_only = 0
    total = 0
    fn = None
    for i, fn_name_key in enumerate(fn_name.split(".")):
        if i == 0:
            fn = ivy.__dict__[fn_name_key]
        else:
            fn = fn.__dict__[fn_name_key]
    for param in inspect.signature(fn).parameters.values():
        total += 1
        if param.kind == param.POSITIONAL_ONLY:
            num_positional_only += 1
        elif param.kind == param.POSITIONAL_OR_KEYWORD:
            num_positional_only += 1
        elif param.kind == param.KEYWORD_ONLY:
            num_keyword_only += 1
    return draw(
        integers(min_value=num_positional_only, max_value=(total - num_keyword_only))
    )


if __name__ == "__main__":
    #fn = ivy.__dict__["random_uniform"]
    #for param in inspect.signature(fn).parameters.values():
    #    print(param.kind)

    from hypothesis import given, strategies as st
    @given(
        data=st.data(),
        input_dtype=st.sampled_from(ivy_np.valid_float_dtypes),
        #input_dtype=list_of_length(st.sampled_from(ivy_np.valid_float_dtypes), 2),
        shape_dtype=st.sampled_from(ivy_np.valid_int_dtypes),
        as_variable=st.booleans(),
        with_out=st.booleans(),
        num_positional_argss=st.integers(3, 3),
        #num_positional_argss=num_positional_args(fn_name="random_uniform"),
        native_array=st.booleans(),
        container=st.booleans(),
        instance_method=st.booleans(),
        shape=get_shape(allow_none=False, min_num_dims=1),
    )
    def test_random_uniform(
            data,
            input_dtype,
            shape_dtype,
            as_variable,
            with_out,
            num_positional_argss,
            native_array,
            container,
            instance_method,
            shape,
            #device,
            #fw,
    ):
        if input_dtype in ["float16"]:
            return

        low, high  = data.draw(get_bounds(input_dtype))
        input_dtypes = [input_dtype, input_dtype, shape_dtype]

        cur_device="cpu"

        test_function(
            input_dtypes,
            as_variable,
            with_out,
            num_positional_argss,
            native_array,
            container,
            instance_method,
            fw="tensorflow",
            fn_name="random_uniform",
            low=np.array(low, dtype=input_dtypes[0]),
            high=np.array(high, dtype=input_dtypes[1]),
            shape=np.array(shape, dtype=input_dtypes[2]),
            device=cur_device,
            dtype=input_dtypes[0],
        )

    test_random_uniform()<|MERGE_RESOLUTION|>--- conflicted
+++ resolved
@@ -1729,29 +1729,19 @@
         if low == high:
             return draw(get_bounds(dtype=dtype))
     else:
-<<<<<<< HEAD
         values = draw(none_or_list_of_floats(dtype, 2, 0, 1e10, no_none=True))
         from decimal import Decimal
         if len(str(Decimal(values[0]))) and len(str(Decimal(values[1])))  < 1e300:
             if values[0] is not None and values[1] is not None:
-                #values[0], values[1] = abs(values[0]), abs(values[1])
+                values[0], values[1] = abs(values[0]), abs(values[1])
                 low, high = min(values), max(values)
             else:
                 low, high = values[0], values[1]
-            if values[0] or values[1] < 0:
-                values[0], values[1] = abs(values[0]), abs(values[1])
-                low, high = min(values), max(values)
+            #if values[0] or values[1] < 0:
+            #    values[0], values[1] = abs(values[0]), abs(values[1])
+            #    low, high = min(values), max(values)
             if ivy.default(low, 0.0) >= ivy.default(high, 1.0):
                 return draw(get_bounds(dtype))
-=======
-        values = draw(none_or_list_of_floats(dtype=dtype, size=2))
-        if values[0] is not None and values[1] is not None:
-            low, high = min(values), max(values)
-        else:
-            low, high = values[0], values[1]
-        if ivy.default(low, 0.0) >= ivy.default(high, 1.0):
-            return draw(get_bounds(dtype=dtype))
->>>>>>> e8e5a7cd
     return low, high
 
 
