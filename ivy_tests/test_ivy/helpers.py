--- conflicted
+++ resolved
@@ -892,10 +892,7 @@
     ----------
     nest
         nest to search in.
-<<<<<<< HEAD
-=======
-
->>>>>>> 4615c43b
+
     Returns
     -------
          Items found, indices, and total number of arrays found
@@ -941,10 +938,6 @@
     Arguments, Keyword-arguments, number of arguments, and indexes on arguments and
     keyword-arguments.
     """
-<<<<<<< HEAD
-
-=======
->>>>>>> 4615c43b
     # create args
     num_arg_vals = len(arg_np_vals)
     arg_array_vals = [
@@ -1125,7 +1118,6 @@
     args_np_constructor, kwargs_np_constructor = kwargs_to_args_n_kwargs(
         num_positional_args=num_positional_args_init,
         kwargs=all_as_kwargs_np_init,
-<<<<<<< HEAD
     )
 
     # extract all arrays from the arguments and keyword arguments
@@ -1136,18 +1128,6 @@
         kwargs_np_constructor
     )
 
-=======
-    )
-
-    # extract all arrays from the arguments and keyword arguments
-    con_arg_np_vals, con_args_idxs, con_c_arg_vals = _get_nested_np_arrays(
-        args_np_constructor
-    )
-    con_kwarg_np_vals, con_kwargs_idxs, con_c_kwarg_vals = _get_nested_np_arrays(
-        kwargs_np_constructor
-    )
-
->>>>>>> 4615c43b
     # make all lists equal in length
     num_arrays_constructor = con_c_arg_vals + con_c_kwarg_vals
     if len(input_dtypes_init) < num_arrays_constructor:
