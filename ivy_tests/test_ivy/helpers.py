--- conflicted
+++ resolved
@@ -466,17 +466,6 @@
     ]
 
 
-<<<<<<< HEAD
-def assert_all_close(ret_np, ret_from_np, rtol=1e-05, 
-                     atol=1e-08, ground_truth_backend='TensorFlow'):
-    assert ret_np.dtype is ret_from_np.dtype, (
-        "the return with a {} backend produced data type of {}, "
-        "while the return with a {} backend returned a data type of {}.".format(
-            ground_truth_backend, ret_from_np.dtype, ivy.current_backend_str(), 
-            ret_np.dtype
-        )
-    )
-=======
 def assert_all_close(
         ret_np,
         ret_from_np,
@@ -489,7 +478,6 @@
                                                             ret_from_np.dtype,
                                                             ivy.current_backend_str(),
                                                             ret_np.dtype))
->>>>>>> 1507482a
     if ivy.is_ivy_container(ret_np) and ivy.is_ivy_container(ret_from_np):
         ivy.Container.multi_map(assert_all_close, [ret_np, ret_from_np])
     else:
@@ -534,10 +522,6 @@
     return ret, flatten(ret=ret)
 
 
-<<<<<<< HEAD
-def value_test(*, ret_np_flat, ret_from_np_flat, rtol=None, atol=1e-6, 
-               ground_truth_backend='TensorFlow'):
-=======
 def value_test(
         *,
         ret_np_flat,
@@ -545,7 +529,6 @@
         rtol=None,
         atol=1e-6,
         ground_truth_backend='TensorFlow'):
->>>>>>> 1507482a
     if type(ret_np_flat) != list:
         ret_np_flat = [ret_np_flat]
     if type(ret_from_np_flat) != list:
@@ -560,14 +543,6 @@
     if not rtol:
         for ret_np, ret_from_np in zip(ret_np_flat, ret_from_np_flat):
             rtol = TOLERANCE_DICT.get(str(ret_from_np.dtype), 1e-03)
-<<<<<<< HEAD
-            assert_all_close(ret_np, ret_from_np, rtol=rtol, atol=atol, 
-                             ground_truth_backend=ground_truth_backend)
-    else:
-        for ret_np, ret_from_np in zip(ret_np_flat, ret_from_np_flat):
-            assert_all_close(ret_np, ret_from_np, rtol=rtol, atol=atol, 
-                             ground_truth_backend=ground_truth_backend)
-=======
             assert_all_close(
                 ret_np,
                 ret_from_np,
@@ -582,7 +557,6 @@
                 rtol=rtol,
                 atol=atol,
                 ground_truth_backend=ground_truth_backend)
->>>>>>> 1507482a
 
 
 def args_to_container(array_args):
@@ -2148,24 +2122,6 @@
         special function that draws data randomly (but is reproducible) from a given
         data-set (ex. list).
     shape
-<<<<<<< HEAD
-        shape of the array as a tuple, or a hypothesis strategy from which 
-        the shape will be drawn
-    allow_none
-        boolean; if True, allow None to be drawn
-    sorted
-        boolean; if True, and a tuple of axes is drawn, tuple is sorted in 
-        increasing fashion
-    unique
-        boolean; if True, and a tuple of axes is drawn, all axes drawn will be unique
-    min_size
-        int or hypothesis strategy; if a tuple of axes is drawn, 
-        the minimum number of axes drawn
-    max_size
-        int or hypothesis strategy; if a tuple of axes is drawn, the maximum number of 
-        axes drawn. If None and unique is True, then it is set
-        to the number of axes in the shape
-=======
         shape of the array as a tuple, or a hypothesis strategy from which the shape
         will be drawn
     allow_none
@@ -2182,7 +2138,6 @@
         int or hypothesis strategy; if a tuple of axes is drawn, the maximum number of
         axes drawn.
         If None and unique is True, then it is set to the number of axes in the shape
->>>>>>> 1507482a
 
     Returns
     -------
@@ -2200,11 +2155,7 @@
     unique_by = (lambda x: shape[x]) if unique else None
 
     if max_size is None and unique:
-<<<<<<< HEAD
-        max_size = axes
-=======
         max_size = max(axes, min_size)
->>>>>>> 1507482a
 
     if allow_none:
         if axes == 0:
@@ -2330,13 +2281,7 @@
 
 
 def gradient_incompatible_function(*, fn):
-<<<<<<< HEAD
-    return not ivy.supports_gradients and hasattr(fn, 
-                                                  "computes_gradients"
-                                                  ) and fn.computes_gradients
-=======
     return \
         not ivy.supports_gradients \
         and hasattr(fn, "computes_gradients") \
-        and fn.computes_gradients
->>>>>>> 1507482a
+        and fn.computes_gradients