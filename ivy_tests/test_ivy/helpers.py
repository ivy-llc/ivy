"""Collection of helpers for ivy unit tests."""

# global
import importlib
from contextlib import redirect_stdout
from io import StringIO
import sys
import re
import inspect
import pytest
import numpy as np
import math
import gc
from typing import Union, List
from hypothesis import given, assume, settings
import hypothesis.extra.numpy as nph  # noqa
from hypothesis.internal.floats import float_of
from functools import reduce
from operator import mul

# local
from ivy.functional.backends.jax.general import is_native_array as is_jax_native_array
from ivy.functional.backends.numpy.general import (
    is_native_array as is_numpy_native_array,
)
from ivy.functional.backends.tensorflow.general import (
    is_native_array as is_tensorflow_native_array,
)
from ivy.functional.backends.torch.general import (
    is_native_array as is_torch_native_array,
)
from ivy_tests.test_ivy.test_frontends import NativeClass
from ivy_tests.test_ivy.test_frontends.test_torch import convtorch
from ivy_tests.test_ivy.test_frontends.test_numpy import convnumpy
from ivy_tests.test_ivy.test_frontends.test_tensorflow import convtensor
from ivy_tests.test_ivy.test_frontends.test_jax import convjax


TOLERANCE_DICT = {"float16": 1e-2, "float32": 1e-5, "float64": 1e-5, None: 1e-5}
cmd_line_args = (
    "as_variable",
    "native_array",
    "with_out",
    "container",
    "instance_method",
    "test_gradients",
)
frontend_fw = None

try:
    import tensorflow as tf

    physical_devices = tf.config.list_physical_devices("GPU")
    for device in physical_devices:
        tf.config.experimental.set_memory_growth(device, True)
except ImportError:
    tf = None
from hypothesis import strategies as st

# local
import ivy
import ivy.functional.backends.numpy as ivy_np


def convtrue(argument):
    """Convert NativeClass in argument to true framework counter part"""
    if isinstance(argument, NativeClass):
        return argument._native_class
    return argument


def get_ivy_numpy():
    """Import Numpy module from ivy"""
    try:
        import ivy.functional.backends.numpy
    except ImportError:
        return None
    return ivy.functional.backends.numpy


def get_ivy_jax():
    """Import JAX module from ivy"""
    try:
        import ivy.functional.backends.jax
    except ImportError:
        return None
    return ivy.functional.backends.jax


def get_ivy_tensorflow():
    """Import Tensorflow module from ivy"""
    try:
        import ivy.functional.backends.tensorflow
    except ImportError:
        return None
    return ivy.functional.backends.tensorflow


def get_ivy_torch():
    """Import Torch module from ivy"""
    try:
        import ivy.functional.backends.torch
    except ImportError:
        return None
    return ivy.functional.backends.torch


def get_valid_numeric_dtypes():
    return ivy.valid_numeric_dtypes


_ivy_fws_dict = {
    "numpy": lambda: get_ivy_numpy(),
    "jax": lambda: get_ivy_jax(),
    "tensorflow": lambda: get_ivy_tensorflow(),
    "tensorflow_graph": lambda: get_ivy_tensorflow(),
    "torch": lambda: get_ivy_torch(),
}

_iterable_types = [list, tuple, dict]
_excluded = []


def _convert_vars(
    *, vars_in, from_type, to_type_callable=None, keep_other=True, to_type=None
):
    new_vars = list()
    for var in vars_in:
        if type(var) in _iterable_types:
            return_val = _convert_vars(
                vars_in=var, from_type=from_type, to_type_callable=to_type_callable
            )
            new_vars.append(return_val)
        elif isinstance(var, from_type):
            if isinstance(var, np.ndarray):
                if var.dtype == np.float64:
                    var = var.astype(np.float32)
                if bool(sum([stride < 0 for stride in var.strides])):
                    var = var.copy()
            if to_type_callable:
                new_vars.append(to_type_callable(var))
            else:
                raise Exception("Invalid. A conversion callable is required.")
        elif to_type is not None and isinstance(var, to_type):
            new_vars.append(var)
        elif keep_other:
            new_vars.append(var)

    return new_vars


# function that trims white spaces from docstrings
def trim(*, docstring):
    """Trim function from PEP-257"""
    if not docstring:
        return ""
    # Convert tabs to spaces (following the normal Python rules)
    # and split into a list of lines:
    lines = docstring.expandtabs().splitlines()
    # Determine minimum indentation (first line doesn't count):
    indent = sys.maxsize
    for line in lines[1:]:
        stripped = line.lstrip()
        if stripped:
            indent = min(indent, len(line) - len(stripped))
    # Remove indentation (first line is special):
    trimmed = [lines[0].strip()]
    if indent < sys.maxsize:
        for line in lines[1:]:
            trimmed.append(line[indent:].rstrip())
    # Strip off trailing and leading blank lines:
    while trimmed and not trimmed[-1]:
        trimmed.pop()
    while trimmed and not trimmed[0]:
        trimmed.pop(0)

    # Current code/unittests expects a line return at
    # end of multiline docstrings
    # workaround expected behavior from unittests
    if "\n" in docstring:
        trimmed.append("")

    # Return a single string:
    return "\n".join(trimmed)


def docstring_examples_run(
    *, fn, from_container=False, from_array=False, num_sig_fig=3
):
    """Performs docstring tests for a given function.

    Parameters
    ----------
    fn
        Callable function to be tested.
    from_container
        if True, check docstring of the function as a method of an Ivy Container.
    from_array
        if True, check docstring of the function as a method of an Ivy Array.
    num_sig_fig
        Number of significant figures to check in the example.

    Returns
    -------
    None if the test passes, else marks the test as failed.
    """
    if not hasattr(fn, "__name__"):
        return True
    fn_name = fn.__name__
    if fn_name not in ivy.backend_handler.ivy_original_dict:
        return True

    if from_container:
        docstring = getattr(
            ivy.backend_handler.ivy_original_dict["Container"], fn_name
        ).__doc__
    elif from_array:
        docstring = getattr(
            ivy.backend_handler.ivy_original_dict["Array"], fn_name
        ).__doc__
    else:
        docstring = ivy.backend_handler.ivy_original_dict[fn_name].__doc__

    if docstring is None:
        return True

    # removing extra new lines and trailing white spaces from the docstrings
    trimmed_docstring = trim(docstring=docstring)
    trimmed_docstring = trimmed_docstring.split("\n")

    # end_index: -1, if print statement is not found in the docstring
    end_index = -1

    # parsed_output is set as an empty string to manage functions with multiple inputs
    parsed_output = ""

    # parsing through the docstrings to find lines with print statement
    # following which is our parsed output
    sub = ">>> print("
    for index, line in enumerate(trimmed_docstring):
        if sub in line:
            end_index = trimmed_docstring.index("", index)
            p_output = trimmed_docstring[index + 1 : end_index]
            p_output = ("").join(p_output).replace(" ", "")
            if parsed_output != "":
                parsed_output += ","
            parsed_output += p_output

    if end_index == -1:
        return True

    executable_lines = [
        line.split(">>>")[1][1:] for line in docstring.split("\n") if ">>>" in line
    ]

    # noinspection PyBroadException
    f = StringIO()
    with redirect_stdout(f):
        for line in executable_lines:
            # noinspection PyBroadException
            try:
                if f.getvalue() != "" and f.getvalue()[-2] != ",":
                    print(",")
                exec(line)
            except Exception as e:
                print(e, " ", ivy.current_backend_str(), " ", line)

    output = f.getvalue()
    output = output.rstrip()
    output = output.replace(" ", "").replace("\n", "")
    output = output.rstrip(",")

    # handling cases when the stdout contains ANSI colour codes
    # 7-bit C1 ANSI sequences
    ansi_escape = re.compile(
        r"""
    \x1B  # ESC
    (?:   # 7-bit C1 Fe (except CSI)
        [@-Z\\-_]
    |     # or [ for CSI, followed by a control sequence
        \[
        [0-?]*  # Parameter bytes
        [ -/]*  # Intermediate bytes
        [@-~]   # Final byte
    )
    """,
        re.VERBOSE,
    )

    output = ansi_escape.sub("", output)

    # print("Output: ", output)
    # print("Putput: ", parsed_output)

    # assert output == parsed_output, "Output is unequal to the docstrings output."
    sig_fig = float("1e-" + str(num_sig_fig))
    numeric_pattern = re.compile(
        r"""
            [\{\}\(\)\[\]]|\w+:
        """,
        re.VERBOSE,
    )
    num_output = output.replace("ivy.array", "")
    num_output = numeric_pattern.sub("", num_output)
    num_parsed_output = parsed_output.replace("ivy.array", "")
    num_parsed_output = numeric_pattern.sub("", num_parsed_output)
    num_output = num_output.split(",")
    num_parsed_output = num_parsed_output.split(",")
    docstr_result = True
    for (doc_u, doc_v) in zip(num_output, num_parsed_output):
        try:
            docstr_result = np.allclose(
                np.nan_to_num(complex(doc_u)),
                np.nan_to_num(complex(doc_v)),
                rtol=sig_fig,
            )
        except Exception:
            if str(doc_u) != str(doc_v):
                docstr_result = False
        if not docstr_result:
            print(
                "output for ",
                fn_name,
                " on run: ",
                output,
                "\noutput in docs :",
                parsed_output,
                "\n",
                doc_u,
                " != ",
                doc_v,
                "\n",
            )
            ivy.warn(
                "Output is unequal to the docstrings output: %s" % fn_name, stacklevel=0
            )
            break
    return docstr_result


def var_fn(x, *, dtype=None, device=None):
    """Returns x as an Ivy Variable wrapping an Ivy Array with given dtype and device"""
    return ivy.variable(ivy.array(x, dtype=dtype, device=device))


def get_current_frontend():
    """Returns the current frontend framework, returns None if no frontend is set."""
    return frontend_fw()


@st.composite
def get_dtypes(draw, kind, index=0, full=True, none=False):
    """
    Draws a valid dtypes for the test function. For frontend tests,
    it draws the data types from the intersection between backend
    framework data types and frontend framework dtypes, otherwise,
    draws it from backend framework data types.

    Parameters
    ----------
    draw
        special function that draws data randomly (but is reproducible) from a given
        data-set (ex. list).
    kind
        Supported types are integer, float, valid, numeric, and unsigned
    index
        list indexing incase a test needs to be skipped for a particular dtype(s)
    full
        returns the complete list of valid types
    none
        allow none in the list of valid types

    Returns
    -------
    ret
        dtype string
    """

    def _get_type_dict(framework):
        return {
            "valid": framework.valid_dtypes,
            "numeric": framework.valid_numeric_dtypes,
            "float": framework.valid_float_dtypes,
            "integer": framework.valid_int_dtypes,
            "unsigned": framework.valid_uint_dtypes,
            "signed_integer": tuple(
                set(framework.valid_int_dtypes).difference(framework.valid_uint_dtypes)
            ),
        }

    backend_dtypes = _get_type_dict(ivy)[kind]
    if frontend_fw:
        fw_dtypes = _get_type_dict(frontend_fw())[kind]
        valid_dtypes = tuple(set(fw_dtypes).intersection(backend_dtypes))
    else:
        valid_dtypes = backend_dtypes

    if none:
        valid_dtypes += (None,)
    if full:
        return valid_dtypes[index:]
    return draw(st.sampled_from(valid_dtypes[index:]))


@st.composite
def get_castable_dtype(draw, dtype, full=False):
    """
    Draws castable dtypes for the given dtype based on the current backend.

    Parameters
    ----------
    draw
        Special function that draws data randomly (but is reproducible) from a given
        data-set (ex. list).
    dtype
        Data type from which to cast
    full
        Returns the complete list of castable types

    Returns
    -------
    ret
        List of castable dtypes
    """
    if ivy.is_int_dtype(dtype):
        valid_dtypes = [d for d in ivy.valid_int_dtypes if ivy.can_cast(dtype, d)]
    elif ivy.is_float_dtype(dtype):
        valid_dtypes = [d for d in ivy.valid_float_dtypes if ivy.can_cast(dtype, d)]
    elif ivy.is_bool_dtype(dtype):
        valid_dtypes = [dtype]
    if full:
        return valid_dtypes
    return [draw(st.sampled_from(valid_dtypes))]


@st.composite
def floats(
    draw,
    *,
    min_value=None,
    max_value=None,
    allow_nan=False,
    allow_inf=False,
    allow_subnormal=False,
    width=None,
    exclude_min=True,
    exclude_max=True,
    safety_factor=0.99,
    small_value_safety_factor=1.1,
):
    """Draws an arbitrarily sized list of floats with a safety factor applied
        to avoid values being generated at the edge of a dtype limit.

    Parameters
    ----------
    draw
        special function that draws data randomly (but is reproducible) from a given
        data-set (ex. list).
    min_value
        minimum value of floats generated.
    max_value
        maximum value of floats generated.
    allow_nan
        if True, allow Nans in the list.
    allow_inf
        if True, allow inf in the list.
    allow_subnormal
        if True, allow subnormals in the list.
    width
        The width argument specifies the maximum number of bits of precision
        required to represent the generated float. Valid values are 16, 32, or 64.
    exclude_min
        if True, exclude the minimum limit.
    exclude_max
        if True, exclude the maximum limit.
    safety_factor
        default = 0.99. Only values which are 99% or less than the edge of
        the limit for a given dtype are generated.
    small_value_safety_factor
        default = 1.1.

    Returns
    -------
    ret
        list of floats.
    """
    lim_float16 = 65504
    lim_float32 = 3.4028235e38
    lim_float64 = 1.7976931348623157e308

    if min_value is not None and max_value is not None:
        if (
            min_value > -lim_float16 * safety_factor
            and max_value < lim_float16 * safety_factor
            and (width == 16 or not ivy.exists(width))
        ):
            # dtype float16
            width = 16
        elif (
            min_value > -lim_float32 * safety_factor
            and max_value < lim_float32 * safety_factor
            and (width == 32 or not ivy.exists(width))
        ):
            # dtype float32
            width = 32
        else:
            # dtype float64
            width = 64

        min_value = float_of(min_value, width)
        max_value = float_of(max_value, width)

        values = draw(
            st.floats(
                min_value=min_value,
                max_value=max_value,
                allow_nan=allow_nan,
                allow_subnormal=allow_subnormal,
                allow_infinity=allow_inf,
                width=width,
                exclude_min=exclude_min,
                exclude_max=exclude_max,
            )
        )

    else:
        if ivy.exists(min_value):
            if min_value > -lim_float16 * safety_factor and (
                width == 16 or not ivy.exists(width)
            ):
                dtype_min = "float16"
            elif min_value > -lim_float32 * safety_factor and (
                width == 32 or not ivy.exists(width)
            ):
                dtype_min = "float32"
            else:
                dtype_min = "float64"
        else:
            dtype_min = draw(st.sampled_from(ivy_np.valid_float_dtypes))

        if ivy.exists(max_value):
            if max_value < lim_float16 * safety_factor and (
                width == 16 or not ivy.exists(width)
            ):
                dtype_max = "float16"
            elif max_value < lim_float32 * safety_factor and (
                width == 32 or not ivy.exists(width)
            ):
                dtype_max = "float32"
            else:
                dtype_max = "float64"
        else:
            dtype_max = draw(st.sampled_from(ivy_np.valid_float_dtypes))

        dtype = ivy.promote_types(dtype_min, dtype_max)

        if dtype == "float16" or 16 == ivy.default(width, 0):
            width = 16
            min_value = float_of(-lim_float16 * safety_factor, width)
            max_value = float_of(lim_float16 * safety_factor, width)
        elif dtype in ["float32", "bfloat16"] or 32 == ivy.default(width, 0):
            width = 32
            min_value = float_of(-lim_float32 * safety_factor, width)
            max_value = float_of(lim_float32 * safety_factor, width)
        else:
            width = 64
            min_value = float_of(-lim_float64 * safety_factor, width)
            max_value = float_of(lim_float64 * safety_factor, width)

        values = draw(
            st.floats(
                min_value=min_value,
                max_value=max_value,
                allow_nan=allow_nan,
                allow_subnormal=allow_subnormal,
                allow_infinity=allow_inf,
                width=width,
                exclude_min=exclude_min,
                exclude_max=exclude_max,
            )
        )
    return values


@st.composite
def ints(draw, *, min_value=None, max_value=None, safety_factor=0.95):
    """Draws an arbitrarily sized list of integers with a safety factor
    applied to values.

    Parameters
    ----------
    draw
        special function that draws data randomly (but is reproducible) from a given
        data-set (ex. list).
    min_value
        minimum value of integers generated.
    max_value
        maximum value of integers generated.
    safety_factor
        default = 0.95. Only values which are 95% or less than the edge of
        the limit for a given dtype are generated.

    Returns
    -------
    ret
        list of integers.
    """
    dtype = draw(st.sampled_from(ivy_np.valid_int_dtypes))

    if dtype == "int8":
        min_value = ivy.default(min_value, round(-128 * safety_factor))
        max_value = ivy.default(max_value, round(127 * safety_factor))
    elif dtype == "int16":
        min_value = ivy.default(min_value, round(-32768 * safety_factor))
        max_value = ivy.default(max_value, round(32767 * safety_factor))
    elif dtype == "int32":
        min_value = ivy.default(min_value, round(-2147483648 * safety_factor))
        max_value = ivy.default(max_value, round(2147483647 * safety_factor))
    elif dtype == "int64":
        min_value = ivy.default(min_value, round(-9223372036854775808 * safety_factor))
        max_value = ivy.default(max_value, round(9223372036854775807 * safety_factor))
    elif dtype == "uint8":
        min_value = ivy.default(min_value, round(0 * safety_factor))
        max_value = ivy.default(max_value, round(255 * safety_factor))
    elif dtype == "uint16":
        min_value = ivy.default(min_value, round(0 * safety_factor))
        max_value = ivy.default(max_value, round(65535 * safety_factor))
    elif dtype == "uint32":
        min_value = ivy.default(min_value, round(0 * safety_factor))
        max_value = ivy.default(max_value, round(4294967295 * safety_factor))
    elif dtype == "uint64":
        min_value = ivy.default(min_value, round(0 * safety_factor))
        max_value = ivy.default(max_value, round(18446744073709551615 * safety_factor))

    return draw(st.integers(min_value, max_value))


def assert_all_close(
    ret_np, ret_from_gt_np, rtol=1e-05, atol=1e-08, ground_truth_backend="TensorFlow"
):
    """Matches the ret_np and ret_from_np inputs element-by-element to ensure that
    they are the same.

    Parameters
    ----------
    ret_np
        Return from the framework to test. Ivy Container or Numpy Array.
    ret_from_gt_np
        Return from the ground truth framework. Ivy Container or Numpy Array.
    rtol
        Relative Tolerance Value.
    atol
        Absolute Tolerance Value.
    ground_truth_backend
        Ground Truth Backend Framework.

    Returns
    -------
    None if the test passes, else marks the test as failed.
    """
    assert ret_np.dtype is ret_from_gt_np.dtype, (
        "the return with a {} backend produced data type of {}, while the return with"
        " a {} backend returned a data type of {}.".format(
            ground_truth_backend,
            ret_from_gt_np.dtype,
            ivy.current_backend_str(),
            ret_np.dtype,
        )
    )
    if ivy.is_ivy_container(ret_np) and ivy.is_ivy_container(ret_from_gt_np):
        ivy.Container.multi_map(assert_all_close, [ret_np, ret_from_gt_np])
    else:
        if ret_np.dtype == "bfloat16" or ret_from_gt_np.dtype == "bfloat16":
            ret_np = ret_np.astype("float64")
            ret_from_gt_np = ret_from_gt_np.astype("float64")
        assert np.allclose(
            np.nan_to_num(ret_np), np.nan_to_num(ret_from_gt_np), rtol=rtol, atol=atol
        ), "{} != {}".format(ret_np, ret_from_gt_np)


def assert_same_type_and_shape(values, this_key_chain=None):
    x, y = values
    assert type(x) is type(y), "type(x) = {}, type(y) = {}".format(type(x), type(y))
    if isinstance(x, np.ndarray):
        assert x.shape == y.shape, "x.shape = {}, y.shape = {}".format(x.shape, y.shape)
        assert x.dtype == y.dtype, "x.dtype = {}, y.dtype = {}".format(x.dtype, y.dtype)


def kwargs_to_args_n_kwargs(*, num_positional_args, kwargs):
    """Splits the kwargs into args and kwargs, with the first num_positional_args ported
    to args.
    """
    args = [v for v in list(kwargs.values())[:num_positional_args]]
    kwargs = {k: kwargs[k] for k in list(kwargs.keys())[num_positional_args:]}
    return args, kwargs


def list_of_length(*, x, length):
    """Returns a random list of the given length from elements in x."""
    return st.lists(x, min_size=length, max_size=length)


def as_cont(*, x):
    """Returns x as an Ivy Container, containing x at all its leaves."""
    return ivy.Container({"a": x, "b": {"c": x, "d": x}})


def as_lists(*args):
    """Changes the elements in args to be of type list."""
    return (a if isinstance(a, list) else [a] for a in args)


def flatten_fw(*, ret, fw):
    """Returns a flattened numpy version of the arrays in ret for a given framework."""
    if not isinstance(ret, tuple):
        ret = (ret,)
    if fw == "jax":
        ret_idxs = ivy.nested_indices_where(
            ret, lambda x: ivy.is_ivy_array(x) or is_jax_native_array(x)
        )
    elif fw == "numpy":
        ret_idxs = ivy.nested_indices_where(
            ret, lambda x: ivy.is_ivy_array(x) or is_numpy_native_array(x)
        )
    elif fw == "tensorflow":
        ret_idxs = ivy.nested_indices_where(
            ret, lambda x: ivy.is_ivy_array(x) or is_tensorflow_native_array(x)
        )
    else:
        ret_idxs = ivy.nested_indices_where(
            ret, lambda x: ivy.is_ivy_array(x) or is_torch_native_array(x)
        )
    ret_flat = ivy.multi_index_nest(ret, ret_idxs)

    # convert the return to NumPy
    ret_np_flat = [ivy.to_numpy(x) for x in ret_flat]
    return ret_np_flat


def flatten(*, ret):
    """Returns a flattened numpy version of the arrays in ret."""
    if not isinstance(ret, tuple):
        ret = (ret,)
    ret_idxs = ivy.nested_indices_where(ret, ivy.is_ivy_array)
    return ivy.multi_index_nest(ret, ret_idxs)


def flatten_and_to_np(*, ret):
    # flatten the return
    ret_flat = flatten(ret=ret)
    return [ivy.to_numpy(x) for x in ret_flat]


def get_ret_and_flattened_np_array(fn, *args, **kwargs):
    """
    Runs func with args and kwargs, and returns the result along with its flattened
    version.
    """
    ret = fn(*args, **kwargs)
    return ret, flatten_and_to_np(ret=ret)


def value_test(
    *,
    ret_np_flat,
    ret_np_from_gt_flat,
    rtol=None,
    atol=1e-6,
    ground_truth_backend="TensorFlow",
):
    """Performs a value test for matching the arrays in ret_np_flat and
    ret_from_np_flat.

    Parameters
    ----------
    ret_np_flat
        A list (flattened) containing Numpy arrays. Return from the
        framework to test.
    ret_from_np_flat
        A list (flattened) containing Numpy arrays. Return from the ground
        truth framework.
    rtol
        Relative Tolerance Value.
    atol
        Absolute Tolerance Value.
    ground_truth_backend
        Ground Truth Backend Framework.

    Returns
    -------
    None if the value test passes, else marks the test as failed.
    """
    if type(ret_np_flat) != list:
        ret_np_flat = [ret_np_flat]
    if type(ret_np_from_gt_flat) != list:
        ret_np_from_gt_flat = [ret_np_from_gt_flat]
    assert len(ret_np_flat) == len(ret_np_from_gt_flat), (
        "len(ret_np_flat) != len(ret_np_from_gt_flat):\n\n"
        "ret_np_flat:\n\n{}\n\nret_np_from_gt_flat:\n\n{}".format(
            ret_np_flat, ret_np_from_gt_flat
        )
    )
    # value tests, iterating through each array in the flattened returns
    if not rtol:
        for ret_np, ret_np_from_gt in zip(ret_np_flat, ret_np_from_gt_flat):
            rtol = TOLERANCE_DICT.get(str(ret_np_from_gt.dtype), 1e-03)
            assert_all_close(
                ret_np,
                ret_np_from_gt,
                rtol=rtol,
                atol=atol,
                ground_truth_backend=ground_truth_backend,
            )
    else:
        for ret_np, ret_np_from_gt in zip(ret_np_flat, ret_np_from_gt_flat):
            assert_all_close(
                ret_np,
                ret_np_from_gt,
                rtol=rtol,
                atol=atol,
                ground_truth_backend=ground_truth_backend,
            )


def args_to_container(array_args):
    array_args_container = ivy.Container({str(k): v for k, v in enumerate(array_args)})
    return array_args_container


def gradient_test(
    *,
    fn_name,
    all_as_kwargs_np,
    args_np,
    kwargs_np,
    input_dtypes,
    as_variable_flags,
    native_array_flags,
    container_flags,
    rtol_: float = None,
    atol_: float = 1e-06,
    ground_truth_backend: str = "torch",
):
    def grad_fn(xs):
        array_vals = [v for k, v in xs.to_iterator()]
        arg_array_vals = array_vals[0 : len(args_idxs)]
        kwarg_array_vals = array_vals[len(args_idxs) :]
        args_writeable = ivy.copy_nest(args)
        kwargs_writeable = ivy.copy_nest(kwargs)
        ivy.set_nest_at_indices(args_writeable, args_idxs, arg_array_vals)
        ivy.set_nest_at_indices(kwargs_writeable, kwargs_idxs, kwarg_array_vals)
        return ivy.mean(ivy.__dict__[fn_name](*args_writeable, **kwargs_writeable))

    args, kwargs, _, args_idxs, kwargs_idxs = create_args_kwargs(
        args_np=args_np,
        kwargs_np=kwargs_np,
        input_dtypes=input_dtypes,
        as_variable_flags=as_variable_flags,
        native_array_flags=native_array_flags,
        container_flags=container_flags,
    )
    arg_array_vals = list(ivy.multi_index_nest(args, args_idxs))
    kwarg_array_vals = list(ivy.multi_index_nest(kwargs, kwargs_idxs))
    xs = args_to_container(arg_array_vals + kwarg_array_vals)
    _, ret_np_flat = get_ret_and_flattened_np_array(
        ivy.execute_with_gradients, grad_fn, xs
    )
    grads_np_flat = ret_np_flat[1]
    # compute the return with a Ground Truth backend
    ivy.set_backend(ground_truth_backend)
    test_unsupported = check_unsupported_dtype(
        fn=ivy.__dict__[fn_name],
        input_dtypes=input_dtypes,
        all_as_kwargs_np=all_as_kwargs_np,
    )
    if test_unsupported:
        return
    args, kwargs, _, args_idxs, kwargs_idxs = create_args_kwargs(
        args_np=args_np,
        kwargs_np=kwargs_np,
        input_dtypes=input_dtypes,
        as_variable_flags=as_variable_flags,
        native_array_flags=native_array_flags,
        container_flags=container_flags,
    )
    arg_array_vals = list(ivy.multi_index_nest(args, args_idxs))
    kwarg_array_vals = list(ivy.multi_index_nest(kwargs, kwargs_idxs))
    xs = args_to_container(arg_array_vals + kwarg_array_vals)
    _, ret_np_from_gt_flat = get_ret_and_flattened_np_array(
        ivy.execute_with_gradients, grad_fn, xs
    )
    grads_np_from_gt_flat = ret_np_from_gt_flat[1]
    ivy.unset_backend()
    # value test
    value_test(
        ret_np_flat=grads_np_flat,
        ret_np_from_gt_flat=grads_np_from_gt_flat,
        rtol=rtol_,
        atol=atol_,
    )


def check_unsupported_dtype(*, fn, input_dtypes, all_as_kwargs_np):
    """Checks whether a function does not support the input data types or the output
    data type.

    Parameters
    ----------
    fn
        The function to check.
    input_dtypes
        data-types of the input arguments and keyword-arguments.
    all_as_kwargs_np
        All arguments in Numpy Format, to check for the presence of dtype argument.

    Returns
    -------
    True if the function does not support the given input or output data types, False
    otherwise.
    """
    test_unsupported = False
    unsupported_dtypes_fn = ivy.function_unsupported_dtypes(fn)
    supported_dtypes_fn = ivy.function_supported_dtypes(fn)
    if unsupported_dtypes_fn:
        for d in input_dtypes:
            if d in unsupported_dtypes_fn:
                test_unsupported = True
                break
        if (
            "dtype" in all_as_kwargs_np
            and all_as_kwargs_np["dtype"] in unsupported_dtypes_fn
        ):
            test_unsupported = True
    if supported_dtypes_fn and not test_unsupported:
        for d in input_dtypes:
            if d not in supported_dtypes_fn:
                test_unsupported = True
                break
        if (
            "dtype" in all_as_kwargs_np
            and all_as_kwargs_np["dtype"] not in supported_dtypes_fn
        ):
            test_unsupported = True
    return test_unsupported


def check_unsupported_device(*, fn, input_device, all_as_kwargs_np):
    """Checks whether a function does not support a given device.

    Parameters
    ----------
    fn
        The function to check.
    input_device
        The backend device.
    all_as_kwargs_np
        All arguments in Numpy Format, to check for the presence of dtype argument.

    Returns
    -------
    True if the function does not support the given device, False otherwise.
    """
    test_unsupported = False
    unsupported_devices_fn = ivy.function_unsupported_devices(fn)
    supported_devices_fn = ivy.function_supported_devices(fn)
    if unsupported_devices_fn:
        if input_device in unsupported_devices_fn:
            test_unsupported = True
        if (
            "device" in all_as_kwargs_np
            and all_as_kwargs_np["device"] in unsupported_devices_fn
        ):
            test_unsupported = True
    if supported_devices_fn and not test_unsupported:
        if input_device not in supported_devices_fn:
            test_unsupported = True
        if (
            "device" in all_as_kwargs_np
            and all_as_kwargs_np["device"] not in supported_devices_fn
        ):
            test_unsupported = True
    return test_unsupported


def check_unsupported_device_and_dtype(*, fn, device, input_dtypes, all_as_kwargs_np):
    """Checks whether a function does not support a given device or data types.

    Parameters
    ----------
    fn
        The function to check.
    device
        The backend device to check.
    input_dtypes
        data-types of the input arguments and keyword-arguments.
    all_as_kwargs_np
        All arguments in Numpy Format, to check for the presence of dtype argument.

    Returns
    -------
    True if the function does not support both the device and any data type, False
    otherwise.
    """
    unsupported_devices_dtypes_fn = ivy.function_unsupported_devices_and_dtypes(fn)

    if device in unsupported_devices_dtypes_fn:
        for d in input_dtypes:
            if d in unsupported_devices_dtypes_fn[device]:
                return True

    if "device" in all_as_kwargs_np and "dtype" in all_as_kwargs_np:
        dev = all_as_kwargs_np["device"]
        dtype = all_as_kwargs_np["dtype"]
        if dtype in unsupported_devices_dtypes_fn.get(dev, []):
            return True

    return False


def create_args_kwargs(
    *,
    args_np,
    kwargs_np,
    input_dtypes,
    as_variable_flags,
    native_array_flags=None,
    container_flags=None,
):
    """Creates arguments and keyword-arguments for the function to test.

    Parameters
    ----------
    args_np
        A dictionary of arguments in Numpy.
    kwargs_np
        A dictionary of keyword-arguments in Numpy.
    input_dtypes
        data-types of the input arguments and keyword-arguments.
    as_variable_flags
        A list of booleans. if True for a corresponding input argument, it is called
        as an Ivy Variable.
    native_array_flags
        if not None, the corresponding argument is called as a Native Array.
    container_flags
        if not None, the corresponding argument is called as an Ivy Container.

    Returns
    -------
    Arguments, Keyword-arguments, number of arguments, and indexes on arguments and
    keyword-arguments.
    """
    # extract all arrays from the arguments and keyword arguments
    args_idxs = ivy.nested_indices_where(args_np, lambda x: isinstance(x, np.ndarray))
    arg_np_vals = ivy.multi_index_nest(args_np, args_idxs)
    kwargs_idxs = ivy.nested_indices_where(
        kwargs_np, lambda x: isinstance(x, np.ndarray)
    )
    kwarg_np_vals = ivy.multi_index_nest(kwargs_np, kwargs_idxs)

    # assert that the number of arrays aligns with the dtypes and as_variable_flags
    num_arrays = len(arg_np_vals) + len(kwarg_np_vals)
    if num_arrays > 0:
        assert num_arrays == len(input_dtypes), (
            "Found {} arrays in the input arguments, but {} dtypes and "
            "as_variable_flags. Make sure to pass in a sequence of bools for all "
            "associated boolean flag inputs to test_function, with the sequence length "
            "being equal to the number of arrays in the arguments.".format(
                num_arrays, len(input_dtypes)
            )
        )

    # create args
    num_arg_vals = len(arg_np_vals)
    arg_array_vals = [
        ivy.array(x, dtype=d) for x, d in zip(arg_np_vals, input_dtypes[:num_arg_vals])
    ]
    arg_array_vals = [
        ivy.variable(x) if v else x
        for x, v in zip(arg_array_vals, as_variable_flags[:num_arg_vals])
    ]
    if native_array_flags:
        arg_array_vals = [
            ivy.to_native(x) if n else x
            for x, n in zip(arg_array_vals, native_array_flags[:num_arg_vals])
        ]
    if container_flags:
        arg_array_vals = [
            as_cont(x=x) if c else x
            for x, c in zip(arg_array_vals, container_flags[:num_arg_vals])
        ]
    args = ivy.copy_nest(args_np, to_mutable=True)
    ivy.set_nest_at_indices(args, args_idxs, arg_array_vals)

    # create kwargs
    kwarg_array_vals = [
        ivy.array(x, dtype=d)
        for x, d in zip(kwarg_np_vals, input_dtypes[num_arg_vals:])
    ]
    kwarg_array_vals = [
        ivy.variable(x) if v else x
        for x, v in zip(kwarg_array_vals, as_variable_flags[num_arg_vals:])
    ]
    if native_array_flags:
        kwarg_array_vals = [
            ivy.to_native(x) if n else x
            for x, n in zip(kwarg_array_vals, native_array_flags[num_arg_vals:])
        ]
    if container_flags:
        kwarg_array_vals = [
            as_cont(x=x) if c else x
            for x, c in zip(kwarg_array_vals, container_flags[num_arg_vals:])
        ]
    kwargs = ivy.copy_nest(kwargs_np, to_mutable=True)
    ivy.set_nest_at_indices(kwargs, kwargs_idxs, kwarg_array_vals)
    return args, kwargs, num_arg_vals, args_idxs, kwargs_idxs


def test_unsupported_function(*, fn, args, kwargs):
    """Tests a function with an unsupported datatype to raise an exception.

    Parameters
    ----------
    fn
        callable function to test.
    args
        arguments to the function.
    kwargs
        keyword-arguments to the function.
    """
    try:
        fn(*args, **kwargs)
        assert False
    except:  # noqa
        return


def test_method(
    *,
    input_dtypes_init: Union[ivy.Dtype, List[ivy.Dtype]] = None,
    as_variable_flags_init: Union[bool, List[bool]] = None,
    num_positional_args_init: int = 0,
    native_array_flags_init: Union[bool, List[bool]] = None,
    all_as_kwargs_np_init: dict = None,
    input_dtypes_method: Union[ivy.Dtype, List[ivy.Dtype]],
    as_variable_flags_method: Union[bool, List[bool]],
    num_positional_args_method: int,
    native_array_flags_method: Union[bool, List[bool]],
    container_flags_method: Union[bool, List[bool]],
    all_as_kwargs_np_method: dict,
    fw: str,
    class_name: str,
    method_name: str = "__call__",
    init_with_v: bool = False,
    method_with_v: bool = False,
    rtol_: float = None,
    atol_: float = 1e-06,
    test_values: Union[bool, str] = True,
    test_gradients: bool = False,
    ground_truth_backend: str = "tensorflow",
    device_: str = "cpu",
):
    """Tests a class-method that consumes (or returns) arrays for the current backend
    by comparing the result with numpy.

    Parameters
    ----------
    input_dtypes_init
        data types of the input arguments to the constructor in order.
    as_variable_flags_init
        dictates whether the corresponding input argument passed to the constructor
        should be treated as an ivy.Variable.
    num_positional_args_init
        number of input arguments that must be passed as positional arguments to the
        constructor.
    native_array_flags_init
        dictates whether the corresponding input argument passed to the constructor
        should be treated as a native array.
    all_as_kwargs_np_init:
        input arguments to the constructor as keyword arguments.
    input_dtypes_method
        data types of the input arguments to the method in order.
    as_variable_flags_method
        dictates whether the corresponding input argument passed to the method should
        be treated as an ivy.Variable.
    num_positional_args_method
        number of input arguments that must be passed as positional arguments to the
        method.
    native_array_flags_method
        dictates whether the corresponding input argument passed to the method should
        be treated as a native array.
    container_flags_method
        dictates whether the corresponding input argument passed to the method should
        be treated as an ivy Container.
    all_as_kwargs_np_method:
        input arguments to the method as keyword arguments.
    fw
        current backend (framework).
    class_name
        name of the class to test.
    method_name
        name of tthe method to test.
    init_with_v
        if the class being tested is an ivy.Module, then setting this flag as True will
        call the constructor with the variables v passed explicitly.
    method_with_v
        if the class being tested is an ivy.Module, then setting this flag as True will
        call the method with the variables v passed explicitly.
    rtol_
        relative tolerance value.
    atol_
        absolute tolerance value.
    test_values
        can be a bool or a string to indicate whether correctness of values should be
        tested. If the value is `with_v`, shapes are tested but not values.
    ground_truth_backend
        Ground Truth Backend to compare the result-values.
    device_
        The device on which to create arrays.

    Returns
    -------
    ret
        optional, return value from the function
    ret_gt
        optional, return value from the Ground Truth function
    """
    # convert single values to length 1 lists
    (input_dtypes_init, as_variable_flags_init, native_array_flags_init,) = as_lists(
        ivy.default(input_dtypes_init, []),
        ivy.default(as_variable_flags_init, []),
        ivy.default(native_array_flags_init, []),
    )
    all_as_kwargs_np_init = ivy.default(all_as_kwargs_np_init, dict())
    (
        input_dtypes_method,
        as_variable_flags_method,
        native_array_flags_method,
        container_flags_method,
    ) = as_lists(
        input_dtypes_method,
        as_variable_flags_method,
        native_array_flags_method,
        container_flags_method,
    )

    # make all lists equal in length
    num_arrays_constructor = max(
        len(input_dtypes_init),
        len(as_variable_flags_init),
        len(native_array_flags_init),
    )
    if len(input_dtypes_init) < num_arrays_constructor:
        input_dtypes_init = [
            input_dtypes_init[0] for _ in range(num_arrays_constructor)
        ]
    if len(as_variable_flags_init) < num_arrays_constructor:
        as_variable_flags_init = [
            as_variable_flags_init[0] for _ in range(num_arrays_constructor)
        ]
    if len(native_array_flags_init) < num_arrays_constructor:
        native_array_flags_init = [
            native_array_flags_init[0] for _ in range(num_arrays_constructor)
        ]

    num_arrays_method = max(
        len(input_dtypes_method),
        len(as_variable_flags_method),
        len(native_array_flags_method),
        len(container_flags_method),
    )
    if len(input_dtypes_method) < num_arrays_method:
        input_dtypes_method = [input_dtypes_method[0] for _ in range(num_arrays_method)]
    if len(as_variable_flags_method) < num_arrays_method:
        as_variable_flags_method = [
            as_variable_flags_method[0] for _ in range(num_arrays_method)
        ]
    if len(native_array_flags_method) < num_arrays_method:
        native_array_flags_method = [
            native_array_flags_method[0] for _ in range(num_arrays_method)
        ]
    if len(container_flags_method) < num_arrays_method:
        container_flags_method = [
            container_flags_method[0] for _ in range(num_arrays_method)
        ]

    # update variable flags to be compatible with float dtype
    as_variable_flags_init = [
        v if ivy.is_float_dtype(d) else False
        for v, d in zip(as_variable_flags_init, input_dtypes_init)
    ]
    as_variable_flags_method = [
        v if ivy.is_float_dtype(d) else False
        for v, d in zip(as_variable_flags_method, input_dtypes_method)
    ]

    # change all data types so that they are supported by this framework
    input_dtypes_init = [
        "float32" if d in ivy.invalid_dtypes else d for d in input_dtypes_init
    ]
    input_dtypes_method = [
        "float32" if d in ivy.invalid_dtypes else d for d in input_dtypes_method
    ]

    # create args
    args_np_constructor, kwargs_np_constructor = kwargs_to_args_n_kwargs(
        num_positional_args=num_positional_args_init,
        kwargs=all_as_kwargs_np_init,
    )
    args_constructor, kwargs_constructor, _, _, _ = create_args_kwargs(
        args_np=args_np_constructor,
        kwargs_np=kwargs_np_constructor,
        input_dtypes=input_dtypes_init,
        as_variable_flags=as_variable_flags_init,
        native_array_flags=native_array_flags_init,
    )
    args_np_method, kwargs_np_method = kwargs_to_args_n_kwargs(
        num_positional_args=num_positional_args_method, kwargs=all_as_kwargs_np_method
    )
    args_method, kwargs_method, _, _, _ = create_args_kwargs(
        args_np=args_np_method,
        kwargs_np=kwargs_np_method,
        input_dtypes=input_dtypes_method,
        as_variable_flags=as_variable_flags_method,
        native_array_flags=native_array_flags_method,
        container_flags=container_flags_method,
    )
    # run
    ins = ivy.__dict__[class_name](*args_constructor, **kwargs_constructor)
    v_np = None
    if isinstance(ins, ivy.Module):
        if init_with_v:
            v = ivy.Container(
                ins._create_variables(device=device_, dtype=input_dtypes_method[0])
            )
            ins = ivy.__dict__[class_name](*args_constructor, **kwargs_constructor, v=v)
        else:
            v = ins.__getattribute__("v")
        v_np = v.map(lambda x, kc: ivy.to_numpy(x) if ivy.is_array(x) else x)
        if method_with_v:
            kwargs_method = dict(**kwargs_method, v=v)
    ret, ret_np_flat = get_ret_and_flattened_np_array(
        ins.__getattribute__(method_name), *args_method, **kwargs_method
    )
    # compute the return with a Ground Truth backend
    ivy.set_backend(ground_truth_backend)
    args_gt_constructor, kwargs_gt_constructor, _, _, _ = create_args_kwargs(
        args_np=args_np_constructor,
        kwargs_np=kwargs_np_constructor,
        input_dtypes=input_dtypes_init,
        as_variable_flags=as_variable_flags_init,
        native_array_flags=native_array_flags_init,
    )
    args_gt_method, kwargs_gt_method, _, _, _ = create_args_kwargs(
        args_np=args_np_method,
        kwargs_np=kwargs_np_method,
        input_dtypes=input_dtypes_method,
        as_variable_flags=as_variable_flags_method,
        native_array_flags=native_array_flags_method,
        container_flags=container_flags_method,
    )
    ins_gt = ivy.__dict__[class_name](*args_gt_constructor, **kwargs_gt_constructor)
    if isinstance(ins_gt, ivy.Module):
        v_gt = v_np.map(
            lambda x, kc: ivy.asarray(x) if isinstance(x, np.ndarray) else x
        )
        kwargs_gt_method = dict(**kwargs_gt_method, v=v_gt)
    ret_from_gt, ret_np_from_gt_flat = get_ret_and_flattened_np_array(
        ins_gt.__getattribute__(method_name), *args_gt_method, **kwargs_gt_method
    )
    ivy.unset_backend()
    # assuming value test will be handled manually in the test function
    if not test_values:
        return ret, ret_from_gt
    # value test
    value_test(
        ret_np_flat=ret_np_flat,
        ret_np_from_gt_flat=ret_np_from_gt_flat,
        rtol=rtol_,
        atol=atol_,
    )


def test_function(
    *,
    input_dtypes: Union[ivy.Dtype, List[ivy.Dtype]],
    as_variable_flags: Union[bool, List[bool]],
    with_out: bool,
    num_positional_args: int,
    native_array_flags: Union[bool, List[bool]],
    container_flags: Union[bool, List[bool]],
    instance_method: bool,
    fw: str,
    fn_name: str,
    rtol_: float = None,
    atol_: float = 1e-06,
    test_values: bool = True,
    test_gradients: bool = False,
    ground_truth_backend: str = "tensorflow",
    device_: str = "cpu",
    return_flat_np_arrays: bool = False,
    **all_as_kwargs_np,
):
    """Tests a function that consumes (or returns) arrays for the current backend
    by comparing the result with numpy.

    Parameters
    ----------
    input_dtypes
        data types of the input arguments in order.
    as_variable_flags
        dictates whether the corresponding input argument should be treated
        as an ivy Variable.
    with_out
        if True, the function is also tested with the optional out argument.
    num_positional_args
        number of input arguments that must be passed as positional
        arguments.
    native_array_flags
        dictates whether the corresponding input argument should be treated
        as a native array.
    container_flags
        dictates whether the corresponding input argument should be treated
         as an ivy Container.
    instance_method
        if True, the function is run as an instance method of the first
         argument (should be an ivy Array or Container).
    fw
        current backend (framework).
    fn_name
        name of the function to test.
    rtol_
        relative tolerance value.
    atol_
        absolute tolerance value.
    test_values
        if True, test for the correctness of the resulting values.
    test_gradients
        if True, test for the correctness of gradients.
    ground_truth_backend
        Ground Truth Backend to compare the result-values.
    device_
        The device on which to create arrays
    return_flat_np_arrays
        If test_values is False, this flag dictates whether the original returns are
        returned, or whether the flattened numpy arrays are returned.
    all_as_kwargs_np
        input arguments to the function as keyword arguments.

    Returns
    -------
    ret
        optional, return value from the function
    ret_gt
        optional, return value from the Ground Truth function

    Examples
    --------
    >>> input_dtypes = 'float64'
    >>> as_variable_flags = False
    >>> with_out = False
    >>> num_positional_args = 0
    >>> native_array_flags = False
    >>> container_flags = False
    >>> instance_method = False
    >>> fw = "torch"
    >>> fn_name = "abs"
    >>> x = np.array([-1])
    >>> test_function(input_dtypes, as_variable_flags, with_out,\
                            num_positional_args, native_array_flags,\
                            container_flags, instance_method, fw, fn_name, x=x)

    >>> input_dtypes = ['float64', 'float32']
    >>> as_variable_flags = [False, True]
    >>> with_out = False
    >>> num_positional_args = 1
    >>> native_array_flags = [True, False]
    >>> container_flags = [False, False]
    >>> instance_method = False
    >>> fw = "numpy"
    >>> fn_name = "add"
    >>> x1 = np.array([1, 3, 4])
    >>> x2 = np.array([-3, 15, 24])
    >>> test_function(input_dtypes, as_variable_flags, with_out,\
                            num_positional_args, native_array_flags,\
                             container_flags, instance_method,\
                              fw, fn_name, x1=x1, x2=x2)
    """
    # convert single values to length 1 lists
    input_dtypes, as_variable_flags, native_array_flags, container_flags = as_lists(
        input_dtypes, as_variable_flags, native_array_flags, container_flags
    )

    # make all lists equal in length
    num_arrays = max(
        len(input_dtypes),
        len(as_variable_flags),
        len(native_array_flags),
        len(container_flags),
    )
    if len(input_dtypes) < num_arrays:
        input_dtypes = [input_dtypes[0] for _ in range(num_arrays)]
    if len(as_variable_flags) < num_arrays:
        as_variable_flags = [as_variable_flags[0] for _ in range(num_arrays)]
    if len(native_array_flags) < num_arrays:
        native_array_flags = [native_array_flags[0] for _ in range(num_arrays)]
    if len(container_flags) < num_arrays:
        container_flags = [container_flags[0] for _ in range(num_arrays)]

    # update variable flags to be compatible with float dtype and with_out args
    as_variable_flags = [
        v if ivy.is_float_dtype(d) and not with_out else False
        for v, d in zip(as_variable_flags, input_dtypes)
    ]

    # update instance_method flag to only be considered if the
    # first term is either an ivy.Array or ivy.Container
    instance_method = instance_method and (
        not native_array_flags[0] or container_flags[0]
    )

    # split the arguments into their positional and keyword components
    args_np, kwargs_np = kwargs_to_args_n_kwargs(
        num_positional_args=num_positional_args, kwargs=all_as_kwargs_np
    )

    fn = getattr(ivy, fn_name)
    if gradient_incompatible_function(fn=fn):
        return
    test_unsupported = check_unsupported_dtype(
        fn=fn, input_dtypes=input_dtypes, all_as_kwargs_np=all_as_kwargs_np
    )
    if not test_unsupported:
        test_unsupported = check_unsupported_device(
            fn=fn, input_device=device_, all_as_kwargs_np=all_as_kwargs_np
        )
    if not test_unsupported:
        test_unsupported = check_unsupported_device_and_dtype(
            fn=fn,
            device=device_,
            input_dtypes=input_dtypes,
            all_as_kwargs_np=all_as_kwargs_np,
        )
    if test_unsupported:
        try:
            args, kwargs, num_arg_vals, args_idxs, kwargs_idxs = create_args_kwargs(
                args_np=args_np,
                kwargs_np=kwargs_np,
                input_dtypes=input_dtypes,
                as_variable_flags=as_variable_flags,
                native_array_flags=native_array_flags,
                container_flags=container_flags,
            )
        except Exception:
            return
    else:
        args, kwargs, num_arg_vals, args_idxs, kwargs_idxs = create_args_kwargs(
            args_np=args_np,
            kwargs_np=kwargs_np,
            input_dtypes=input_dtypes,
            as_variable_flags=as_variable_flags,
            native_array_flags=native_array_flags,
            container_flags=container_flags,
        )

    # run either as an instance method or from the API directly
    instance = None
    if instance_method:
        is_instance = [
            (not n) or c for n, c in zip(native_array_flags, container_flags)
        ]
        arg_is_instance = is_instance[:num_arg_vals]
        kwarg_is_instance = is_instance[num_arg_vals:]
        if arg_is_instance and max(arg_is_instance):
            i = 0
            for i, a in enumerate(arg_is_instance):
                if a:
                    break
            instance_idx = args_idxs[i]
            instance = ivy.index_nest(args, instance_idx)
            args = ivy.copy_nest(args, to_mutable=True)
            ivy.prune_nest_at_index(args, instance_idx)
        else:
            i = 0
            for i, a in enumerate(kwarg_is_instance):
                if a:
                    break
            instance_idx = kwargs_idxs[i]
            instance = ivy.index_nest(kwargs, instance_idx)
            kwargs = ivy.copy_nest(kwargs, to_mutable=True)
            ivy.prune_nest_at_index(kwargs, instance_idx)
        if test_unsupported:
            test_unsupported_function(
                fn=instance.__getattribute__(fn_name), args=args, kwargs=kwargs
            )
            return

        ret, ret_np_flat = get_ret_and_flattened_np_array(
            instance.__getattribute__(fn_name), *args, **kwargs
        )
    else:
        if test_unsupported:
            test_unsupported_function(
                fn=ivy.__dict__[fn_name], args=args, kwargs=kwargs
            )
            return
        ret, ret_np_flat = get_ret_and_flattened_np_array(
            ivy.__dict__[fn_name], *args, **kwargs
        )
    # assert idx of return if the idx of the out array provided
    if with_out:
        test_ret = ret
        if isinstance(ret, tuple):
            assert hasattr(ivy.__dict__[fn_name], "out_index")
            test_ret = ret[getattr(ivy.__dict__[fn_name], "out_index")]
        out = ivy.zeros_like(test_ret)
        if max(container_flags):
            assert ivy.is_ivy_container(test_ret)
        else:
            assert ivy.is_array(test_ret)
        if instance_method:
            ret, ret_np_flat = get_ret_and_flattened_np_array(
                instance.__getattribute__(fn_name), *args, **kwargs, out=out
            )
        else:
            ret, ret_np_flat = get_ret_and_flattened_np_array(
                ivy.__dict__[fn_name], *args, **kwargs, out=out
            )
        test_ret = ret
        if isinstance(ret, tuple):
            test_ret = ret[getattr(ivy.__dict__[fn_name], "out_index")]
        assert test_ret is out
        if not max(container_flags) and ivy.native_inplace_support:
            # these backends do not always support native inplace updates
            assert test_ret.data is out.data
    # compute the return with a Ground Truth backend
    ivy.set_backend(ground_truth_backend)
    try:
        fn = getattr(ivy, fn_name)
        test_unsupported = check_unsupported_dtype(
            fn=fn, input_dtypes=input_dtypes, all_as_kwargs_np=all_as_kwargs_np
        )
        # create args
        if test_unsupported:
            try:
                args, kwargs, _, _, _ = create_args_kwargs(
                    args_np=args_np,
                    kwargs_np=kwargs_np,
                    input_dtypes=input_dtypes,
                    as_variable_flags=as_variable_flags,
                    native_array_flags=native_array_flags,
                    container_flags=container_flags,
                )
            except Exception:
                ivy.unset_backend()
                return
        else:
            args, kwargs, _, _, _ = create_args_kwargs(
                args_np=args_np,
                kwargs_np=kwargs_np,
                input_dtypes=input_dtypes,
                as_variable_flags=as_variable_flags,
                native_array_flags=native_array_flags,
                container_flags=container_flags,
            )
        if test_unsupported:
            test_unsupported_function(
                fn=ivy.__dict__[fn_name], args=args, kwargs=kwargs
            )
            ivy.unset_backend()
            return
        ret_from_gt, ret_np_from_gt_flat = get_ret_and_flattened_np_array(
            ivy.__dict__[fn_name], *args, **kwargs
        )
    except Exception as e:
        ivy.unset_backend()
        raise e
    ivy.unset_backend()
    # gradient test
    if (
        test_gradients
        and not fw == "numpy"
        and all(as_variable_flags)
        and not any(container_flags)
        and not instance_method
    ):
        gradient_test(
            fn_name=fn_name,
            all_as_kwargs_np=all_as_kwargs_np,
            args_np=args_np,
            kwargs_np=kwargs_np,
            input_dtypes=input_dtypes,
            as_variable_flags=as_variable_flags,
            native_array_flags=native_array_flags,
            container_flags=container_flags,
            rtol_=rtol_,
            atol_=atol_,
        )

    # assuming value test will be handled manually in the test function
    if not test_values:
        if return_flat_np_arrays:
            return ret_np_flat, ret_np_from_gt_flat
        return ret, ret_from_gt
    # value test
    value_test(
        ret_np_flat=ret_np_flat,
        ret_np_from_gt_flat=ret_np_from_gt_flat,
        rtol=rtol_,
        atol=atol_,
        ground_truth_backend=ground_truth_backend,
    )


def test_frontend_function(
    *,
    input_dtypes: Union[ivy.Dtype, List[ivy.Dtype]],
    as_variable_flags: Union[bool, List[bool]],
    with_out: bool,
    num_positional_args: int,
    native_array_flags: Union[bool, List[bool]],
    fw: str,
    device="cpu",
    frontend: str,
    fn_tree: str,
    rtol: float = None,
    atol: float = 1e-06,
    test_values: bool = True,
    **all_as_kwargs_np,
):
    """Tests a frontend function for the current backend by comparing the result with
    the function in the associated framework.

    Parameters
    ----------
    input_dtypes
        data types of the input arguments in order.
    as_variable_flags
        dictates whether the corresponding input argument should be treated
        as an ivy Variable.
    with_out
        if True, the function is also tested with the optional out argument.
    num_positional_args
        number of input arguments that must be passed as positional
        arguments.
    native_array_flags
        dictates whether the corresponding input argument should be treated
        as a native array.
    fw
        current backend (framework).
    frontend
        current frontend (framework).
    fn_tree
        Path to function in frontend framework namespace.
    rtol
        relative tolerance value.
    atol
        absolute tolerance value.
    test_values
        if True, test for the correctness of the resulting values.
    all_as_kwargs_np
        input arguments to the function as keyword arguments.

    Returns
    -------
    ret
        optional, return value from the function
    ret_np
        optional, return value from the Numpy function
    """
    # convert single values to length 1 lists
    input_dtypes, as_variable_flags, native_array_flags = as_lists(
        input_dtypes, as_variable_flags, native_array_flags
    )
    # make all lists equal in length
    num_arrays = max(
        len(input_dtypes),
        len(as_variable_flags),
        len(native_array_flags),
    )
    if len(input_dtypes) < num_arrays:
        input_dtypes = [input_dtypes[0] for _ in range(num_arrays)]
    if len(as_variable_flags) < num_arrays:
        as_variable_flags = [as_variable_flags[0] for _ in range(num_arrays)]
    if len(native_array_flags) < num_arrays:
        native_array_flags = [native_array_flags[0] for _ in range(num_arrays)]

    # update variable flags to be compatible with float dtype and with_out args
    as_variable_flags = [
        v if ivy.is_float_dtype(d) and not with_out else False
        for v, d in zip(as_variable_flags, input_dtypes)
    ]

    # parse function name and frontend submodules (i.e. jax.lax, jax.numpy etc.)
    *frontend_submods, fn_tree = fn_tree.split(".")

    # check for unsupported dtypes in backend framework
    function = getattr(ivy.functional.frontends.__dict__[frontend], fn_tree)
    test_unsupported = check_unsupported_dtype(
        fn=function, input_dtypes=input_dtypes, all_as_kwargs_np=all_as_kwargs_np
    )

    if not test_unsupported:
        test_unsupported = check_unsupported_device_and_dtype(
            fn=function,
            device=device,
            input_dtypes=input_dtypes,
            all_as_kwargs_np=all_as_kwargs_np,
        )

    # split the arguments into their positional and keyword components
    args_np, kwargs_np = kwargs_to_args_n_kwargs(
        num_positional_args=num_positional_args, kwargs=all_as_kwargs_np
    )

    # create args
    if test_unsupported:
        try:
            args, kwargs, num_arg_vals, args_idxs, kwargs_idxs = create_args_kwargs(
                args_np=args_np,
                kwargs_np=kwargs_np,
                input_dtypes=input_dtypes,
                as_variable_flags=as_variable_flags,
                native_array_flags=native_array_flags,
            )
            args_ivy, kwargs_ivy = ivy.args_to_ivy(*args, **kwargs)
        except Exception:
            return
    else:
        args, kwargs, num_arg_vals, args_idxs, kwargs_idxs = create_args_kwargs(
            args_np=args_np,
            kwargs_np=kwargs_np,
            input_dtypes=input_dtypes,
            as_variable_flags=as_variable_flags,
            native_array_flags=native_array_flags,
        )
        args_ivy, kwargs_ivy = ivy.args_to_ivy(*args, **kwargs)

    # frontend function
    frontend_fn = ivy.functional.frontends.__dict__[frontend].__dict__[fn_tree]

    # check and replace NativeClass object in arguments with ivy counterparts
    convs = {
        "jax": convjax,
        "numpy": convnumpy,
        "tensorflow": convtensor,
        "torch": convtorch,
    }
    if frontend in convs:
        conv = convs[frontend]
        args = ivy.nested_map(args, fn=conv, include_derived=True)
        kwargs = ivy.nested_map(kwargs, fn=conv, include_derived=True)

    # run from the Ivy API directly
    if test_unsupported:
        test_unsupported_function(fn=frontend_fn, args=args, kwargs=kwargs)
        return

    ret = frontend_fn(*args, **kwargs)
    ret = ivy.array(ret) if with_out and not ivy.is_array(ret) else ret
    # assert idx of return if the idx of the out array provided
    out = ret
    if with_out:
        assert not isinstance(ret, tuple)
        assert ivy.is_array(ret)
        if "out" in kwargs:
            kwargs["out"] = out
            kwargs_ivy["out"] = out
        else:
            args[ivy.arg_info(frontend_fn, name="out")["idx"]] = out
            args_ivy = list(args_ivy)
            args_ivy[ivy.arg_info(frontend_fn, name="out")["idx"]] = out
            args_ivy = tuple(args_ivy)
        ret = frontend_fn(*args, **kwargs)

        if ivy.native_inplace_support:
            # these backends do not always support native inplace updates
            assert ret.data is out.data

    # create NumPy args
    args_np = ivy.nested_map(
        args_ivy,
        lambda x: ivy.to_numpy(x._data) if isinstance(x, ivy.Array) else x,
    )
    kwargs_np = ivy.nested_map(
        kwargs_ivy,
        lambda x: ivy.to_numpy(x._data) if isinstance(x, ivy.Array) else x,
    )

    # temporarily set frontend framework as backend
    ivy.set_backend(frontend)
    backend_returned_scalar = False
    try:
        # check for unsupported dtypes in frontend framework
        function = getattr(ivy.functional.frontends.__dict__[frontend], fn_tree)
        test_unsupported = check_unsupported_dtype(
            fn=function, input_dtypes=input_dtypes, all_as_kwargs_np=all_as_kwargs_np
        )

        # create frontend framework args
        args_frontend = ivy.nested_map(
            args_np,
            lambda x: ivy.native_array(x) if isinstance(x, np.ndarray) else x,
        )
        kwargs_frontend = ivy.nested_map(
            kwargs_np,
            lambda x: ivy.native_array(x) if isinstance(x, np.ndarray) else x,
        )

        # change ivy dtypes to native dtypes
        if "dtype" in kwargs_frontend:
            kwargs_frontend["dtype"] = ivy.as_native_dtype(kwargs_frontend["dtype"])

        # change ivy device to native devices
        if "device" in kwargs_frontend:
            kwargs_frontend["device"] = ivy.as_native_dev(kwargs_frontend["device"])

        # check and replace the NativeClass objects in arguments with true counterparts
        args_frontend = ivy.nested_map(
            args_frontend, fn=convtrue, include_derived=True, max_depth=10
        )
        kwargs_frontend = ivy.nested_map(
            kwargs_frontend, fn=convtrue, include_derived=True, max_depth=10
        )

        # compute the return via the frontend framework
        frontend_fw = importlib.import_module(".".join([frontend] + frontend_submods))
        if test_unsupported:
            test_unsupported_function(
                fn=frontend_fw.__dict__[fn_tree],
                args=args_frontend,
                kwargs=kwargs_frontend,
            )
            return
        frontend_ret = frontend_fw.__dict__[fn_tree](*args_frontend, **kwargs_frontend)

        if frontend == "numpy" and not isinstance(frontend_ret, np.ndarray):
            backend_returned_scalar = True
            frontend_ret_np_flat = [np.asarray(frontend_ret)]
        else:
            # tuplify the frontend return
            if not isinstance(frontend_ret, tuple):
                frontend_ret = (frontend_ret,)
            frontend_ret_idxs = ivy.nested_indices_where(
                frontend_ret, ivy.is_native_array
            )
            frontend_ret_flat = ivy.multi_index_nest(frontend_ret, frontend_ret_idxs)
            frontend_ret_np_flat = [ivy.to_numpy(x) for x in frontend_ret_flat]
    except Exception as e:
        ivy.unset_backend()
        raise e
    # unset frontend framework from backend
    ivy.unset_backend()

    if backend_returned_scalar:
        ret_np_flat = ivy.to_numpy([ret])
    else:
        ret_np_flat = flatten_and_to_np(ret=ret)

    # assuming value test will be handled manually in the test function
    if not test_values:
        return ret, frontend_ret

    # value tests, iterating through each array in the flattened returns
    value_test(
        ret_np_flat=ret_np_flat,
        ret_np_from_gt_flat=frontend_ret_np_flat,
        rtol=rtol,
        atol=atol,
        ground_truth_backend=frontend,
    )


def test_frontend_array_instance_method(
    *,
    input_dtypes: Union[ivy.Dtype, List[ivy.Dtype]],
    as_variable_flags: Union[bool, List[bool]],
    with_out: bool,
    num_positional_args: int,
    native_array_flags: Union[bool, List[bool]],
    fw: str,
    frontend: str,
    frontend_class: object,
    fn_tree: str,
    rtol: float = None,
    atol: float = 1e-06,
    test_values: bool = True,
    **all_as_kwargs_np,
):
    """Tests a frontend instance method for the current backend by comparing the
    result with the function in the associated framework.

    Parameters
    ----------
    input_dtypes
        data types of the input arguments in order.
    as_variable_flags
        dictates whether the corresponding input argument should be treated
        as an ivy Variable.
    with_out
        if True, the function is also tested with the optional out argument.
    num_positional_args
        number of input arguments that must be passed as positional
        arguments.
    native_array_flags
        dictates whether the corresponding input argument should be treated
        as a native array.
    fw
        current backend (framework).
    frontend
        current frontend (framework).
    frontend_class
        class in the frontend framework.
    fn_tree
        Path to function in frontend framework namespace.
    rtol
        relative tolerance value.
    atol
        absolute tolerance value.
    test_values
        if True, test for the correctness of the resulting values.
    all_as_kwargs_np
        input arguments to the function as keyword arguments.

    Returns
    -------
    ret
        optional, return value from the function
    ret_np
        optional, return value from the Numpy function
    """
    # num_positional_args ignores self, which we need to compensate for
    num_positional_args += 1

    # convert single values to length 1 lists
    input_dtypes, as_variable_flags, native_array_flags = as_lists(
        input_dtypes, as_variable_flags, native_array_flags
    )
    # make all lists equal in length
    num_arrays = max(
        len(input_dtypes),
        len(as_variable_flags),
        len(native_array_flags),
    )
    if len(input_dtypes) < num_arrays:
        input_dtypes = [input_dtypes[0] for _ in range(num_arrays)]
    if len(as_variable_flags) < num_arrays:
        as_variable_flags = [as_variable_flags[0] for _ in range(num_arrays)]
    if len(native_array_flags) < num_arrays:
        native_array_flags = [native_array_flags[0] for _ in range(num_arrays)]

    # update variable flags to be compatible with float dtype and with_out args
    as_variable_flags = [
        v if ivy.is_float_dtype(d) and not with_out else False
        for v, d in zip(as_variable_flags, input_dtypes)
    ]

    # parse function name and frontend submodules (i.e. jax.lax, jax.numpy etc.)
    *frontend_submods, fn_tree = fn_tree.split(".")

    # check for unsupported dtypes in backend framework
    function = getattr(ivy.functional.frontends.__dict__[frontend], fn_tree)
    test_unsupported = check_unsupported_dtype(
        fn=function, input_dtypes=input_dtypes, all_as_kwargs_np=all_as_kwargs_np
    )

    # split the arguments into their positional and keyword components
    args_np, kwargs_np = kwargs_to_args_n_kwargs(
        num_positional_args=num_positional_args, kwargs=all_as_kwargs_np
    )

    # change all data types so that they are supported by this framework
    input_dtypes = ["float32" if d in ivy.invalid_dtypes else d for d in input_dtypes]

    # create args
    if test_unsupported:
        try:
            args, kwargs, num_arg_vals, args_idxs, kwargs_idxs = create_args_kwargs(
                args_np=args_np,
                kwargs_np=kwargs_np,
                input_dtypes=input_dtypes,
                as_variable_flags=as_variable_flags,
                native_array_flags=native_array_flags,
            )
            args_ivy, kwargs_ivy = ivy.args_to_ivy(*args, **kwargs)
        except Exception:
            return
    else:
        args, kwargs, num_arg_vals, args_idxs, kwargs_idxs = create_args_kwargs(
            args_np=args_np,
            kwargs_np=kwargs_np,
            input_dtypes=input_dtypes,
            as_variable_flags=as_variable_flags,
            native_array_flags=native_array_flags,
        )
        args_ivy, kwargs_ivy = ivy.args_to_ivy(*args, **kwargs)

    # get instance array
    if args == []:
        instance_array = list(kwargs.values())[0]
        del kwargs[(list(kwargs.keys())[0])]
    else:
        instance_array = args[0]
        args = args[1:]

    # create class instance
    class_instance = frontend_class(instance_array)

    # frontend function
    fn_name = fn_tree.split(".")[-1]
    frontend_fn = class_instance.__getattribute__(fn_name)

    # run from Ivy API directly
    if test_unsupported:
        test_unsupported_function(fn=frontend_fn, args=args, kwargs=kwargs)
        return

    ret = frontend_fn(*args, **kwargs)
    ret = ivy.array(ret) if with_out and not ivy.is_array(ret) else ret

    # assert idx of return if the idx of the out array provided
    out = ret
    if with_out:
        assert not isinstance(ret, tuple)
        assert ivy.is_array(ret)
        if "out" in kwargs:
            kwargs["out"] = out
            kwargs_ivy["out"] = ivy.asarray(out)  # case where ret is not ivy.array
        else:
            args[ivy.arg_info(frontend_fn, name="out")["idx"]] = out
            args_ivy = list(args_ivy)
            args_ivy[ivy.arg_info(frontend_fn, name="out")["idx"]] = ivy.asarray(
                out
            )  # case where ret is not ivy.array
            args_ivy = tuple(args_ivy)
        ret = frontend_fn(*args, **kwargs)

        if ivy.native_inplace_support:
            # these backends do not always support native inplace updates
            assert ret.data is out.data

    # bfloat16 is not supported by numpy
    assume(not ("bfloat16" in input_dtypes))

    # create NumPy args
    args_np = ivy.nested_map(
        args_ivy,
        lambda x: ivy.to_numpy(x._data) if isinstance(x, ivy.Array) else x,
    )
    kwargs_np = ivy.nested_map(
        kwargs_ivy,
        lambda x: ivy.to_numpy(x._data) if isinstance(x, ivy.Array) else x,
    )

    # get instance array
    if args_np == [] or args_np == ():
        instance_np_array = list(kwargs_np.values())[0]
    else:
        instance_np_array = args_np[0]

    # create class instance
    class_instance_np = frontend_class(instance_np_array)

    # frontend function
    frontend_fn_np = class_instance_np.__getattribute__(fn_name)

    # remove self from all_as_kwargs_np
    del all_as_kwargs_np[(list(kwargs_np.keys())[0])]

    # temporarily set frontend framework as backend
    ivy.set_backend(frontend)
    backend_returned_scalar = False
    try:
        # run from Ivy API directly
        test_unsupported = check_unsupported_dtype(
            fn=frontend_fn_np,
            input_dtypes=input_dtypes,
            all_as_kwargs_np=all_as_kwargs_np,
        )

        # create frontend framework args
        args_frontend = ivy.nested_map(
            args_np,
            lambda x: ivy.native_array(x) if isinstance(x, np.ndarray) else x,
        )
        kwargs_frontend = ivy.nested_map(
            kwargs_np,
            lambda x: ivy.native_array(x) if isinstance(x, np.ndarray) else x,
        )

        # change ivy dtypes to native dtypes
        if "dtype" in kwargs_frontend:
            kwargs_frontend["dtype"] = ivy.as_native_dtype(kwargs_frontend["dtype"])

        # change ivy device to native devices
        if "device" in kwargs_frontend:
            kwargs_frontend["device"] = ivy.as_native_dev(kwargs_frontend["device"])

        # change out argument to ivy array
        if "out" in kwargs_frontend:
            kwargs_frontend["out"] = ivy.asarray(kwargs_frontend["out"])

        # get instance array
        if args_frontend == () or args_frontend == []:
            frontend_instance_array = list(kwargs_frontend.values())[0]
            del kwargs_frontend[(list(kwargs_frontend.keys())[0])]
        else:
            frontend_instance_array = args_frontend[0]
            args_frontend = args_frontend[1:]

        # create class instance
        frontend_class_instance = frontend_class(frontend_instance_array)

        # frontend function
        frontend_fn = frontend_class_instance.__getattribute__(fn_name)

        # return from frontend framework
        if test_unsupported:
            test_unsupported_function(
                fn=frontend_fn, args=args_frontend, kwargs=kwargs_frontend
            )
            return
        frontend_ret = frontend_fn(*args_frontend, **kwargs_frontend)

        if frontend == "numpy" and not isinstance(frontend_ret, np.ndarray):
            backend_returned_scalar = True
            frontend_ret_np_flat = [np.asarray(frontend_ret)]
        else:
            # tuplify the frontend return
            if not isinstance(frontend_ret, tuple):
                frontend_ret = (frontend_ret,)
            frontend_ret_idxs = ivy.nested_indices_where(frontend_ret, ivy.is_array)
            frontend_ret_flat = ivy.multi_index_nest(frontend_ret, frontend_ret_idxs)
            frontend_ret_np_flat = [ivy.to_numpy(x) for x in frontend_ret_flat]
    except Exception as e:
        ivy.unset_backend()
        raise e
    # unset frontend framework from backend
    ivy.unset_backend()

    # handle scalar return
    if backend_returned_scalar:
        ret_np_flat = ivy.to_numpy([ret])
    else:
        ret_np_flat = flatten_and_to_np(ret=ret)

    # assuming value test will be handled manually in the test function
    if not test_values:
        return ret, frontend_ret

    # value tests, iterating through each array in the flattened returns
    value_test(
        ret_np_flat=ret_np_flat,
        ret_np_from_gt_flat=frontend_ret_np_flat,
        rtol=rtol,
        atol=atol,
        ground_truth_backend=frontend,
    )


# Hypothesis #
# -----------#


@st.composite
def array_dtypes(
    draw,
    *,
    num_arrays=st.shared(ints(min_value=1, max_value=4), key="num_arrays"),
    available_dtypes=ivy_np.valid_float_dtypes,
    shared_dtype=False,
):
    """Draws a list of data types.

    Parameters
    ----------
    draw
        special function that draws data randomly (but is reproducible) from a given
        data-set (ex. list).
    num_arrays
        number of data types to be drawn.
    available_dtypes
        universe of available data types.
    shared_dtype
        if True, all data types in the list are same.

    Returns
    -------
    A strategy that draws a list.
    """
    if not isinstance(num_arrays, int):
        num_arrays = draw(num_arrays)
    if num_arrays == 1:
        dtypes = draw(list_of_length(x=st.sampled_from(available_dtypes), length=1))
    elif shared_dtype:
        dtypes = draw(list_of_length(x=st.sampled_from(available_dtypes), length=1))
        dtypes = [dtypes[0] for _ in range(num_arrays)]
    else:
        unwanted_types = set(ivy.all_dtypes).difference(set(available_dtypes))
        pairs = ivy.promotion_table.keys()
        available_dtypes = [
            pair for pair in pairs if not any([d in pair for d in unwanted_types])
        ]
        dtypes = list(draw(st.sampled_from(available_dtypes)))
        if num_arrays > 2:
            dtypes += [dtypes[i % 2] for i in range(num_arrays - 2)]
    return dtypes


@st.composite
def array_bools(
    draw,
    *,
    num_arrays=st.shared(ints(min_value=1, max_value=4), key="num_arrays"),
):
    """Draws a boolean list of a given size.

    Parameters
    ----------
    draw
        special function that draws data randomly (but is reproducible) from a given
        data-set (ex. list).
    num_arrays
        size of the list.

    Returns
    -------
    A strategy that draws a list.
    """
    size = num_arrays if isinstance(num_arrays, int) else draw(num_arrays)
    return draw(st.lists(st.booleans(), min_size=size, max_size=size))


@st.composite
def lists(draw, *, arg, min_size=None, max_size=None, size_bounds=None):
    """Draws a list from the dataset arg.

    Parameters
    ----------
    draw
        special function that draws data randomly (but is reproducible) from a given
        data-set (ex. list).
    arg
        dataset of elements.
    min_size
        least size of the list.
    max_size
        max size of the list.
    size_bounds
        if min_size or max_size is None, draw them randomly from the range
        [size_bounds[0], size_bounds[1]].

    Returns
    -------
    A strategy that draws a list.
    """
    integers = (
        ints(min_value=size_bounds[0], max_value=size_bounds[1])
        if size_bounds
        else ints()
    )
    if isinstance(min_size, str):
        min_size = draw(st.shared(integers, key=min_size))
    if isinstance(max_size, str):
        max_size = draw(st.shared(integers, key=max_size))
    return draw(st.lists(arg, min_size=min_size, max_size=max_size))


@st.composite
def dtype_and_values(
    draw,
    *,
    available_dtypes=ivy_np.valid_dtypes,
    num_arrays=1,
    min_value=None,
    max_value=None,
    large_value_safety_factor=1.1,
    small_value_safety_factor=1.1,
    max_op="divide",
    allow_inf=False,
    allow_nan=False,
    exclude_min=False,
    exclude_max=False,
    min_num_dims=0,
    max_num_dims=5,
    min_dim_size=1,
    max_dim_size=10,
    shape=None,
    shared_dtype=False,
    ret_shape=False,
    dtype=None,
):
    """Draws a list of arrays with elements from the given corresponding data types.

    Parameters
    ----------
    draw
        special function that draws data randomly (but is reproducible) from a given
        data-set (ex. list).
    available_dtypes
        if dtype is None, data types are drawn from this list randomly.
    num_arrays
        Number of arrays to be drawn.
    min_value
        minimum value of elements in each array.
    max_value
        maximum value of elements in each array.
    large_value_safety_factor
        Factor to divide the values by to ensure that they are not too large.
    small_value_safety_factor
        Factor to multiply the values by to ensure that they are not too small.
    max_op
        The operation to use when calculating the maximum value of the list. Can be
        "divide", "sqrt" or "log". Default value = "divide".
    allow_inf
        if True, allow inf in the arrays.
    allow_nan
        if True, allow Nans in the arrays.
    exclude_min
        if True, exclude the minimum limit.
    exclude_max
        if True, exclude the maximum limit.
    min_num_dims
        minimum size of the shape tuple.
    max_num_dims
        maximum size of the shape tuple.
    min_dim_size
        minimum value of each integer in the shape tuple.
    max_dim_size
        maximum value of each integer in the shape tuple.
    shape
        shape of the arrays in the list.
    shared_dtype
        if True, if dtype is None, a single shared dtype is drawn for all arrays.
    ret_shape
        if True, the shape of the arrays is also returned.
    dtype
        A list of data types for the given arrays.

    Returns
    -------
    A strategy that draws a list of dtype and arrays (as lists).
    """
    if isinstance(min_dim_size, st._internal.SearchStrategy):
        min_dim_size = draw(min_dim_size)
    if isinstance(max_dim_size, st._internal.SearchStrategy):
        max_dim_size = draw(max_dim_size)
    if isinstance(available_dtypes, st._internal.SearchStrategy):
        available_dtypes = draw(available_dtypes)
    if not isinstance(num_arrays, int):
        num_arrays = draw(num_arrays)
    if dtype is None:
        dtype = draw(
            array_dtypes(
                num_arrays=num_arrays,
                available_dtypes=available_dtypes,
                shared_dtype=shared_dtype,
            )
        )
    if shape is not None:
        if not isinstance(shape, (tuple, list)):
            shape = draw(shape)
    else:
        shape = draw(
            st.shared(
                get_shape(
                    min_num_dims=min_num_dims,
                    max_num_dims=max_num_dims,
                    min_dim_size=min_dim_size,
                    max_dim_size=max_dim_size,
                ),
                key="shape",
            )
        )
    values = []
    for i in range(num_arrays):
        values.append(
            draw(
                array_values(
                    dtype=dtype[i],
                    shape=shape,
                    min_value=min_value,
                    max_value=max_value,
                    allow_inf=allow_inf,
                    allow_nan=allow_nan,
                    exclude_min=exclude_min,
                    exclude_max=exclude_max,
                    large_value_safety_factor=large_value_safety_factor,
                    small_value_safety_factor=small_value_safety_factor,
                    max_op=max_op,
                )
            )
        )
    if num_arrays == 1:
        dtype = dtype[0]
        values = values[0]
    if ret_shape:
        return dtype, values, shape
    return dtype, values


@st.composite
def dtype_values_axis(
    draw,
    *,
    available_dtypes,
    min_value=None,
    max_value=None,
    large_value_safety_factor=1.1,
    small_value_safety_factor=1.1,
    max_op="divide",
    allow_inf=False,
    allow_nan=False,
    exclude_min=False,
    exclude_max=False,
    min_num_dims=0,
    max_num_dims=5,
    min_dim_size=1,
    max_dim_size=10,
    shape=None,
    shared_dtype=False,
    min_axis=None,
    max_axis=None,
    valid_axis=False,
    allow_neg_axes=True,
    min_axes_size=1,
    max_axes_size=None,
    force_int_axis=False,
    ret_shape=False,
):
    """Draws an array with elements from the given data type, and a random axis of
    the array.

    Parameters
    ----------
    draw
        special function that draws data randomly (but is reproducible) from a given
        data-set (ex. list).
    available_dtypes
        if dtype is None, data type is drawn from this list randomly.
    min_value
        minimum value of elements in the array.
    max_value
        maximum value of elements in the array.
    allow_inf
        if True, allow inf in the array.
    allow_nan
        if True, allow Nans in the arrays.
    exclude_min
        if True, exclude the minimum limit.
    exclude_max
        if True, exclude the maximum limit.
    min_num_dims
        minimum size of the shape tuple.
    max_num_dims
        maximum size of the shape tuple.
    min_dim_size
        minimum value of each integer in the shape tuple.
    max_dim_size
        maximum value of each integer in the shape tuple.
    valid_axis
        if True, a valid axis will be drawn from the array dimensions.
    allow_neg_axes
        if True, returned axes may include negative axes.
    min_axes_size
        minimum size of the axis tuple.
    max_axes_size
        maximum size of the axis tuple.
    force_int_axis
        if True, and only one axis is drawn, the returned axis will be an integer.
    shape
        shape of the array. if None, a random shape is drawn.
    shared_dtype
        if True, if dtype is None, a single shared dtype is drawn for all arrays.
    min_axis
        if shape is None, axis is drawn from the range [min_axis, max_axis].
    max_axis
        if shape is None, axis is drawn from the range [min_axis, max_axis].
    ret_shape
        if True, the shape of the arrays is also returned.

    Returns
    -------
    A strategy that draws a dtype, an array (as list), and an axis.
    """
    results = draw(
        dtype_and_values(
            available_dtypes=available_dtypes,
            min_value=min_value,
            max_value=max_value,
            large_value_safety_factor=large_value_safety_factor,
            small_value_safety_factor=small_value_safety_factor,
            max_op=max_op,
            allow_inf=allow_inf,
            allow_nan=allow_nan,
            exclude_min=exclude_min,
            exclude_max=exclude_max,
            min_num_dims=min_num_dims,
            max_num_dims=max_num_dims,
            min_dim_size=min_dim_size,
            max_dim_size=max_dim_size,
            shape=shape,
            shared_dtype=shared_dtype,
            ret_shape=True,
        )
    )
    dtype, values, arr_shape = results
    if valid_axis or shape:
        if not isinstance(values, list):
            axis = None
        else:
            axis = draw(
                get_axis(
                    shape=arr_shape,
                    min_size=min_axes_size,
                    max_size=max_axes_size,
                    allow_neg=allow_neg_axes,
                    force_int=force_int_axis,
                )
            )
    else:
        axis = draw(ints(min_value=min_axis, max_value=max_axis))
    if ret_shape:
        return dtype, values, axis, shape
    return dtype, values, axis


# taken from
# https://github.com/data-apis/array-api-tests/array_api_tests/test_manipulation_functions.py
@st.composite
def reshape_shapes(draw, *, shape):
    """Draws a random shape with the same number of elements as the given shape.

    Parameters
    ----------
    draw
        special function that draws data randomly (but is reproducible) from a given
        data-set (ex. list).
    shape
        list/strategy/tuple of integers representing an array shape.

    Returns
    -------
    A strategy that draws a tuple.
    """
    if isinstance(shape, st._internal.SearchStrategy):
        shape = draw(shape)
    size = 1 if len(shape) == 0 else math.prod(shape)
    rshape = draw(st.lists(ints(min_value=0)).filter(lambda s: math.prod(s) == size))
    # assume(all(side <= MAX_SIDE for side in rshape))
    if len(rshape) != 0 and size > 0 and draw(st.booleans()):
        index = draw(ints(min_value=0, max_value=len(rshape) - 1))
        rshape[index] = -1
    return tuple(rshape)


# taken from https://github.com/HypothesisWorks/hypothesis/issues/1115
@st.composite
def subsets(draw, *, elements):
    """Draws a subset of elements from the given elements.

    Parameters
    ----------
    draw
        special function that draws data randomly (but is reproducible) from a given
        data-set (ex. list).
    elements
        set of elements to be drawn from.

    Returns
    -------
    A strategy that draws a subset of elements.
    """
    return tuple(e for e in elements if draw(st.booleans()))


@st.composite
def array_n_indices_n_axis(
    draw,
<<<<<<< HEAD
=======
    *,
    array_dtypes,
    indices_dtypes=ivy_np.valid_int_dtypes,
    last_dim_same_size=True,
    boolean_mask=False,
>>>>>>> 2e3ffc0f
    allow_inf=False,
    min_num_dims=1,
    max_num_dims=5,
    min_dim_size=1,
    max_dim_size=10,
):
    """Generates two arrays x & indices, the values in the indices array are indices
    of the array x. Draws an integers randomly from the minimum and maximum number of
    positional arguments a given function can take.

    Parameters
    ----------
<<<<<<< HEAD
=======
    array_dtypes
        list of data type to draw the array dtype from.
    indices_dtypes
        list of data type to draw the indices dtype from.
    last_dim_same_size
        True:
            The shape of the indices array is the exact same as the shape of the values
            array.
        False:
            The last dimension of the second array is generated from a range of
            (0 -> dimension size of first array). This results in output shapes such as
            x = (5,5,5,5,5) & indices = (5,5,5,5,3) or x = (7,7) & indices = (7,2)
>>>>>>> 2e3ffc0f
    allow_inf
        True: inf values are allowed to be generated in the values array
    min_num_dims
        The minimum number of dimensions the arrays can have.
    max_num_dims
        The maximum number of dimensions the arrays can have.
    min_dim_size
        The minimum size of the dimensions of the arrays.
    max_dim_size
        The maximum size of the dimensions of the arrays.

    Returns
    -------
    A strategy that can be used in the @given hypothesis decorator
    which generates arrays of values and indices.

    Examples
    --------
    @given(
        array_n_indices_n_axis=array_n_indices_n_axis(
            min_num_dims=1,
            max_num_dims=5,
            min_dim_size=1,
            max_dim_size=10
            )
    )
    """
<<<<<<< HEAD
    x = draw(
=======
    x_num_dims = draw(ints(min_value=min_num_dims, max_value=max_num_dims))
    x_dim_size = draw(ints(min_value=min_dim_size, max_value=max_dim_size))
    x_dtype, x, indices_shape = draw(
>>>>>>> 2e3ffc0f
        dtype_and_values(
            available_dtypes=array_dtypes,
            allow_inf=allow_inf,
            ret_shape=True,
            min_num_dims=min_num_dims,
            max_num_dims=max_num_dims,
            min_dim_size=min_dim_size,
            max_dim_size=max_dim_size,
        )
    )
    axis = draw(
        ints(
            min_value=-1 * (len(np.array(x[1]).shape)),
            max_value=len(np.array(x[1]).shape) - 1,
        )
    )
<<<<<<< HEAD
    indices = draw(
        dtype_and_values(
            available_dtypes=["int32", "int64"],
            allow_inf=False,
            min_value=0,
            max_value=max(x[2][axis] - 1, 0),
            min_num_dims=min_num_dims,
            max_num_dims=max_num_dims,
            min_dim_size=min_dim_size,
            max_dim_size=max_dim_size,
        )
    )
    x = x[0:2]
    return (x, indices, axis)
=======
    if not last_dim_same_size:
        indices_dim_size = draw(ints(min_value=1, max_value=x_dim_size))
        indices_shape[-1] = indices_dim_size
    if boolean_mask:
        indices_dtype, indices = draw(
            dtype_and_values(
                dtype=["bool"],
                shape=indices_shape,
            )
        )
    else:
        indices_dtype, indices = draw(
            dtype_and_values(
                available_dtypes=indices_dtypes,
                allow_inf=False,
                min_value=0,
                max_value=max(indices_shape[-1] - 1, 0),
                shape=indices_shape,
            )
        )
    return [x_dtype, indices_dtype], x, indices
>>>>>>> 2e3ffc0f


def _zeroing_and_casting(x, cast_type):
    # covnert -0.0 to 0.0
    if x == 0.0:
        return 0.0
    x = float(np.array(x).astype(cast_type)) if x else None
    return x


def _clamp_value(x, dtype):
    if ivy.is_int_dtype(dtype):
        d_info = ivy.iinfo(dtype)
    elif ivy.is_float_dtype(dtype):
        d_info = ivy.finfo(dtype)
    else:
        raise TypeError(
            f"{dtype} is not a valid data type. "
            "dtype must be an integer or a float data type"
        )
    if x > d_info.max or x < d_info.min:
        return None  # Calculated later using safety factor
    return x


@st.composite
def array_values(
    draw,
    *,
    dtype,
    shape,
    min_value=None,
    max_value=None,
    allow_nan=False,
    allow_subnormal=False,
    allow_inf=False,
    exclude_min=True,
    exclude_max=True,
    allow_negative=True,
    large_value_safety_factor=1.1,
    small_value_safety_factor=1.1,
    max_op="divide",
):
    """Draws a list (of lists) of a given shape containing values of a given data type.

    Parameters
    ----------
    draw
        special function that draws data randomly (but is reproducible) from a given
        data-set (ex. list).
    dtype
        data type of the elements of the list.
    shape
        shape of the required list.
    min_value
        minimum value of elements in the list.
    max_value
        maximum value of elements in the list.
    allow_nan
        if True, allow Nans in the list.
    allow_subnormal
        if True, allow subnormals in the list.
    allow_inf
        if True, allow inf in the list.
    exclude_min
        if True, exclude the minimum limit.
    exclude_max
        if True, exclude the maximum limit.
    allow_negative
        if True, allow negative numbers.
    large_value_safety_factor
        Factor to divide the values by to ensure that they are not too large.
    small_value_safety_factor
        Factor to multiply the values by to ensure that they are not too small.
    max_op
        The operation to use when calculating the maximum value of the list. Can be
        "divide", "sqrt" or "log". Default value = "divide".

    Returns
    -------
        A strategy that draws a list.
    """
    assert large_value_safety_factor >= 1, "large_value_safety_factor must be >= 1"
    exclude_min = exclude_min if ivy.exists(min_value) else False
    exclude_max = exclude_max if ivy.exists(max_value) else False
    size = 1
    if isinstance(shape, int):
        size = shape
    else:
        for dim in shape:
            size *= dim
    values = None
    limit = math.log(small_value_safety_factor)
    min_value = _clamp_value(min_value, dtype) if ivy.exists(min_value) else None
    max_value = _clamp_value(max_value, dtype) if ivy.exists(max_value) else None
    if "uint" in dtype:
        if dtype == "uint8":
            min_value = ivy.default(
                min_value, 1 if small_value_safety_factor < 1 else 0
            )
            max_value = ivy.default(
                max_value, min(255, round(255 / large_value_safety_factor))
            )
        elif dtype == "uint16":
            min_value = ivy.default(
                min_value, 1 if small_value_safety_factor < 1 else 0
            )
            max_value = ivy.default(
                max_value, min(65535, round(65535 / large_value_safety_factor))
            )
        elif dtype == "uint32":
            min_value = ivy.default(
                min_value, 1 if small_value_safety_factor < 1 else 0
            )
            max_value = ivy.default(
                max_value,
                min(4294967295, round(4294967295 / large_value_safety_factor)),
            )
        elif dtype == "uint64":
            min_value = ivy.default(
                min_value, 1 if small_value_safety_factor < 1 else 0
            )
            max_value = ivy.default(
                max_value,
                min(
                    18446744073709551615,
                    round(18446744073709551615 / large_value_safety_factor),
                ),
            )
        values = draw(list_of_length(x=st.integers(min_value, max_value), length=size))
        for i, v in enumerate(values):
            if max_op == "sqrt" and v != 0:
                v = v / abs(v) * math.sqrt(abs(v))
            elif max_op == "log" and v != 0:
                v = (v / abs(v)) * (math.log(abs(v)) / math.log(2))
            values[i] = int(v / large_value_safety_factor)

    elif "int" in dtype:

        if min_value is not None and max_value is not None:
            values = draw(
                list_of_length(
                    x=st.integers(min_value, max_value),
                    length=size,
                )
            )
        else:
            if dtype == "int8":
                min_value = ivy.default(
                    min_value, max(-128, round(-128 / large_value_safety_factor))
                )
                max_value = ivy.default(
                    max_value, min(127, round(127 / large_value_safety_factor))
                )

            elif dtype == "int16":
                min_value = ivy.default(
                    min_value, max(-32768, round(-32768 / large_value_safety_factor))
                )
                max_value = ivy.default(
                    max_value, min(32767, round(32767 / large_value_safety_factor))
                )

            elif dtype == "int32":
                min_value = ivy.default(
                    min_value,
                    max(-2147483648, round(-2147483648 / large_value_safety_factor)),
                )
                max_value = ivy.default(
                    max_value,
                    min(2147483647, round(2147483647 / large_value_safety_factor)),
                )

            elif dtype == "int64":
                min_value = ivy.default(
                    min_value,
                    max(
                        -9223372036854775808,
                        round(-9223372036854775808 / large_value_safety_factor),
                    ),
                )
                max_value = ivy.default(
                    max_value,
                    min(
                        9223372036854775807,
                        round(9223372036854775807 / large_value_safety_factor),
                    ),
                )
            max_neg_value = -1 if small_value_safety_factor > 1 else 0
            min_pos_value = 1 if small_value_safety_factor > 1 else 0

            if min_value >= max_neg_value:
                min_value = min_pos_value
                max_neg_value = max_value
            elif max_value <= min_pos_value:
                min_pos_value = min_value
                max_value = max_neg_value

            values = draw(
                list_of_length(
                    x=st.integers(min_value, max_neg_value)
                    | st.integers(min_pos_value, max_value),
                    length=size,
                )
            )
            for i, v in enumerate(values):
                if max_op == "sqrt" and v != 0:
                    v = v / abs(v) * math.sqrt(abs(v))
                elif max_op == "log" and v != 0:
                    v = (v / abs(v)) * (math.log(abs(v)) / math.log(2))
                values[i] = int(v / large_value_safety_factor)
    elif "float" in dtype:
        dtype_info = {
            "float16": {"cast_type": "float16", "round_places": 3, "width": 16},
            "bfloat16": {"cast_type": "float16", "round_places": 3, "width": 16},
            "float32": {"cast_type": "float32", "round_places": 6, "width": 32},
            "float64": {"cast_type": "float16", "round_places": 15, "width": 64},
        }
        min_value_neg = min_value
        max_value_neg = round(-1 * limit, dtype_info[dtype]["round_places"])
        min_value_pos = round(limit, dtype_info[dtype]["round_places"])
        max_value_pos = max_value
        if min_value_neg is None or max_value is None:
            if min_value_neg is not None and min_value_neg >= max_value_neg:
                min_value_neg = max(min_value_pos, min_value_neg)
                max_value_neg = (
                    max(max_value_pos, min_value_neg)
                    if max_value_pos is not None
                    else min_value_neg
                )
            if max_value_pos is not None and max_value_pos <= min_value_pos:
                min_value_pos = (
                    min(min_value_neg, min_value_pos)
                    if min_value_neg is not None
                    else min_value_pos
                )
                max_value_pos = min(max_value_neg, min_value_pos)
        else:
            min_value_neg = min_value
            max_value_neg = max_value
            min_value_pos = min_value
            max_value_pos = max_value
        bounds = [min_value_neg, max_value_neg, min_value_pos, max_value_pos]
        bounds = [
            _zeroing_and_casting(x, cast_type=dtype_info[dtype]["cast_type"])
            for x in bounds
        ]
        min_value_neg, max_value_neg, min_value_pos, max_value_pos = bounds
        values = draw(
            list_of_length(
                x=st.floats(
                    min_value=min_value_neg,
                    max_value=max_value_neg,
                    allow_nan=allow_nan,
                    allow_subnormal=allow_subnormal,
                    allow_infinity=allow_inf,
                    width=dtype_info[dtype]["width"],
                    exclude_min=exclude_min,
                    exclude_max=exclude_max,
                )
                | st.floats(
                    min_value=min_value_pos,
                    max_value=max_value_pos,
                    allow_nan=allow_nan,
                    allow_subnormal=allow_subnormal,
                    allow_infinity=allow_inf,
                    width=dtype_info[dtype]["width"],
                    exclude_min=exclude_min,
                    exclude_max=exclude_max,
                ),
                length=size,
            )
        )
        for i, v in enumerate(values):
            if max_op == "sqrt" and v != 0:
                v = v / abs(v) * math.sqrt(abs(v))
            elif max_op == "log" and v != 0:
                v = (v / abs(v)) * (math.log(abs(v)) / math.log(2))
            values[i] = v / large_value_safety_factor
    elif dtype == "bool":
        values = draw(list_of_length(x=st.booleans(), length=size))
    array = np.array(values)
    if dtype != "bool" and not allow_negative:
        array = np.abs(array)
    if isinstance(shape, (tuple, list)):
        array = array.reshape(shape)
    return array.tolist()


@st.composite
def get_shape(
    draw,
    *,
    allow_none=False,
    min_num_dims=0,
    max_num_dims=5,
    min_dim_size=1,
    max_dim_size=10,
):
    """Draws a tuple of integers drawn randomly from [min_dim_size, max_dim_size]
     of size drawn from min_num_dims to max_num_dims. Useful for randomly
     drawing the shape of an array.

    Parameters
    ----------
    draw
        special function that draws data randomly (but is reproducible) from a given
        data-set (ex. list).
    allow_none
        if True, allow for the result to be None.
    min_num_dims
        minimum size of the tuple.
    max_num_dims
        maximum size of the tuple.
    min_dim_size
        minimum value of each integer in the tuple.
    max_dim_size
        maximum value of each integer in the tuple.

    Returns
    -------
    A strategy that draws a tuple.
    """
    if allow_none:
        shape = draw(
            st.none()
            | st.lists(
                ints(min_value=min_dim_size, max_value=max_dim_size),
                min_size=min_num_dims,
                max_size=max_num_dims,
            )
        )
    else:
        shape = draw(
            st.lists(
                ints(min_value=min_dim_size, max_value=max_dim_size),
                min_size=min_num_dims,
                max_size=max_num_dims,
            )
        )
    if shape is None:
        return shape
    return tuple(shape)


def none_or_list_of_floats(
    *,
    dtype,
    size,
    min_value=None,
    max_value=None,
    exclude_min=False,
    exclude_max=False,
    no_none=False,
):
    """Draws a List containing Nones or Floats.

    Parameters
    ----------
    dtype
        float data type ('float16', 'float32', or 'float64').
    size
        size of the list required.
    min_value
        lower bound for values in the list
    max_value
        upper bound for values in the list
    exclude_min
        if True, exclude the min_value
    exclude_max
        if True, exclude the max_value
    no_none
        if True, List does not contains None

    Returns
    -------
    A strategy that draws a List containing Nones or Floats.
    """
    if no_none:
        if dtype == "float16":
            values = list_of_length(
                x=floats(
                    min_value=min_value,
                    max_value=max_value,
                    width=16,
                    allow_subnormal=False,
                    allow_infinity=False,
                    allow_nan=False,
                    exclude_min=exclude_min,
                    exclude_max=exclude_max,
                ),
                length=size,
            )
        elif dtype == "float32":
            values = list_of_length(
                x=st.floats(
                    min_value=min_value,
                    max_value=max_value,
                    width=32,
                    allow_subnormal=False,
                    allow_infinity=False,
                    allow_nan=False,
                    exclude_min=exclude_min,
                    exclude_max=exclude_max,
                ),
                length=size,
            )
        elif dtype == "float64":
            values = list_of_length(
                x=st.floats(
                    min_value=min_value,
                    max_value=max_value,
                    width=64,
                    allow_subnormal=False,
                    allow_infinity=False,
                    allow_nan=False,
                    exclude_min=exclude_min,
                    exclude_max=exclude_max,
                ),
                length=size,
            )
    else:
        if dtype == "float16":
            values = list_of_length(
                x=st.none()
                | st.floats(
                    min_value=min_value,
                    max_value=max_value,
                    width=16,
                    allow_subnormal=False,
                    allow_infinity=False,
                    allow_nan=False,
                    exclude_min=exclude_min,
                    exclude_max=exclude_max,
                ),
                length=size,
            )
        elif dtype == "float32":
            values = list_of_length(
                x=st.none()
                | st.floats(
                    min_value=min_value,
                    max_value=max_value,
                    width=32,
                    allow_subnormal=False,
                    allow_infinity=False,
                    allow_nan=False,
                    exclude_min=exclude_min,
                    exclude_max=exclude_max,
                ),
                length=size,
            )
        elif dtype == "float64":
            values = list_of_length(
                x=st.none()
                | st.floats(
                    min_value=min_value,
                    max_value=max_value,
                    width=64,
                    allow_subnormal=False,
                    allow_infinity=False,
                    allow_nan=False,
                    exclude_min=exclude_min,
                    exclude_max=exclude_max,
                ),
                length=size,
            )
    return values


@st.composite
def get_mean_std(draw, *, dtype):
    """Draws two integers representing the mean and standard deviation for a given data
    type.

    Parameters
    ----------
    draw
        special function that draws data randomly (but is reproducible) from a given
        data-set (ex. list).
    dtype
        data type.

    Returns
    -------
    A strategy that can be used in the @given hypothesis decorator.
    """
    values = draw(none_or_list_of_floats(dtype=dtype, size=2))
    values[1] = abs(values[1]) if values[1] else None
    return values[0], values[1]


@st.composite
def get_bounds(draw, *, dtype):
    """Draws two integers low, high for a given data type such that low < high.

    Parameters
    ----------
    draw
        special function that draws data randomly (but is reproducible) from a given
        data-set (ex. list).
    dtype
        data type.

    Returns
    -------
    A strategy that can be used in the @given hypothesis decorator.
    """
    if "int" in dtype:
        values = draw(array_values(dtype=dtype, shape=2))
        values[0], values[1] = abs(values[0]), abs(values[1])
        low, high = min(values), max(values)
        if low == high:
            return draw(get_bounds(dtype=dtype))
    else:
        values = draw(none_or_list_of_floats(dtype=dtype, size=2))
        if values[0] is not None and values[1] is not None:
            low, high = min(values), max(values)
        else:
            low, high = values[0], values[1]
        if ivy.default(low, 0.0) >= ivy.default(high, 1.0):
            return draw(get_bounds(dtype=dtype))
    return low, high


@st.composite
def get_axis(
    draw,
    *,
    shape,
    allow_neg=True,
    allow_none=False,
    sorted=True,
    unique=True,
    min_size=1,
    max_size=None,
    force_tuple=False,
    force_int=False,
):
    """Draws one or more axis for the given shape.

    Parameters
    ----------
    draw
        special function that draws data randomly (but is reproducible) from a given
        data-set (ex. list).
    shape
        shape of the array as a tuple, or a hypothesis strategy from which the shape
        will be drawn
    allow_neg
        boolean; if True, allow negative axes to be drawn
    allow_none
        boolean; if True, allow None to be drawn
    sorted
        boolean; if True, and a tuple of axes is drawn, tuple is sorted in increasing
        fashion
    unique
        boolean; if True, and a tuple of axes is drawn, all axes drawn will be unique
    min_size
        int or hypothesis strategy; if a tuple of axes is drawn, the minimum number of
        axes drawn
    max_size
        int or hypothesis strategy; if a tuple of axes is drawn, the maximum number of
        axes drawn.
        If None and unique is True, then it is set to the number of axes in the shape
    force_tuple
        boolean, if true, all axis will be returned as a tuple. If force_tuple and
        force_int are true, then an AssertionError is raised
    force_int
        boolean, if true, all axis will be returned as an int. If force_tuple and
        force_int are true, then an AssertionError is raised

    Returns
    -------
    A strategy that can be used in the @given hypothesis decorator.
    """
    assert not (force_int and force_tuple), (
        "Cannot return an int and a tuple. If "
        "both are valid then set 'force_int' "
        "and 'force_tuple' to False."
    )

    # Draw values from any strategies given
    if isinstance(shape, st._internal.SearchStrategy):
        shape = draw(shape)
    if isinstance(min_size, st._internal.SearchStrategy):
        min_size = draw(min_size)
    if isinstance(max_size, st._internal.SearchStrategy):
        max_size = draw(max_size)

    axes = len(shape)
    lower_axes_bound = axes if allow_neg else 0
    unique_by = (lambda x: shape[x]) if unique else None

    if max_size is None and unique:
        max_size = max(axes, min_size)

    valid_strategies = []

    if allow_none:
        valid_strategies.append(st.none())

    if not force_tuple:
        if axes == 0:
            valid_strategies.append(st.just(0))
        else:
            valid_strategies.append(st.integers(-lower_axes_bound, axes - 1))
    if not force_int:
        if axes == 0:
            valid_strategies.append(
                st.lists(st.just(0), min_size=min_size, max_size=max_size)
            )
        else:
            valid_strategies.append(
                st.lists(
                    st.integers(-lower_axes_bound, axes - 1),
                    min_size=min_size,
                    max_size=max_size,
                    unique_by=unique_by,
                )
            )

    axis = draw(st.one_of(*valid_strategies))

    if type(axis) == list:
        if sorted:

            def sort_key(ele, max_len):
                if ele < 0:
                    return ele + max_len - 1
                return ele

            axis.sort(key=(lambda ele: sort_key(ele, axes)))
        axis = tuple(axis)
    return axis


@st.composite
def num_positional_args(draw, *, fn_name: str = None):
    """Draws an integers randomly from the minimum and maximum number of positional
    arguments a given function can take.

    Parameters
    ----------
    draw
        special function that draws data randomly (but is reproducible) from a given
        data-set (ex. list).
    fn_name
        name of the function.

    Returns
    -------
    A strategy that can be used in the @given hypothesis decorator.

    Examples
    --------
    @given(
        num_positional_args=num_positional_args(fn_name="floor_divide")
    )
    @given(
        num_positional_args=num_positional_args(fn_name="add")
    )
    """
    num_positional_only = 0
    num_keyword_only = 0
    total = 0
    fn = None
    for i, fn_name_key in enumerate(fn_name.split(".")):
        if i == 0:
            fn = ivy.__dict__[fn_name_key]
        else:
            fn = fn.__dict__[fn_name_key]
    for param in inspect.signature(fn).parameters.values():
        if param.name == "self":
            continue
        total += 1
        if param.kind == param.POSITIONAL_ONLY:
            num_positional_only += 1
        elif param.kind == param.KEYWORD_ONLY:
            num_keyword_only += 1
        elif param.kind == param.VAR_KEYWORD:
            num_keyword_only += 1
    return draw(
        ints(min_value=num_positional_only, max_value=(total - num_keyword_only))
    )


@st.composite
def num_positional_args_from_fn(draw, *, fn):
    """Draws an integers randomly from the minimum and maximum number of positional
    arguments a given function can take.

    Parameters
    ----------
    draw
        special function that draws data randomly (but is reproducible) from a given
        data-set (ex. list).
    fn_name
        name of the function.

    Returns
    -------
    A strategy that can be used in the @given hypothesis decorator.

    Examples
    --------
    @given(
        num_positional_args=num_positional_args(fn_name="floor_divide")
    )
    @given(
        num_positional_args=num_positional_args(fn_name="add")
    )
    """
    num_positional_only = 0
    num_keyword_only = 0
    total = 0
    for param in inspect.signature(fn).parameters.values():
        total += 1
        if param.kind == param.POSITIONAL_ONLY:
            num_positional_only += 1
        elif param.kind == param.KEYWORD_ONLY:
            num_keyword_only += 1
        elif param.kind == param.VAR_KEYWORD:
            num_keyword_only += 1
    return draw(
        ints(min_value=num_positional_only, max_value=(total - num_keyword_only))
    )


@st.composite
def bool_val_flags(draw, cl_arg: Union[bool, None]):
    if cl_arg is not None:
        return draw(st.booleans().filter(lambda x: x == cl_arg))
    return draw(st.booleans())


def handle_cmd_line_args(test_fn):
    from ivy_tests.test_ivy.conftest import (
        FW_STRS,
        TEST_BACKENDS,
    )

    # first[1:-2] 5 arguments are all fixtures
    @given(data=st.data())
    @settings(max_examples=1)
    def new_fn(data, get_command_line_flags, device, f, fw, *args, **kwargs):
        gc.collect()
        flag, backend_string = (False, "")
        # skip test if device is gpu and backend is numpy
        if "gpu" in device and ivy.current_backend_str() == "numpy":
            # Numpy does not support GPU
            pytest.skip()
        if not f:
            # randomly draw a backend if not set
            backend_string = data.draw(st.sampled_from(FW_STRS))
            f = TEST_BACKENDS[backend_string]()
        else:
            # use the one which is parametrized
            flag = True

        global frontend_fw
        # Infer the frontend
        try:
            # naming convention `test_framework_`
            frontend_string = test_fn.__name__.split("_")[1]
            if frontend_string in FW_STRS:
                frontend_fw = TEST_BACKENDS[frontend_string]
            else:  # Clear the global variable
                frontend_fw = None
        except IndexError:
            raise RuntimeError(
                "'{}' is not a valid test function, "
                "a test function should start with 'test_'.".format(test_fn.__name__)
            )
        # set backend using the context manager
        with f.use:
            # inspecting for keyword arguments in test function
            for param in inspect.signature(test_fn).parameters.values():
                if param.name in cmd_line_args:
                    kwargs[param.name] = data.draw(
                        bool_val_flags(get_command_line_flags[param.name])
                    )
                elif param.name == "fw":
                    kwargs["fw"] = fw if flag else backend_string
                elif param.name == "device":
                    kwargs["device"] = device
            return test_fn(*args, **kwargs)

    return new_fn


def gradient_incompatible_function(*, fn):
    return (
        not ivy.supports_gradients
        and hasattr(fn, "computes_gradients")
        and fn.computes_gradients
    )


@st.composite
def seed(draw):
    return draw(st.integers(min_value=0, max_value=2**8 - 1))


@st.composite
def arrays_and_axes(
    draw,
    allow_none=False,
    min_num_dims=0,
    max_num_dims=5,
    min_dim_size=1,
    max_dim_size=10,
    num=2,
):
    shapes = list()
    for _ in range(num):
        shape = draw(
            get_shape(
                allow_none=False,
                min_num_dims=min_num_dims,
                max_num_dims=max_num_dims,
                min_dim_size=min_dim_size,
                max_dim_size=max_dim_size,
            )
        )
        shapes.append(shape)
    arrays = list()
    for shape in shapes:
        arrays.append(
            draw(
                array_values(dtype="int32", shape=shape, min_value=-200, max_value=200)
            )
        )
    all_axes_ranges = list()
    for shape in shapes:
        if None in all_axes_ranges:
            all_axes_ranges.append(st.integers(0, len(shape) - 1))
        else:
            all_axes_ranges.append(st.one_of(st.none(), st.integers(0, len(shape) - 1)))
    axes = draw(st.tuples(*all_axes_ranges))
    return arrays, axes


@st.composite
def x_and_filters(draw, dim: int = 2, transpose: bool = False, depthwise=False):
    strides = draw(st.integers(min_value=1, max_value=2))
    padding = draw(st.sampled_from(["SAME", "VALID"]))
    batch_size = draw(st.integers(1, 5))
    filter_shape = draw(
        get_shape(min_num_dims=dim, max_num_dims=dim, min_dim_size=1, max_dim_size=5)
    )
    input_channels = draw(st.integers(1, 5))
    output_channels = draw(st.integers(1, 5))
    dilations = draw(st.integers(1, 2))
    dtype = draw(get_dtypes("float", full=False))
    if dim == 2:
        data_format = draw(st.sampled_from(["NCHW"]))
    elif dim == 1:
        data_format = draw(st.sampled_from(["NWC", "NCW"]))
    else:
        data_format = draw(st.sampled_from(["NDHWC", "NCDHW"]))

    x_dim = []
    if transpose:
        output_shape = []
        x_dim = draw(
            get_shape(
                min_num_dims=dim, max_num_dims=dim, min_dim_size=1, max_dim_size=20
            )
        )
        for i in range(dim):
            output_shape.append(
                ivy.deconv_length(
                    x_dim[i], strides, filter_shape[i], padding, dilations
                )
            )
    else:
        for i in range(dim):
            min_x = filter_shape[i] + (filter_shape[i] - 1) * (dilations - 1)
            x_dim.append(draw(st.integers(min_x, 100)))
        x_dim = tuple(x_dim)
    if not depthwise:
        filter_shape = filter_shape + (input_channels, output_channels)
    else:
        filter_shape = filter_shape + (input_channels,)
    if data_format == "NHWC" or data_format == "NWC" or data_format == "NDHWC":
        x_shape = (batch_size,) + x_dim + (input_channels,)
    else:
        x_shape = (batch_size, input_channels) + x_dim
    vals = draw(
        array_values(
            dtype=dtype,
            shape=x_shape,
            large_value_safety_factor=10,
            small_value_safety_factor=0.1,
        )
    )
    filters = draw(
        array_values(
            dtype=dtype,
            shape=filter_shape,
            large_value_safety_factor=10,
            small_value_safety_factor=0.1,
        )
    )
    if transpose:
        return (
            dtype,
            vals,
            filters,
            dilations,
            data_format,
            strides,
            padding,
            output_shape,
        )
    return dtype, vals, filters, dilations, data_format, strides, padding


#      From array-api repo     #
# ---------------------------- #


def _broadcast_shapes(shape1, shape2):
    """Broadcasts `shape1` and `shape2`"""
    N1 = len(shape1)
    N2 = len(shape2)
    N = max(N1, N2)
    shape = [None for _ in range(N)]
    i = N - 1
    while i >= 0:
        n1 = N1 - N + i
        if N1 - N + i >= 0:
            d1 = shape1[n1]
        else:
            d1 = 1
        n2 = N2 - N + i
        if N2 - N + i >= 0:
            d2 = shape2[n2]
        else:
            d2 = 1

        if d1 == 1:
            shape[i] = d2
        elif d2 == 1:
            shape[i] = d1
        elif d1 == d2:
            shape[i] = d1
        else:
            raise Exception("Broadcast error")

        i = i - 1

    return tuple(shape)


# from array-api repo
def broadcast_shapes(*shapes):
    if len(shapes) == 0:
        raise ValueError("shapes=[] must be non-empty")
    elif len(shapes) == 1:
        return shapes[0]
    result = _broadcast_shapes(shapes[0], shapes[1])
    for i in range(2, len(shapes)):
        result = _broadcast_shapes(result, shapes[i])
    return result


# np.prod and others have overflow and math.prod is Python 3.8+ only
def prod(seq):
    return reduce(mul, seq, 1)


# from array-api repo
def mutually_broadcastable_shapes(
    num_shapes: int,
    *,
    base_shape=(),
    min_dims: int = 1,
    max_dims: int = 4,
    min_side: int = 1,
    max_side: int = 4,
):
    if max_dims is None:
        max_dims = min(max(len(base_shape), min_dims) + 5, 32)
    if max_side is None:
        max_side = max(base_shape[-max_dims:] + (min_side,)) + 5
    return (
        nph.mutually_broadcastable_shapes(
            num_shapes=num_shapes,
            base_shape=base_shape,
            min_dims=min_dims,
            max_dims=max_dims,
            min_side=min_side,
            max_side=max_side,
        )
        .map(lambda BS: BS.input_shapes)
        .filter(lambda shapes: all(prod(i for i in s if i > 0) < 1000 for s in shapes))
    )


@st.composite
def array_and_broadcastable_shape(draw, dtype):
    """Returns an array and a shape that the array can be broadcast to"""
    in_shape = draw(nph.array_shapes(min_dims=1, max_dims=4))
    x = draw(nph.arrays(shape=in_shape, dtype=dtype))
    to_shape = draw(
        mutually_broadcastable_shapes(1, base_shape=in_shape)
        .map(lambda S: S[0])
        .filter(lambda s: broadcast_shapes(in_shape, s) == s),
        label="shape",
    )
    return (x, to_shape)<|MERGE_RESOLUTION|>--- conflicted
+++ resolved
@@ -2676,14 +2676,10 @@
 @st.composite
 def array_n_indices_n_axis(
     draw,
-<<<<<<< HEAD
-=======
     *,
     array_dtypes,
     indices_dtypes=ivy_np.valid_int_dtypes,
-    last_dim_same_size=True,
     boolean_mask=False,
->>>>>>> 2e3ffc0f
     allow_inf=False,
     min_num_dims=1,
     max_num_dims=5,
@@ -2696,21 +2692,10 @@
 
     Parameters
     ----------
-<<<<<<< HEAD
-=======
     array_dtypes
         list of data type to draw the array dtype from.
     indices_dtypes
         list of data type to draw the indices dtype from.
-    last_dim_same_size
-        True:
-            The shape of the indices array is the exact same as the shape of the values
-            array.
-        False:
-            The last dimension of the second array is generated from a range of
-            (0 -> dimension size of first array). This results in output shapes such as
-            x = (5,5,5,5,5) & indices = (5,5,5,5,3) or x = (7,7) & indices = (7,2)
->>>>>>> 2e3ffc0f
     allow_inf
         True: inf values are allowed to be generated in the values array
     min_num_dims
@@ -2738,13 +2723,7 @@
             )
     )
     """
-<<<<<<< HEAD
-    x = draw(
-=======
-    x_num_dims = draw(ints(min_value=min_num_dims, max_value=max_num_dims))
-    x_dim_size = draw(ints(min_value=min_dim_size, max_value=max_dim_size))
     x_dtype, x, indices_shape = draw(
->>>>>>> 2e3ffc0f
         dtype_and_values(
             available_dtypes=array_dtypes,
             allow_inf=allow_inf,
@@ -2761,25 +2740,6 @@
             max_value=len(np.array(x[1]).shape) - 1,
         )
     )
-<<<<<<< HEAD
-    indices = draw(
-        dtype_and_values(
-            available_dtypes=["int32", "int64"],
-            allow_inf=False,
-            min_value=0,
-            max_value=max(x[2][axis] - 1, 0),
-            min_num_dims=min_num_dims,
-            max_num_dims=max_num_dims,
-            min_dim_size=min_dim_size,
-            max_dim_size=max_dim_size,
-        )
-    )
-    x = x[0:2]
-    return (x, indices, axis)
-=======
-    if not last_dim_same_size:
-        indices_dim_size = draw(ints(min_value=1, max_value=x_dim_size))
-        indices_shape[-1] = indices_dim_size
     if boolean_mask:
         indices_dtype, indices = draw(
             dtype_and_values(
@@ -2793,12 +2753,14 @@
                 available_dtypes=indices_dtypes,
                 allow_inf=False,
                 min_value=0,
-                max_value=max(indices_shape[-1] - 1, 0),
-                shape=indices_shape,
-            )
-        )
-    return [x_dtype, indices_dtype], x, indices
->>>>>>> 2e3ffc0f
+                max_value=max(indices_shape[axis] - 1, 0),
+                min_num_dims=min_num_dims,
+                max_num_dims=max_num_dims,
+                min_dim_size=min_dim_size,
+                max_dim_size=max_dim_size,
+            )
+        )
+    return [x_dtype, indices_dtype], x, indices, axis
 
 
 def _zeroing_and_casting(x, cast_type):
