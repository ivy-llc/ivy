"""Collection of helpers for ivy unit tests."""

# global
import importlib
from contextlib import redirect_stdout
from io import StringIO
import sys
import re
import inspect
import numpy as np
import math
from typing import Union, List
from hypothesis import assume
import hypothesis.extra.numpy as nph  # noqa
from hypothesis.internal.floats import float_of


# local
from ivy.functional.backends.jax.general import is_native_array as is_jax_native_array
from ivy.functional.backends.numpy.general import (
    is_native_array as is_numpy_native_array,
)
from ivy.functional.backends.tensorflow.general import (
    is_native_array as is_tensorflow_native_array,
)
from ivy.functional.backends.torch.general import (
    is_native_array as is_torch_native_array,
)


TOLERANCE_DICT = {"float16": 1e-2, "float32": 1e-5, "float64": 1e-5, None: 1e-5}
cmd_line_args = (
    "as_variable",
    "native_array",
    "with_out",
    "container",
    "instance_method",
    "test_gradients",
)

try:
    import jax.numpy as jnp
except (ImportError, RuntimeError, AttributeError):
    jnp = None
try:
    import tensorflow as tf

    _tf_version = float(".".join(tf.__version__.split(".")[0:2]))
    if _tf_version >= 2.3:
        # noinspection PyPep8Naming,PyUnresolvedReferences
        from tensorflow.python.types.core import Tensor as tensor_type
    else:
        # noinspection PyPep8Naming
        # noinspection PyProtectedMember,PyUnresolvedReferences
        from tensorflow.python.framework.tensor_like import _TensorLike as tensor_type
    physical_devices = tf.config.list_physical_devices("GPU")
    for device in physical_devices:
        tf.config.experimental.set_memory_growth(device, True)
except ImportError:
    tf = None
try:
    import torch
except ImportError:
    torch = None
try:
    import mxnet as mx
    import mxnet.ndarray as mx_nd
except ImportError:
    mx = None
    mx_nd = None
from hypothesis import strategies as st

# local
import ivy
import ivy.functional.backends.numpy as ivy_np


def get_ivy_numpy():
    """Import Numpy module from ivy"""
    try:
        import ivy.functional.backends.numpy
    except ImportError:
        return None
    return ivy.functional.backends.numpy


def get_ivy_jax():
    """Import JAX module from ivy"""
    try:
        import ivy.functional.backends.jax
    except ImportError:
        return None
    return ivy.functional.backends.jax


def get_ivy_tensorflow():
    """Import Tensorflow module from ivy"""
    try:
        import ivy.functional.backends.tensorflow
    except ImportError:
        return None
    return ivy.functional.backends.tensorflow


def get_ivy_torch():
    """Import Torch module from ivy"""
    try:
        import ivy.functional.backends.torch
    except ImportError:
        return None
    return ivy.functional.backends.torch


def get_ivy_mxnet():
    """Import MXNET module from ivy"""
    try:
        import ivy.functional.backends.mxnet
    except ImportError:
        return None
    return ivy.functional.backends.mxnet


_ivy_fws_dict = {
    "numpy": lambda: get_ivy_numpy(),
    "jax": lambda: get_ivy_jax(),
    "tensorflow": lambda: get_ivy_tensorflow(),
    "tensorflow_graph": lambda: get_ivy_tensorflow(),
    "torch": lambda: get_ivy_torch(),
    "mxnet": lambda: get_ivy_mxnet(),
}

_iterable_types = [list, tuple, dict]
_excluded = []


def _convert_vars(
    *, vars_in, from_type, to_type_callable=None, keep_other=True, to_type=None
):
    new_vars = list()
    for var in vars_in:
        if type(var) in _iterable_types:
            return_val = _convert_vars(
                vars_in=var, from_type=from_type, to_type_callable=to_type_callable
            )
            new_vars.append(return_val)
        elif isinstance(var, from_type):
            if isinstance(var, np.ndarray):
                if var.dtype == np.float64:
                    var = var.astype(np.float32)
                if bool(sum([stride < 0 for stride in var.strides])):
                    var = var.copy()
            if to_type_callable:
                new_vars.append(to_type_callable(var))
            else:
                raise Exception("Invalid. A conversion callable is required.")
        elif to_type is not None and isinstance(var, to_type):
            new_vars.append(var)
        elif keep_other:
            new_vars.append(var)

    return new_vars


def np_call(func, *args, **kwargs):
    """Call a given function and return the result as a Numpy Array.

    Parameters
    ----------
    func
        The given function (callable).
    args
        The arguments to be given.
    kwargs
        The keywords args to be given.

    Returns
    -------
    ret
        The result of the function call as a Numpy Array
    """
    ret = func(*args, **kwargs)
    if isinstance(ret, (list, tuple)):
        return ivy.to_native(ret, nested=True)
    return ivy.to_numpy(ret)


def jnp_call(func, *args, **kwargs):
    new_args = _convert_vars(
        vars_in=args, from_type=np.ndarray, to_type_callable=jnp.asarray
    )
    new_kw_vals = _convert_vars(
        vars_in=kwargs.values(), from_type=np.ndarray, to_type_callable=jnp.asarray
    )
    new_kwargs = dict(zip(kwargs.keys(), new_kw_vals))
    output = func(*new_args, **new_kwargs)
    if isinstance(output, tuple):
        return tuple(
            _convert_vars(
                vars_in=output,
                from_type=(jnp.ndarray, ivy.Array),
                to_type_callable=ivy.to_numpy,
            )
        )
    else:
        return _convert_vars(
            vars_in=[output],
            from_type=(jnp.ndarray, ivy.Array),
            to_type_callable=ivy.to_numpy,
        )[0]


def tf_call(func, *args, **kwargs):
    new_args = _convert_vars(
        vars_in=args, from_type=np.ndarray, to_type_callable=tf.convert_to_tensor
    )
    new_kw_vals = _convert_vars(
        vars_in=kwargs.values(),
        from_type=np.ndarray,
        to_type_callable=tf.convert_to_tensor,
    )
    new_kwargs = dict(zip(kwargs.keys(), new_kw_vals))
    output = func(*new_args, **new_kwargs)
    if isinstance(output, tuple):
        return tuple(
            _convert_vars(
                vars_in=output,
                from_type=(tensor_type, ivy.Array),
                to_type_callable=ivy.to_numpy,
            )
        )
    else:
        return _convert_vars(
            vars_in=[output],
            from_type=(tensor_type, ivy.Array),
            to_type_callable=ivy.to_numpy,
        )[0]


def tf_graph_call(func, *args, **kwargs):
    new_args = _convert_vars(
        vars_in=args, from_type=np.ndarray, to_type_callable=tf.convert_to_tensor
    )
    new_kw_vals = _convert_vars(
        vars_in=kwargs.values(),
        from_type=np.ndarray,
        to_type_callable=tf.convert_to_tensor,
    )
    new_kwargs = dict(zip(kwargs.keys(), new_kw_vals))

    @tf.function
    def tf_func(*local_args, **local_kwargs):
        return func(*local_args, **local_kwargs)

    output = tf_func(*new_args, **new_kwargs)

    if isinstance(output, tuple):
        return tuple(
            _convert_vars(
                vars_in=output,
                from_type=(tensor_type, ivy.Array),
                to_type_callable=ivy.to_numpy,
            )
        )
    else:
        return _convert_vars(
            vars_in=[output],
            from_type=(tensor_type, ivy.Array),
            to_type_callable=ivy.to_numpy,
        )[0]


def torch_call(func, *args, **kwargs):
    new_args = _convert_vars(
        vars_in=args, from_type=np.ndarray, to_type_callable=torch.from_numpy
    )
    new_kw_vals = _convert_vars(
        vars_in=kwargs.values(), from_type=np.ndarray, to_type_callable=torch.from_numpy
    )
    new_kwargs = dict(zip(kwargs.keys(), new_kw_vals))
    output = func(*new_args, **new_kwargs)
    if isinstance(output, tuple):
        return tuple(
            _convert_vars(
                vars_in=output,
                from_type=(torch.Tensor, ivy.Array),
                to_type_callable=ivy.to_numpy,
            )
        )
    else:
        return _convert_vars(
            vars_in=[output],
            from_type=(torch.Tensor, ivy.Array),
            to_type_callable=ivy.to_numpy,
        )[0]


def mx_call(func, *args, **kwargs):
    new_args = _convert_vars(
        vars_in=args, from_type=np.ndarray, to_type_callable=mx_nd.array
    )
    new_kw_items = _convert_vars(
        vars_in=kwargs.values(), from_type=np.ndarray, to_type_callable=mx_nd.array
    )
    new_kwargs = dict(zip(kwargs.keys(), new_kw_items))
    output = func(*new_args, **new_kwargs)
    if isinstance(output, tuple):
        return tuple(
            _convert_vars(
                vars_in=output,
                from_type=(mx_nd.ndarray.NDArray, ivy.Array),
                to_type_callable=ivy.to_numpy,
            )
        )
    else:
        return _convert_vars(
            vars_in=[output],
            from_type=(mx_nd.ndarray.NDArray, ivy.Array),
            to_type_callable=ivy.to_numpy,
        )[0]


_calls = [np_call, jnp_call, tf_call, tf_graph_call, torch_call, mx_call]


# function that trims white spaces from docstrings
def trim(*, docstring):
    """Trim function from PEP-257"""
    if not docstring:
        return ""
    # Convert tabs to spaces (following the normal Python rules)
    # and split into a list of lines:
    lines = docstring.expandtabs().splitlines()
    # Determine minimum indentation (first line doesn't count):
    indent = sys.maxsize
    for line in lines[1:]:
        stripped = line.lstrip()
        if stripped:
            indent = min(indent, len(line) - len(stripped))
    # Remove indentation (first line is special):
    trimmed = [lines[0].strip()]
    if indent < sys.maxsize:
        for line in lines[1:]:
            trimmed.append(line[indent:].rstrip())
    # Strip off trailing and leading blank lines:
    while trimmed and not trimmed[-1]:
        trimmed.pop()
    while trimmed and not trimmed[0]:
        trimmed.pop(0)

    # Current code/unittests expects a line return at
    # end of multiline docstrings
    # workaround expected behavior from unittests
    if "\n" in docstring:
        trimmed.append("")

    # Return a single string:
    return "\n".join(trimmed)


def docstring_examples_run(
    *, fn, from_container=False, from_array=False, num_sig_fig=3
):
    """Performs docstring tests for a given function.

    Parameters
    ----------
    fn
        Callable function to be tested.
    from_container
        if True, check docstring of the function as a method of an Ivy Container.
    from_array
        if True, check docstring of the function as a method of an Ivy Array.
    num_sig_fig
        Number of significant figures to check in the example.

    Returns
    -------
    None if the test passes, else marks the test as failed.
    """
    if not hasattr(fn, "__name__"):
        return True
    fn_name = fn.__name__
    if fn_name not in ivy.backend_handler.ivy_original_dict:
        return True

    if from_container:
        docstring = getattr(
            ivy.backend_handler.ivy_original_dict["Container"], fn_name
        ).__doc__
    elif from_array:
        docstring = getattr(
            ivy.backend_handler.ivy_original_dict["Array"], fn_name
        ).__doc__
    else:
        docstring = ivy.backend_handler.ivy_original_dict[fn_name].__doc__

    if docstring is None:
        return True

    # removing extra new lines and trailing white spaces from the docstrings
    trimmed_docstring = trim(docstring=docstring)
    trimmed_docstring = trimmed_docstring.split("\n")

    # end_index: -1, if print statement is not found in the docstring
    end_index = -1

    # parsed_output is set as an empty string to manage functions with multiple inputs
    parsed_output = ""

    # parsing through the docstrings to find lines with print statement
    # following which is our parsed output
    sub = ">>> print("
    for index, line in enumerate(trimmed_docstring):
        if sub in line:
            end_index = trimmed_docstring.index("", index)
            p_output = trimmed_docstring[index + 1 : end_index]
            p_output = ("").join(p_output).replace(" ", "")
            if parsed_output != "":
                parsed_output += ","
            parsed_output += p_output

    if end_index == -1:
        return True

    executable_lines = [
        line.split(">>>")[1][1:] for line in docstring.split("\n") if ">>>" in line
    ]

    # noinspection PyBroadException
    f = StringIO()
    with redirect_stdout(f):
        for line in executable_lines:
            # noinspection PyBroadException
            try:
                if f.getvalue() != "" and f.getvalue()[-2] != ",":
                    print(",")
                exec(line)
            except Exception as e:
                print(e, " ", ivy.current_backend_str(), " ", line)

    output = f.getvalue()
    output = output.rstrip()
    output = output.replace(" ", "").replace("\n", "")
    output = output.rstrip(",")

    # handling cases when the stdout contains ANSI colour codes
    # 7-bit C1 ANSI sequences
    ansi_escape = re.compile(
        r"""
    \x1B  # ESC
    (?:   # 7-bit C1 Fe (except CSI)
        [@-Z\\-_]
    |     # or [ for CSI, followed by a control sequence
        \[
        [0-?]*  # Parameter bytes
        [ -/]*  # Intermediate bytes
        [@-~]   # Final byte
    )
    """,
        re.VERBOSE,
    )

    output = ansi_escape.sub("", output)

    # print("Output: ", output)
    # print("Putput: ", parsed_output)

    # assert output == parsed_output, "Output is unequal to the docstrings output."
    sig_fig = float("1e-" + str(num_sig_fig))
    numeric_pattern = re.compile(
        r"""
            [\{\}\(\)\[\]]|\w+:
        """,
        re.VERBOSE,
    )
    num_output = output.replace("ivy.array", "")
    num_output = numeric_pattern.sub("", num_output)
    num_parsed_output = parsed_output.replace("ivy.array", "")
    num_parsed_output = numeric_pattern.sub("", num_parsed_output)
    num_output = num_output.split(",")
    num_parsed_output = num_parsed_output.split(",")
    docstr_result = True
    for (doc_u, doc_v) in zip(num_output, num_parsed_output):
        try:
            docstr_result = np.allclose(
                np.nan_to_num(complex(doc_u)),
                np.nan_to_num(complex(doc_v)),
                rtol=sig_fig,
            )
        except Exception:
            if str(doc_u) != str(doc_v):
                docstr_result = False
        if not docstr_result:
            print(
                "output for ",
                fn_name,
                " on run: ",
                output,
                "\noutput in docs :",
                parsed_output,
                "\n",
                doc_u,
                " != ",
                doc_v,
                "\n",
            )
            ivy.warn(
                "Output is unequal to the docstrings output: %s" % fn_name, stacklevel=0
            )
            break
    return docstr_result


def var_fn(x, *, dtype=None, device=None):
    """Returns x as an Ivy Variable wrapping an Ivy Array with given dtype and device"""
    return ivy.variable(ivy.array(x, dtype=dtype, device=device))


@st.composite
def floats(
    draw,
    *,
    min_value=None,
    max_value=None,
    allow_nan=False,
    allow_inf=False,
    allow_subnormal=False,
    width=None,
    exclude_min=True,
    exclude_max=True,
    safety_factor=0.99,
    small_value_safety_factor=1.1,
):
    """Draws an arbitrarily sized list of floats with a safety factor applied
        to avoid values being generated at the edge of a dtype limit.

    Parameters
    ----------
    draw
        special function that draws data randomly (but is reproducible) from a given
        data-set (ex. list).
    min_value
        minimum value of floats generated.
    max_value
        maximum value of floats generated.
    allow_nan
        if True, allow Nans in the list.
    allow_inf
        if True, allow inf in the list.
    allow_subnormal
        if True, allow subnormals in the list.
    width
        The width argument specifies the maximum number of bits of precision
        required to represent the generated float. Valid values are 16, 32, or 64.
    exclude_min
        if True, exclude the minimum limit.
    exclude_max
        if True, exclude the maximum limit.
    safety_factor
        default = 0.99. Only values which are 99% or less than the edge of
        the limit for a given dtype are generated.
    small_value_safety_factor
        default = 1.1.

    Returns
    -------
    ret
        list of floats.
    """
    lim_float16 = 65504
    lim_float32 = 3.4028235e38
    lim_float64 = 1.7976931348623157e308

    if min_value is not None and max_value is not None:
        if (
            min_value > -lim_float16 * safety_factor
            and max_value < lim_float16 * safety_factor
            and (width == 16 or not ivy.exists(width))
        ):
            # dtype float16
            width = 16
        elif (
            min_value > -lim_float32 * safety_factor
            and max_value < lim_float32 * safety_factor
            and (width == 32 or not ivy.exists(width))
        ):
            # dtype float32
            width = 32
        else:
            # dtype float64
            width = 64

        min_value = float_of(min_value, width)
        max_value = float_of(max_value, width)

        values = draw(
            st.floats(
                min_value=min_value,
                max_value=max_value,
                allow_nan=allow_nan,
                allow_subnormal=allow_subnormal,
                allow_infinity=allow_inf,
                width=width,
                exclude_min=exclude_min,
                exclude_max=exclude_max,
            )
        )

    else:
        if ivy.exists(min_value):
            if min_value > -lim_float16 * safety_factor and (
                width == 16 or not ivy.exists(width)
            ):
                dtype_min = "float16"
            elif min_value > -lim_float32 * safety_factor and (
                width == 32 or not ivy.exists(width)
            ):
                dtype_min = "float32"
            else:
                dtype_min = "float64"
        else:
            dtype_min = draw(st.sampled_from(ivy_np.valid_float_dtypes))

        if ivy.exists(max_value):
            if max_value < lim_float16 * safety_factor and (
                width == 16 or not ivy.exists(width)
            ):
                dtype_max = "float16"
            elif max_value < lim_float32 * safety_factor and (
                width == 32 or not ivy.exists(width)
            ):
                dtype_max = "float32"
            else:
                dtype_max = "float64"
        else:
            dtype_max = draw(st.sampled_from(ivy_np.valid_float_dtypes))

        dtype = ivy.promote_types(dtype_min, dtype_max)

        if dtype == "float16" or 16 == ivy.default(width, 0):
            width = 16
            min_value = float_of(-lim_float16 * safety_factor, width)
            max_value = float_of(lim_float16 * safety_factor, width)
        elif dtype in ["float32", "bfloat16"] or 32 == ivy.default(width, 0):
            width = 32
            min_value = float_of(-lim_float32 * safety_factor, width)
            max_value = float_of(lim_float32 * safety_factor, width)
        else:
            width = 64
            min_value = float_of(-lim_float64 * safety_factor, width)
            max_value = float_of(lim_float64 * safety_factor, width)

        values = draw(
            st.floats(
                min_value=min_value,
                max_value=max_value,
                allow_nan=allow_nan,
                allow_subnormal=allow_subnormal,
                allow_infinity=allow_inf,
                width=width,
                exclude_min=exclude_min,
                exclude_max=exclude_max,
            )
        )
    return values


@st.composite
def ints(draw, *, min_value=None, max_value=None, safety_factor=0.95):
    """Draws an arbitrarily sized list of integers with a safety factor
    applied to values.

    Parameters
    ----------
    draw
        special function that draws data randomly (but is reproducible) from a given
        data-set (ex. list).
    min_value
        minimum value of integers generated.
    max_value
        maximum value of integers generated.
    safety_factor
        default = 0.95. Only values which are 95% or less than the edge of
        the limit for a given dtype are generated.

    Returns
    -------
    ret
        list of integers.
    """
    dtype = draw(st.sampled_from(ivy_np.valid_int_dtypes))

    if dtype == "int8":
        min_value = ivy.default(min_value, round(-128 * safety_factor))
        max_value = ivy.default(max_value, round(127 * safety_factor))
    elif dtype == "int16":
        min_value = ivy.default(min_value, round(-32768 * safety_factor))
        max_value = ivy.default(max_value, round(32767 * safety_factor))
    elif dtype == "int32":
        min_value = ivy.default(min_value, round(-2147483648 * safety_factor))
        max_value = ivy.default(max_value, round(2147483647 * safety_factor))
    elif dtype == "int64":
        min_value = ivy.default(min_value, round(-9223372036854775808 * safety_factor))
        max_value = ivy.default(max_value, round(9223372036854775807 * safety_factor))
    elif dtype == "uint8":
        min_value = ivy.default(min_value, round(0 * safety_factor))
        max_value = ivy.default(max_value, round(255 * safety_factor))
    elif dtype == "uint16":
        min_value = ivy.default(min_value, round(0 * safety_factor))
        max_value = ivy.default(max_value, round(65535 * safety_factor))
    elif dtype == "uint32":
        min_value = ivy.default(min_value, round(0 * safety_factor))
        max_value = ivy.default(max_value, round(4294967295 * safety_factor))
    elif dtype == "uint64":
        min_value = ivy.default(min_value, round(0 * safety_factor))
        max_value = ivy.default(max_value, round(18446744073709551615 * safety_factor))

    return draw(st.integers(min_value, max_value))


def assert_all_close(
    ret_np, ret_from_np, rtol=1e-05, atol=1e-08, ground_truth_backend="TensorFlow"
):
    """Matches the ret_np and ret_from_np inputs element-by-element to ensure that
    they are the same.

    Parameters
    ----------
    ret_np
        Return from the framework to test. Ivy Container or Numpy Array.
    ret_from_np
        Return from the ground truth framework. Ivy Container or Numpy Array.
    rtol
        Relative Tolerance Value.
    atol
        Absolute Tolerance Value.
    ground_truth_backend
        Ground Truth Backend Framework.

    Returns
    -------
    None if the test passes, else marks the test as failed.
    """
    assert ret_np.dtype is ret_from_np.dtype, (
        "the return with a {} backend produced data type of {}, while the return with"
        " a {} backend returned a data type of {}.".format(
            ground_truth_backend,
            ret_from_np.dtype,
            ivy.current_backend_str(),
            ret_np.dtype,
        )
    )
    if ivy.is_ivy_container(ret_np) and ivy.is_ivy_container(ret_from_np):
        ivy.Container.multi_map(assert_all_close, [ret_np, ret_from_np])
    else:
        assert np.allclose(
            np.nan_to_num(ret_np), np.nan_to_num(ret_from_np), rtol=rtol, atol=atol
        ), "{} != {}".format(ret_np, ret_from_np)


def kwargs_to_args_n_kwargs(*, num_positional_args, kwargs):
    """Splits the kwargs into args and kwargs, with the first num_positional_args ported
    to args.
    """
    args = [v for v in list(kwargs.values())[:num_positional_args]]
    kwargs = {k: kwargs[k] for k in list(kwargs.keys())[num_positional_args:]}
    return args, kwargs


def list_of_length(*, x, length):
    """Returns a random list of the given length from elements in x."""
    return st.lists(x, min_size=length, max_size=length)


def as_cont(*, x):
    """Returns x as an Ivy Container, containing x at all its leaves."""
    return ivy.Container({"a": x, "b": {"c": x, "d": x}})


def as_lists(*args):
    """Changes the elements in args to be of type list."""
    return (a if isinstance(a, list) else [a] for a in args)


def flatten_fw(*, ret, fw):
    """Returns a flattened numpy version of the arrays in ret for a given framework."""
    if not isinstance(ret, tuple):
        ret = (ret,)
    if fw == "jax":
        ret_idxs = ivy.nested_indices_where(
            ret, lambda x: ivy.is_ivy_array(x) or is_jax_native_array(x)
        )
    elif fw == "numpy":
        ret_idxs = ivy.nested_indices_where(
            ret, lambda x: ivy.is_ivy_array(x) or is_numpy_native_array(x)
        )
    elif fw == "tensorflow":
        ret_idxs = ivy.nested_indices_where(
            ret, lambda x: ivy.is_ivy_array(x) or is_tensorflow_native_array(x)
        )
    else:
        ret_idxs = ivy.nested_indices_where(
            ret, lambda x: ivy.is_ivy_array(x) or is_torch_native_array(x)
        )
    ret_flat = ivy.multi_index_nest(ret, ret_idxs)

    # convert the return to NumPy
    ret_np_flat = [ivy.to_numpy(x) for x in ret_flat]
    return ret_np_flat


def flatten(*, ret):
    """Returns a flattened numpy version of the arrays in ret."""
    if not isinstance(ret, tuple):
        ret = (ret,)
    ret_idxs = ivy.nested_indices_where(ret, ivy.is_ivy_array)
    return ivy.multi_index_nest(ret, ret_idxs)


def flatten_and_to_np(*, ret):
    # flatten the return
    ret_flat = flatten(ret=ret)
    # convert the return to NumPy
    return [ivy.to_numpy(x) for x in ret_flat]


def get_ret_and_flattened_np_array(func, *args, **kwargs):
    """
    Runs func with args and kwargs, and returns the result along with its flattened
    version.
    """
    ret = func(*args, **kwargs)
    return ret, flatten_and_to_np(ret=ret)


def value_test(
    *,
    ret_np_flat,
    ret_np_from_gt_flat,
    rtol=None,
    atol=1e-6,
    ground_truth_backend="TensorFlow",
):
    """Performs a value test for matching the arrays in ret_np_flat and
    ret_from_np_flat.

    Parameters
    ----------
    ret_np_flat
        A list (flattened) containing Numpy arrays. Return from the
        framework to test.
    ret_from_np_flat
        A list (flattened) containing Numpy arrays. Return from the ground
        truth framework.
    rtol
        Relative Tolerance Value.
    atol
        Absolute Tolerance Value.
    ground_truth_backend
        Ground Truth Backend Framework.

    Returns
    -------
    None if the value test passes, else marks the test as failed.
    """
    if type(ret_np_flat) != list:
        ret_np_flat = [ret_np_flat]
    if type(ret_np_from_gt_flat) != list:
        ret_np_from_gt_flat = [ret_np_from_gt_flat]
    assert len(ret_np_flat) == len(ret_np_from_gt_flat), (
        "len(ret_np_flat) != len(ret_np_from_gt_flat):\n\n"
        "ret_np_flat:\n\n{}\n\nret_np_from_gt_flat:\n\n{}".format(
            ret_np_flat, ret_np_from_gt_flat
        )
    )
    # value tests, iterating through each array in the flattened returns
    if not rtol:
        for ret_np, ret_from_np in zip(ret_np_flat, ret_np_from_gt_flat):
            rtol = TOLERANCE_DICT.get(str(ret_from_np.dtype), 1e-03)
            assert_all_close(
                ret_np,
                ret_from_np,
                rtol=rtol,
                atol=atol,
                ground_truth_backend=ground_truth_backend,
            )
    else:
        for ret_np, ret_from_np in zip(ret_np_flat, ret_np_from_gt_flat):
            assert_all_close(
                ret_np,
                ret_from_np,
                rtol=rtol,
                atol=atol,
                ground_truth_backend=ground_truth_backend,
            )


def args_to_container(array_args):
    array_args_container = ivy.Container({str(k): v for k, v in enumerate(array_args)})
    return array_args_container


def gradient_test(
    *,
    fn_name,
    all_as_kwargs_np,
    args_np,
    kwargs_np,
    input_dtypes,
    as_variable_flags,
    native_array_flags,
    container_flags,
    rtol_: float = None,
    atol_: float = 1e-06,
    ground_truth_backend: str = "torch",
):
    def grad_fn(xs):
        array_vals = [v for k, v in xs.to_iterator()]
        arg_array_vals = array_vals[0 : len(args_idxs)]
        kwarg_array_vals = array_vals[len(args_idxs) :]
        args_writeable = ivy.copy_nest(args)
        kwargs_writeable = ivy.copy_nest(kwargs)
        ivy.set_nest_at_indices(args_writeable, args_idxs, arg_array_vals)
        ivy.set_nest_at_indices(kwargs_writeable, kwargs_idxs, kwarg_array_vals)
        return ivy.mean(ivy.__dict__[fn_name](*args_writeable, **kwargs_writeable))

    args, kwargs, _, args_idxs, kwargs_idxs = create_args_kwargs(
        args_np=args_np,
        kwargs_np=kwargs_np,
        input_dtypes=input_dtypes,
        as_variable_flags=as_variable_flags,
        native_array_flags=native_array_flags,
        container_flags=container_flags,
    )
    arg_array_vals = list(ivy.multi_index_nest(args, args_idxs))
    kwarg_array_vals = list(ivy.multi_index_nest(kwargs, kwargs_idxs))
    xs = args_to_container(arg_array_vals + kwarg_array_vals)
    _, ret_np_flat = get_ret_and_flattened_np_array(
        ivy.execute_with_gradients, grad_fn, xs
    )
    grads_np_flat = ret_np_flat[1]
    # compute the return with a Ground Truth backend
    ivy.set_backend(ground_truth_backend)
    test_unsupported = check_unsupported_dtype(
        fn=ivy.__dict__[fn_name],
        input_dtypes=input_dtypes,
        all_as_kwargs_np=all_as_kwargs_np,
    )
    if test_unsupported:
        return
    args, kwargs, _, args_idxs, kwargs_idxs = create_args_kwargs(
        args_np=args_np,
        kwargs_np=kwargs_np,
        input_dtypes=input_dtypes,
        as_variable_flags=as_variable_flags,
        native_array_flags=native_array_flags,
        container_flags=container_flags,
    )
    arg_array_vals = list(ivy.multi_index_nest(args, args_idxs))
    kwarg_array_vals = list(ivy.multi_index_nest(kwargs, kwargs_idxs))
    xs = args_to_container(arg_array_vals + kwarg_array_vals)
    _, ret_np_from_gt_flat = get_ret_and_flattened_np_array(
        ivy.execute_with_gradients, grad_fn, xs
    )
    grads_np_from_gt_flat = ret_np_from_gt_flat[1]
    ivy.unset_backend()
    # value test
    value_test(
        ret_np_flat=grads_np_flat,
        ret_np_from_gt_flat=grads_np_from_gt_flat,
        rtol=rtol_,
        atol=atol_,
    )


def check_unsupported_dtype(*, fn, input_dtypes, all_as_kwargs_np):
    """Checks whether a function does not support the input data types or the output
    data type.

    Parameters
    ----------
    fn
        The function to check.
    input_dtypes
        data-types of the input arguments and keyword-arguments.
    all_as_kwargs_np
        All arguments in Numpy Format, to check for the presence of dtype argument.

    Returns
    -------
    True if the function does not support the given input or output data types, False
    otherwise.
    """
    test_unsupported = False
    unsupported_dtypes_fn = ivy.function_unsupported_dtypes(fn)
    supported_dtypes_fn = ivy.function_supported_dtypes(fn)
    if unsupported_dtypes_fn:
        for d in input_dtypes:
            if d in unsupported_dtypes_fn:
                test_unsupported = True
                break
        if (
            "dtype" in all_as_kwargs_np
            and all_as_kwargs_np["dtype"] in unsupported_dtypes_fn
        ):
            test_unsupported = True
    if supported_dtypes_fn and not test_unsupported:
        for d in input_dtypes:
            if d not in supported_dtypes_fn:
                test_unsupported = True
                break
        if (
            "dtype" in all_as_kwargs_np
            and all_as_kwargs_np["dtype"] not in supported_dtypes_fn
        ):
            test_unsupported = True
    return test_unsupported


def check_unsupported_device(*, fn, input_device, all_as_kwargs_np):
    """Checks whether a function does not support a given device.

    Parameters
    ----------
    fn
        The function to check.
    input_device
        The backend device.
    all_as_kwargs_np
        All arguments in Numpy Format, to check for the presence of dtype argument.

    Returns
    -------
    True if the function does not support the given device, False otherwise.
    """
    test_unsupported = False
    unsupported_devices_fn = ivy.function_unsupported_devices(fn)
    supported_devices_fn = ivy.function_supported_devices(fn)
    if unsupported_devices_fn:
        if input_device in unsupported_devices_fn:
            test_unsupported = True
        if (
            "device" in all_as_kwargs_np
            and all_as_kwargs_np["device"] in unsupported_devices_fn
        ):
            test_unsupported = True
    if supported_devices_fn and not test_unsupported:
        if input_device not in supported_devices_fn:
            test_unsupported = True
        if (
            "device" in all_as_kwargs_np
            and all_as_kwargs_np["device"] not in supported_devices_fn
        ):
            test_unsupported = True
    return test_unsupported


def check_unsupported_device_and_dtype(*, fn, device, input_dtypes, all_as_kwargs_np):
    """Checks whether a function does not support a given device or data types.

    Parameters
    ----------
    fn
        The function to check.
    device
        The backend device to check.
    input_dtypes
        data-types of the input arguments and keyword-arguments.
    all_as_kwargs_np
        All arguments in Numpy Format, to check for the presence of dtype argument.

    Returns
    -------
    True if the function does not support either the device or any data type, False
    otherwise.
    """
    test_unsupported = False
    unsupported_devices_dtypes_fn = ivy.function_unsupported_devices_and_dtypes(fn)
    supported_devices_dtypes_fn = ivy.function_supported_devices_and_dtypes(fn)
    for i in range(len(unsupported_devices_dtypes_fn["devices"])):
        if device in unsupported_devices_dtypes_fn["devices"][i]:
            for d in input_dtypes:
                if d in unsupported_devices_dtypes_fn["dtypes"][i]:
                    test_unsupported = True
                    break
    if (
        "device" in all_as_kwargs_np
        and "dtype" in all_as_kwargs_np
        and all_as_kwargs_np["device"] in unsupported_devices_dtypes_fn["devices"]
    ):
        index = unsupported_devices_dtypes_fn["devices"].index(
            all_as_kwargs_np["device"]
        )
        if all_as_kwargs_np["dtype"] in unsupported_devices_dtypes_fn["dtypes"][index]:
            test_unsupported = True
    if test_unsupported:
        return test_unsupported

    for i in range(len(supported_devices_dtypes_fn["devices"])):
        if device in supported_devices_dtypes_fn["devices"][i]:
            for d in input_dtypes:
                if d not in supported_devices_dtypes_fn["dtypes"][i]:
                    test_unsupported = True
                    break
        else:
            test_unsupported = True
        if (
            "device" in all_as_kwargs_np
            and "dtype" in all_as_kwargs_np
            and all_as_kwargs_np["device"] in supported_devices_dtypes_fn["devices"]
        ):
            if all_as_kwargs_np["device"] not in supported_devices_dtypes_fn["devices"]:
                test_unsupported = True
            else:
                index = supported_devices_dtypes_fn["devices"].index(
                    all_as_kwargs_np["device"]
                )
                if (
                    all_as_kwargs_np["dtype"]
                    not in supported_devices_dtypes_fn["dtypes"][index]
                ):
                    test_unsupported = True
    return test_unsupported


def create_args_kwargs(
    *,
    args_np,
    kwargs_np,
    input_dtypes,
    as_variable_flags,
    native_array_flags=None,
    container_flags=None,
):
    """Creates arguments and keyword-arguments for the function to test.

    Parameters
    ----------
    args_np
        A dictionary of arguments in Numpy.
    kwargs_np
        A dictionary of keyword-arguments in Numpy.
    input_dtypes
        data-types of the input arguments and keyword-arguments.
    as_variable_flags
        A list of booleans. if True for a corresponding input argument, it is called
        as an Ivy Variable.
    native_array_flags
        if not None, the corresponding argument is called as a Native Array.
    container_flags
        if not None, the corresponding argument is called as an Ivy Container.

    Returns
    -------
    Arguments, Keyword-arguments, number of arguments, and indexes on arguments and
    keyword-arguments.
    """
    # extract all arrays from the arguments and keyword arguments
    args_idxs = ivy.nested_indices_where(args_np, lambda x: isinstance(x, np.ndarray))
    arg_np_vals = ivy.multi_index_nest(args_np, args_idxs)
    kwargs_idxs = ivy.nested_indices_where(
        kwargs_np, lambda x: isinstance(x, np.ndarray)
    )
    kwarg_np_vals = ivy.multi_index_nest(kwargs_np, kwargs_idxs)

    # assert that the number of arrays aligns with the dtypes and as_variable_flags
    num_arrays = len(arg_np_vals) + len(kwarg_np_vals)
    if num_arrays > 0:
        assert num_arrays == len(input_dtypes), (
            "Found {} arrays in the input arguments, but {} dtypes and "
            "as_variable_flags. Make sure to pass in a sequence of bools for all "
            "associated boolean flag inputs to test_function, with the sequence length "
            "being equal to the number of arrays in the arguments.".format(
                num_arrays, len(input_dtypes)
            )
        )

    # create args
    num_arg_vals = len(arg_np_vals)
    arg_array_vals = [
        ivy.array(x, dtype=d) for x, d in zip(arg_np_vals, input_dtypes[:num_arg_vals])
    ]
    arg_array_vals = [
        ivy.variable(x) if v else x
        for x, v in zip(arg_array_vals, as_variable_flags[:num_arg_vals])
    ]
    if native_array_flags:
        arg_array_vals = [
            ivy.to_native(x) if n else x
            for x, n in zip(arg_array_vals, native_array_flags[:num_arg_vals])
        ]
    if container_flags:
        arg_array_vals = [
            as_cont(x=x) if c else x
            for x, c in zip(arg_array_vals, container_flags[:num_arg_vals])
        ]
    args = ivy.copy_nest(args_np, to_mutable=True)
    ivy.set_nest_at_indices(args, args_idxs, arg_array_vals)

    # create kwargs
    kwarg_array_vals = [
        ivy.array(x, dtype=d)
        for x, d in zip(kwarg_np_vals, input_dtypes[num_arg_vals:])
    ]
    kwarg_array_vals = [
        ivy.variable(x) if v else x
        for x, v in zip(kwarg_array_vals, as_variable_flags[num_arg_vals:])
    ]
    if native_array_flags:
        kwarg_array_vals = [
            ivy.to_native(x) if n else x
            for x, n in zip(kwarg_array_vals, native_array_flags[num_arg_vals:])
        ]
    if container_flags:
        kwarg_array_vals = [
            as_cont(x=x) if c else x
            for x, c in zip(kwarg_array_vals, container_flags[num_arg_vals:])
        ]
    kwargs = ivy.copy_nest(kwargs_np, to_mutable=True)
    ivy.set_nest_at_indices(kwargs, kwargs_idxs, kwarg_array_vals)
    return args, kwargs, num_arg_vals, args_idxs, kwargs_idxs


def test_unsupported_function(*, fn, args, kwargs):
    """Tests a function with an unsupported datatype to raise an exception.

    Parameters
    ----------
    fn
        callable function to test.
    args
        arguments to the function.
    kwargs
        keyword-arguments to the function.
    """
    try:
        fn(*args, **kwargs)
        assert False
    except:  # noqa
        return


def test_method(
    *,
    input_dtypes: Union[ivy.Dtype, List[ivy.Dtype]],
    as_variable_flags: Union[bool, List[bool]],
    all_as_kwargs_np,
    num_positional_args: int,
    input_dtypes_constructor: Union[ivy.Dtype, List[ivy.Dtype]],
    as_variable_flags_constructor: Union[bool, List[bool]],
    constructor_kwargs,
    num_positional_args_constructor: int,
    fw: str,
    class_name: str,
    rtol: float = None,
    atol: float = 1e-06,
    test_values: bool = True,
    ground_truth_backend: str = "tensorflow",
):
    """Tests a class-method that consumes (or returns) arrays for the current backend
    by comparing the result with numpy.

    Parameters
    ----------
    input_dtypes
        data types of the input arguments in order.
    as_variable_flags
        dictates whether the corresponding input argument should be treated as an
        ivy Variable.
    all_as_kwargs_np:
        input arguments to the function as keyword arguments.
    num_positional_args
        number of input arguments that must be passed as positional
        arguments.
    input_dtypes_constructor
        data types of the input arguments for the constructor in order.
    as_variable_flags_constructor
        dictates whether the corresponding input argument should be treated as an
        ivy Variable for the constructor
    constructor_kwargs:
        input arguments to the constructor as keyword arguments.
    num_positional_args_constructor
        number of input arguments that must be passed as positional
        arguments to the constructor.
    fw
        current backend (framework).
    class_name
        name of the class to test.
    rtol
        relative tolerance value.
    atol
        absolute tolerance value.
    test_values
        if True, test for the correctness of the resulting values.
    ground_truth_backend
        Ground Truth Backend to compare the result-values.

    Returns
    -------
    ret
        optional, return value from the function
    ret_gt
        optional, return value from the Ground Truth function
    """
    # convert single values to length 1 lists
    input_dtypes, as_variable_flags = as_lists(input_dtypes, as_variable_flags)
    # update variable flags to be compatible with float dtype
    as_variable_flags = [
        v if ivy.is_float_dtype(d) else False
        for v, d in zip(as_variable_flags, input_dtypes)
    ]

    # change all data types so that they are supported by this framework
    input_dtypes = ["float32" if d in ivy.invalid_dtypes else d for d in input_dtypes]

    # create args
    calling_args_np, calling_kwargs_np = kwargs_to_args_n_kwargs(
        num_positional_args=num_positional_args, kwargs=all_as_kwargs_np
    )
    calling_args, calling_kwargs, _, _, _ = create_args_kwargs(
        args_np=calling_args_np,
        kwargs_np=calling_kwargs_np,
        input_dtypes=input_dtypes,
        as_variable_flags=as_variable_flags,
    )

    constructor_args_np, constructor_kwargs_np = kwargs_to_args_n_kwargs(
        num_positional_args=num_positional_args_constructor, kwargs=constructor_kwargs
    )
    constructor_args, constructor_kwargs, _, _, _ = create_args_kwargs(
        args_np=constructor_args_np,
        kwargs_np=constructor_kwargs_np,
        input_dtypes=input_dtypes_constructor,
        as_variable_flags=as_variable_flags_constructor,
    )
    # run
    ins = ivy.__dict__[class_name](*constructor_args, **constructor_kwargs)
    ret, ret_np_flat = get_ret_and_flattened_np_array(
        ins, *calling_args, **calling_kwargs
    )
    # compute the return with a Ground Truth backend
    ivy.set_backend(ground_truth_backend)
    calling_args_gt, calling_kwargs_gt, _, _, _ = create_args_kwargs(
        args_np=calling_args_np,
        kwargs_np=calling_kwargs_np,
        input_dtypes=input_dtypes,
        as_variable_flags=as_variable_flags,
    )
    constructor_args_gt, constructor_kwargs_gt, _, _, _ = create_args_kwargs(
        args_np=constructor_args_np,
        kwargs_np=constructor_kwargs_np,
        input_dtypes=input_dtypes_constructor,
        as_variable_flags=as_variable_flags_constructor,
    )
    ins_gt = ivy.__dict__[class_name](*constructor_args_gt, **constructor_kwargs_gt)
    ret_from_gt, ret_np_from_gt_flat = get_ret_and_flattened_np_array(
        ins_gt, *calling_args_gt, **calling_kwargs_gt
    )
    ivy.unset_backend()
    # assuming value test will be handled manually in the test function
    if not test_values:
        return ret, ret_from_gt
    # value test
    value_test(
        ret_np_flat=ret_np_flat,
        ret_np_from_gt_flat=ret_np_from_gt_flat,
        rtol=rtol,
        atol=atol,
    )


def test_function(
    *,
    input_dtypes: Union[ivy.Dtype, List[ivy.Dtype]],
    as_variable_flags: Union[bool, List[bool]],
    with_out: bool,
    num_positional_args: int,
    native_array_flags: Union[bool, List[bool]],
    container_flags: Union[bool, List[bool]],
    instance_method: bool,
    fw: str,
    fn_name: str,
    rtol_: float = None,
    atol_: float = 1e-06,
    test_values: bool = True,
    test_gradients: bool = False,
    ground_truth_backend: str = "tensorflow",
    device_: str = "cpu",
    return_flat_np_arrays: bool = False,
    **all_as_kwargs_np,
):
    """Tests a function that consumes (or returns) arrays for the current backend
    by comparing the result with numpy.

    Parameters
    ----------
    input_dtypes
        data types of the input arguments in order.
    as_variable_flags
        dictates whether the corresponding input argument should be treated
        as an ivy Variable.
    with_out
        if True, the function is also tested with the optional out argument.
    num_positional_args
        number of input arguments that must be passed as positional
        arguments.
    native_array_flags
        dictates whether the corresponding input argument should be treated
         as a native array.
    container_flags
        dictates whether the corresponding input argument should be treated
         as an ivy Container.
    instance_method
        if True, the function is run as an instance method of the first
         argument (should be an ivy Array or Container).
    fw
        current backend (framework).
    fn_name
        name of the function to test.
    rtol_
        relative tolerance value.
    atol_
        absolute tolerance value.
    test_values
        if True, test for the correctness of the resulting values.
    test_gradients
        if True, test for the correctness of gradients.
    ground_truth_backend
        Ground Truth Backend to compare the result-values.
    device_
        The device on which to create arrays
    return_flat_np_arrays
        If test_values is False, this flag dictates whether the original returns are
        returned, or whether the flattened numpy arrays are returned.
    all_as_kwargs_np
        input arguments to the function as keyword arguments.

    Returns
    -------
    ret
        optional, return value from the function
    ret_gt
        optional, return value from the Ground Truth function

    Examples
    --------
    >>> input_dtypes = 'float64'
    >>> as_variable_flags = False
    >>> with_out = False
    >>> num_positional_args = 0
    >>> native_array_flags = False
    >>> container_flags = False
    >>> instance_method = False
    >>> fw = "torch"
    >>> fn_name = "abs"
    >>> x = np.array([-1])
    >>> test_function(input_dtypes, as_variable_flags, with_out,\
                            num_positional_args, native_array_flags,\
                            container_flags, instance_method, fw, fn_name, x=x)

    >>> input_dtypes = ['float64', 'float32']
    >>> as_variable_flags = [False, True]
    >>> with_out = False
    >>> num_positional_args = 1
    >>> native_array_flags = [True, False]
    >>> container_flags = [False, False]
    >>> instance_method = False
    >>> fw = "numpy"
    >>> fn_name = "add"
    >>> x1 = np.array([1, 3, 4])
    >>> x2 = np.array([-3, 15, 24])
    >>> test_function(input_dtypes, as_variable_flags, with_out,\
                            num_positional_args, native_array_flags,\
                             container_flags, instance_method,\
                              fw, fn_name, x1=x1, x2=x2)
    """
    # convert single values to length 1 lists
    input_dtypes, as_variable_flags, native_array_flags, container_flags = as_lists(
        input_dtypes, as_variable_flags, native_array_flags, container_flags
    )

    # make all lists equal in length
    num_arrays = max(
        len(input_dtypes),
        len(as_variable_flags),
        len(native_array_flags),
        len(container_flags),
    )
    if len(input_dtypes) < num_arrays:
        input_dtypes = [input_dtypes[0] for _ in range(num_arrays)]
    if len(as_variable_flags) < num_arrays:
        as_variable_flags = [as_variable_flags[0] for _ in range(num_arrays)]
    if len(native_array_flags) < num_arrays:
        native_array_flags = [native_array_flags[0] for _ in range(num_arrays)]
    if len(container_flags) < num_arrays:
        container_flags = [container_flags[0] for _ in range(num_arrays)]

    # update variable flags to be compatible with float dtype and with_out args
    as_variable_flags = [
        v if ivy.is_float_dtype(d) and not with_out else False
        for v, d in zip(as_variable_flags, input_dtypes)
    ]

    # update instance_method flag to only be considered if the
    # first term is either an ivy.Array or ivy.Container
    instance_method = instance_method and (
        not native_array_flags[0] or container_flags[0]
    )

    # split the arguments into their positional and keyword components
    args_np, kwargs_np = kwargs_to_args_n_kwargs(
        num_positional_args=num_positional_args, kwargs=all_as_kwargs_np
    )

    fn = getattr(ivy, fn_name)
    if gradient_incompatible_function(fn=fn):
        return
    test_unsupported = check_unsupported_dtype(
        fn=fn, input_dtypes=input_dtypes, all_as_kwargs_np=all_as_kwargs_np
    )
    if not test_unsupported:
        test_unsupported = check_unsupported_device(
            fn=fn, input_device=device_, all_as_kwargs_np=all_as_kwargs_np
        )
    if not test_unsupported:
        test_unsupported = check_unsupported_device_and_dtype(
            fn=fn,
            device=device_,
            input_dtypes=input_dtypes,
            all_as_kwargs_np=all_as_kwargs_np,
        )
    if test_unsupported:
        try:
            args, kwargs, num_arg_vals, args_idxs, kwargs_idxs = create_args_kwargs(
                args_np=args_np,
                kwargs_np=kwargs_np,
                input_dtypes=input_dtypes,
                as_variable_flags=as_variable_flags,
                native_array_flags=native_array_flags,
                container_flags=container_flags,
            )
        except Exception:
            return
    else:
        args, kwargs, num_arg_vals, args_idxs, kwargs_idxs = create_args_kwargs(
            args_np=args_np,
            kwargs_np=kwargs_np,
            input_dtypes=input_dtypes,
            as_variable_flags=as_variable_flags,
            native_array_flags=native_array_flags,
            container_flags=container_flags,
        )

    # run either as an instance method or from the API directly
    instance = None
    if instance_method:
        is_instance = [
            (not n) or c for n, c in zip(native_array_flags, container_flags)
        ]
        arg_is_instance = is_instance[:num_arg_vals]
        kwarg_is_instance = is_instance[num_arg_vals:]
        if arg_is_instance and max(arg_is_instance):
            i = 0
            for i, a in enumerate(arg_is_instance):
                if a:
                    break
            instance_idx = args_idxs[i]
            instance = ivy.index_nest(args, instance_idx)
            args = ivy.copy_nest(args, to_mutable=True)
            ivy.prune_nest_at_index(args, instance_idx)
        else:
            i = 0
            for i, a in enumerate(kwarg_is_instance):
                if a:
                    break
            instance_idx = kwargs_idxs[i]
            instance = ivy.index_nest(kwargs, instance_idx)
            kwargs = ivy.copy_nest(kwargs, to_mutable=True)
            ivy.prune_nest_at_index(kwargs, instance_idx)
        if test_unsupported:
            test_unsupported_function(
                fn=instance.__getattribute__(fn_name), args=args, kwargs=kwargs
            )
            return

        ret, ret_np_flat = get_ret_and_flattened_np_array(
            instance.__getattribute__(fn_name), *args, **kwargs
        )
    else:
        if test_unsupported:
            test_unsupported_function(
                fn=ivy.__dict__[fn_name], args=args, kwargs=kwargs
            )
            return
        ret, ret_np_flat = get_ret_and_flattened_np_array(
            ivy.__dict__[fn_name], *args, **kwargs
        )
    # assert idx of return if the idx of the out array provided
    if with_out:
        test_ret = ret
        if isinstance(ret, tuple):
            assert hasattr(ivy.__dict__[fn_name], "out_index")
            test_ret = ret[getattr(ivy.__dict__[fn_name], "out_index")]
        out = ivy.zeros_like(test_ret)
        if max(container_flags):
            assert ivy.is_ivy_container(test_ret)
        else:
            assert ivy.is_array(test_ret)
        if instance_method:
            ret, ret_np_flat = get_ret_and_flattened_np_array(
                instance.__getattribute__(fn_name), *args, **kwargs, out=out
            )
        else:
            ret, ret_np_flat = get_ret_and_flattened_np_array(
                ivy.__dict__[fn_name], *args, **kwargs, out=out
            )
        test_ret = ret
        if isinstance(ret, tuple):
            test_ret = ret[getattr(ivy.__dict__[fn_name], "out_index")]
        assert test_ret is out
        if not max(container_flags) and ivy.native_inplace_support:
            # these backends do not always support native inplace updates
            assert test_ret.data is out.data
    # compute the return with a Ground Truth backend
    ivy.set_backend(ground_truth_backend)
    try:
        fn = getattr(ivy, fn_name)
        test_unsupported = check_unsupported_dtype(
            fn=fn, input_dtypes=input_dtypes, all_as_kwargs_np=all_as_kwargs_np
        )
        # create args
        if test_unsupported:
            try:
                args, kwargs, _, _, _ = create_args_kwargs(
                    args_np=args_np,
                    kwargs_np=kwargs_np,
                    input_dtypes=input_dtypes,
                    as_variable_flags=as_variable_flags,
                    native_array_flags=native_array_flags,
                    container_flags=container_flags,
                )
            except Exception:
                ivy.unset_backend()
                return
        else:
            args, kwargs, _, _, _ = create_args_kwargs(
                args_np=args_np,
                kwargs_np=kwargs_np,
                input_dtypes=input_dtypes,
                as_variable_flags=as_variable_flags,
                native_array_flags=native_array_flags,
                container_flags=container_flags,
            )
        if test_unsupported:
            test_unsupported_function(
                fn=ivy.__dict__[fn_name], args=args, kwargs=kwargs
            )
            ivy.unset_backend()
            return
        ret_from_gt, ret_np_from_gt_flat = get_ret_and_flattened_np_array(
            ivy.__dict__[fn_name], *args, **kwargs
        )
    except Exception as e:
        ivy.unset_backend()
        raise e
    ivy.unset_backend()
    # gradient test
    if (
        test_gradients
        and not fw == "numpy"
        and all(as_variable_flags)
        and not any(container_flags)
        and not instance_method
    ):
        gradient_test(
            fn_name=fn_name,
            all_as_kwargs_np=all_as_kwargs_np,
            args_np=args_np,
            kwargs_np=kwargs_np,
            input_dtypes=input_dtypes,
            as_variable_flags=as_variable_flags,
            native_array_flags=native_array_flags,
            container_flags=container_flags,
            rtol_=rtol_,
            atol_=atol_,
        )

    # assuming value test will be handled manually in the test function
    if not test_values:
        if return_flat_np_arrays:
            return ret_np_flat, ret_np_from_gt_flat
        return ret, ret_from_gt
    # value test
    value_test(
        ret_np_flat=ret_np_flat,
        ret_np_from_gt_flat=ret_np_from_gt_flat,
        rtol=rtol_,
        atol=atol_,
        ground_truth_backend=ground_truth_backend,
    )


def test_frontend_function(
    *,
    input_dtypes: Union[ivy.Dtype, List[ivy.Dtype]],
    as_variable_flags: Union[bool, List[bool]],
    with_out: bool,
    num_positional_args: int,
    native_array_flags: Union[bool, List[bool]],
    fw: str,
    frontend: str,
    fn_tree: str,
    rtol: float = None,
    atol: float = 1e-06,
    test_values: bool = True,
    **all_as_kwargs_np,
):
    """Tests a frontend function for the current backend by comparing the result with
    the function in the associated framework.

    Parameters
    ----------
    input_dtypes
        data types of the input arguments in order.
    as_variable_flags
        dictates whether the corresponding input argument should be treated
        as an ivy Variable.
    with_out
        if True, the function is also tested with the optional out argument.
    num_positional_args
        number of input arguments that must be passed as positional
        arguments.
    native_array_flags
        dictates whether the corresponding input argument should be treated
        as a native array.
    fw
        current backend (framework).
    frontend
        current frontend (framework).
    fn_tree
        Path to function in frontend framework namespace.
    rtol
        relative tolerance value.
    atol
        absolute tolerance value.
    test_values
        if True, test for the correctness of the resulting values.
    all_as_kwargs_np
        input arguments to the function as keyword arguments.

    Returns
    -------
    ret
        optional, return value from the function
    ret_np
        optional, return value from the Numpy function
    """
    # convert single values to length 1 lists
    input_dtypes, as_variable_flags, native_array_flags = as_lists(
        input_dtypes, as_variable_flags, native_array_flags
    )
    # make all lists equal in length
    num_arrays = max(
        len(input_dtypes),
        len(as_variable_flags),
        len(native_array_flags),
    )
    if len(input_dtypes) < num_arrays:
        input_dtypes = [input_dtypes[0] for _ in range(num_arrays)]
    if len(as_variable_flags) < num_arrays:
        as_variable_flags = [as_variable_flags[0] for _ in range(num_arrays)]
    if len(native_array_flags) < num_arrays:
        native_array_flags = [native_array_flags[0] for _ in range(num_arrays)]

    # update variable flags to be compatible with float dtype and with_out args
    as_variable_flags = [
        v if ivy.is_float_dtype(d) and not with_out else False
        for v, d in zip(as_variable_flags, input_dtypes)
    ]

    # parse function name and frontend submodules (i.e. jax.lax, jax.numpy etc.)
    *frontend_submods, fn_tree = fn_tree.split(".")

    # check for unsupported dtypes in backend framework
    function = getattr(ivy.functional.frontends.__dict__[frontend], fn_tree)
    test_unsupported = check_unsupported_dtype(
        fn=function, input_dtypes=input_dtypes, all_as_kwargs_np=all_as_kwargs_np
    )

    # split the arguments into their positional and keyword components
    args_np, kwargs_np = kwargs_to_args_n_kwargs(
        num_positional_args=num_positional_args, kwargs=all_as_kwargs_np
    )

    # change all data types so that they are supported by this framework
    input_dtypes = ["float32" if d in ivy.invalid_dtypes else d for d in input_dtypes]

    # create args
    if test_unsupported:
        try:
            args, kwargs, num_arg_vals, args_idxs, kwargs_idxs = create_args_kwargs(
                args_np=args_np,
                kwargs_np=kwargs_np,
                input_dtypes=input_dtypes,
                as_variable_flags=as_variable_flags,
                native_array_flags=native_array_flags,
            )
            args_ivy, kwargs_ivy = ivy.args_to_ivy(*args, **kwargs)
        except Exception:
            return
    else:
        args, kwargs, num_arg_vals, args_idxs, kwargs_idxs = create_args_kwargs(
            args_np=args_np,
            kwargs_np=kwargs_np,
            input_dtypes=input_dtypes,
            as_variable_flags=as_variable_flags,
            native_array_flags=native_array_flags,
        )
        args_ivy, kwargs_ivy = ivy.args_to_ivy(*args, **kwargs)

    # frontend function
    frontend_fn = ivy.functional.frontends.__dict__[frontend].__dict__[fn_tree]

    # run from the Ivy API directly
    if test_unsupported:
        test_unsupported_function(fn=frontend_fn, args=args, kwargs=kwargs)
        return

    ret = frontend_fn(*args, **kwargs)
    ret = ivy.array(ret) if with_out and not ivy.is_array(ret) else ret
    # assert idx of return if the idx of the out array provided
    out = ret
    if with_out:
        assert not isinstance(ret, tuple)
        assert ivy.is_array(ret)
        if "out" in kwargs:
            kwargs["out"] = out
            kwargs_ivy["out"] = out
        else:
            args[ivy.arg_info(frontend_fn, name="out")["idx"]] = out
            args_ivy = list(args_ivy)
            args_ivy[ivy.arg_info(frontend_fn, name="out")["idx"]] = out
            args_ivy = tuple(args_ivy)
        ret = frontend_fn(*args, **kwargs)

        if ivy.native_inplace_support:
            # these backends do not always support native inplace updates
            assert ret.data is out.data

    # bfloat16 is not supported by numpy
    assume(not ("bfloat16" in input_dtypes))

    # create NumPy args
    args_np = ivy.nested_map(
        args_ivy,
        lambda x: ivy.to_numpy(x._data) if isinstance(x, ivy.Array) else x,
    )
    kwargs_np = ivy.nested_map(
        kwargs_ivy,
        lambda x: ivy.to_numpy(x._data) if isinstance(x, ivy.Array) else x,
    )

    # temporarily set frontend framework as backend
    ivy.set_backend(frontend)
    try:
        # check for unsupported dtypes in frontend framework
        function = getattr(ivy.functional.frontends.__dict__[frontend], fn_tree)
        test_unsupported = check_unsupported_dtype(
            fn=function, input_dtypes=input_dtypes, all_as_kwargs_np=all_as_kwargs_np
        )

        # create frontend framework args
        args_frontend = ivy.nested_map(
            args_np,
            lambda x: ivy.native_array(x) if isinstance(x, np.ndarray) else x,
        )
        kwargs_frontend = ivy.nested_map(
            kwargs_np,
            lambda x: ivy.native_array(x) if isinstance(x, np.ndarray) else x,
        )

        # change ivy dtypes to native dtypes
        if "dtype" in kwargs_frontend:
            kwargs_frontend["dtype"] = ivy.as_native_dtype(kwargs_frontend["dtype"])

        # change ivy device to native devices
        if "device" in kwargs_frontend:
            kwargs_frontend["device"] = ivy.as_native_dev(kwargs_frontend["device"])

        # compute the return via the frontend framework
        frontend_fw = importlib.import_module(".".join([frontend] + frontend_submods))
        if test_unsupported:
            test_unsupported_function(
                fn=frontend_fw.__dict__[fn_tree],
                args=args_frontend,
                kwargs=kwargs_frontend,
            )
            return
        frontend_ret = frontend_fw.__dict__[fn_tree](*args_frontend, **kwargs_frontend)

        # tuplify the frontend return
        if not isinstance(frontend_ret, tuple):
            frontend_ret = (frontend_ret,)

        # flatten the frontend return and convert to NumPy arrays
        frontend_ret_idxs = ivy.nested_indices_where(frontend_ret, ivy.is_native_array)
        frontend_ret_flat = ivy.multi_index_nest(frontend_ret, frontend_ret_idxs)
        frontend_ret_np_flat = [ivy.to_numpy(x) for x in frontend_ret_flat]
    except Exception as e:
        ivy.unset_backend()
        raise e
    # unset frontend framework from backend
    ivy.unset_backend()

    # assuming value test will be handled manually in the test function
    if not test_values:
        return ret, frontend_ret

    # flatten the return
    ret_np_flat = flatten_and_to_np(ret=ret)

    # value tests, iterating through each array in the flattened returns
    value_test(
        ret_np_flat=ret_np_flat,
        ret_np_from_gt_flat=frontend_ret_np_flat,
        rtol=rtol,
        atol=atol,
    )


# Hypothesis #
# -----------#


@st.composite
def array_dtypes(
    draw,
    *,
    num_arrays=st.shared(ints(min_value=1, max_value=4), key="num_arrays"),
    available_dtypes=ivy_np.valid_float_dtypes,
    shared_dtype=False,
):
    """Draws a list of data types.

    Parameters
    ----------
    draw
        special function that draws data randomly (but is reproducible) from a given
        data-set (ex. list).
    num_arrays
        number of data types to be drawn.
    available_dtypes
        universe of available data types.
    shared_dtype
        if True, all data types in the list are same.

    Returns
    -------
    A strategy that draws a list.
    """
    if not isinstance(num_arrays, int):
        num_arrays = draw(num_arrays)
    if num_arrays == 1:
        dtypes = draw(list_of_length(x=st.sampled_from(available_dtypes), length=1))
    elif shared_dtype:
        dtypes = draw(list_of_length(x=st.sampled_from(available_dtypes), length=1))
        dtypes = [dtypes[0] for _ in range(num_arrays)]
    else:
        unwanted_types = set(ivy.all_dtypes).difference(set(available_dtypes))
        pairs = ivy.promotion_table.keys()
        available_dtypes = [
            pair for pair in pairs if not any([d in pair for d in unwanted_types])
        ]
        dtypes = list(draw(st.sampled_from(available_dtypes)))
        if num_arrays > 2:
            dtypes += [dtypes[i % 2] for i in range(num_arrays - 2)]
    return dtypes


@st.composite
def array_bools(
    draw,
    *,
    num_arrays=st.shared(ints(min_value=1, max_value=4), key="num_arrays"),
):
    """Draws a boolean list of a given size.

    Parameters
    ----------
    draw
        special function that draws data randomly (but is reproducible) from a given
        data-set (ex. list).
    num_arrays
        size of the list.

    Returns
    -------
    A strategy that draws a list.
    """
    size = num_arrays if isinstance(num_arrays, int) else draw(num_arrays)
    return draw(st.lists(st.booleans(), min_size=size, max_size=size))


@st.composite
def lists(draw, *, arg, min_size=None, max_size=None, size_bounds=None):
    """Draws a list from the dataset arg.

    Parameters
    ----------
    draw
        special function that draws data randomly (but is reproducible) from a given
        data-set (ex. list).
    arg
        dataset of elements.
    min_size
        least size of the list.
    max_size
        max size of the list.
    size_bounds
        if min_size or max_size is None, draw them randomly from the range
        [size_bounds[0], size_bounds[1]].

    Returns
    -------
    A strategy that draws a list.
    """
    integers = (
        ints(min_value=size_bounds[0], max_value=size_bounds[1])
        if size_bounds
        else ints()
    )
    if isinstance(min_size, str):
        min_size = draw(st.shared(integers, key=min_size))
    if isinstance(max_size, str):
        max_size = draw(st.shared(integers, key=max_size))
    return draw(st.lists(arg, min_size=min_size, max_size=max_size))


@st.composite
def dtype_and_values(
    draw,
    *,
    available_dtypes=ivy_np.valid_dtypes,
    num_arrays=1,
    min_value=None,
    max_value=None,
    large_value_safety_factor=1.1,
    small_value_safety_factor=1.1,
    allow_inf=False,
    exclude_min=False,
    exclude_max=False,
    min_num_dims=0,
    max_num_dims=5,
    min_dim_size=1,
    max_dim_size=10,
    shape=None,
    shared_dtype=False,
    ret_shape=False,
    dtype=None,
):
    """Draws a list of arrays with elements from the given corresponding data types.

    Parameters
    ----------
    draw
        special function that draws data randomly (but is reproducible) from a given
        data-set (ex. list).
    available_dtypes
        if dtype is None, data types are drawn from this list randomly.
    num_arrays
        Number of arrays to be drawn.
    min_value
        minimum value of elements in each array.
    max_value
        maximum value of elements in each array.
    safety_factor
        Ratio of max_value to maximum allowed number in the data type.
    allow_inf
        if True, allow inf in the arrays.
    exclude_min
        if True, exclude the minimum limit.
    exclude_max
        if True, exclude the maximum limit.
    min_num_dims
        minimum size of the shape tuple.
    max_num_dims
        maximum size of the shape tuple.
    min_dim_size
        minimum value of each integer in the shape tuple.
    max_dim_size
        maximum value of each integer in the shape tuple.
    shape
        shape of the arrays in the list.
    shared_dtype
        if True, if dtype is None, a single shared dtype is drawn for all arrays.
    ret_shape
        if True, the shape of the arrays is also returned.
    dtype
        A list of data types for the given arrays.

    Returns
    -------
    A strategy that draws a list of dtype and arrays (as lists).
    """
    if isinstance(min_dim_size, st._internal.SearchStrategy):
        min_dim_size = draw(min_dim_size)
    if isinstance(max_dim_size, st._internal.SearchStrategy):
        max_dim_size = draw(max_dim_size)
    if not isinstance(num_arrays, int):
        num_arrays = draw(num_arrays)
    if dtype is None:
        dtype = draw(
            array_dtypes(
                num_arrays=num_arrays,
                available_dtypes=available_dtypes,
                shared_dtype=shared_dtype,
            )
        )
    if shape is not None:
        if not isinstance(shape, (tuple, list)):
            shape = draw(shape)
    else:
        shape = draw(
            st.shared(
                get_shape(
                    min_num_dims=min_num_dims,
                    max_num_dims=max_num_dims,
                    min_dim_size=min_dim_size,
                    max_dim_size=max_dim_size,
                ),
                key="shape",
            )
        )
    values = []
    for i in range(num_arrays):
        values.append(
            draw(
                array_values(
                    dtype=dtype[i],
                    shape=shape,
                    min_value=min_value,
                    max_value=max_value,
                    allow_inf=allow_inf,
                    exclude_min=exclude_min,
                    exclude_max=exclude_max,
                    large_value_safety_factor=large_value_safety_factor,
                    small_value_safety_factor=small_value_safety_factor,
                )
            )
        )
    if num_arrays == 1:
        dtype = dtype[0]
        values = values[0]
    if ret_shape:
        return dtype, values, shape
    return dtype, values


@st.composite
def dtype_values_axis(
    draw,
    *,
    available_dtypes,
    min_value=None,
    max_value=None,
    allow_inf=True,
    exclude_min=False,
    exclude_max=False,
    min_num_dims=0,
    max_num_dims=5,
    min_dim_size=1,
    max_dim_size=10,
    shape=None,
    shared_dtype=False,
    min_axis=None,
    max_axis=None,
    ret_shape=False,
):
    """Draws an array with elements from the given data type, and a random axis of
    the array.

    Parameters
    ----------
    draw
        special function that draws data randomly (but is reproducible) from a given
        data-set (ex. list).
    available_dtypes
        if dtype is None, data type is drawn from this list randomly.
    min_value
        minimum value of elements in the array.
    max_value
        maximum value of elements in the array.
    allow_inf
        if True, allow inf in the array.
    exclude_min
        if True, exclude the minimum limit.
    exclude_max
        if True, exclude the maximum limit.
    min_num_dims
        minimum size of the shape tuple.
    max_num_dims
        maximum size of the shape tuple.
    min_dim_size
        minimum value of each integer in the shape tuple.
    max_dim_size
        maximum value of each integer in the shape tuple.
    shape
        shape of the array. if None, a random shape is drawn.
    shared_dtype
        if True, if dtype is None, a single shared dtype is drawn for all arrays.
    min_axis
        if shape is None, axis is drawn from the range [min_axis, max_axis].
    max_axis
        if shape is None, axis is drawn from the range [min_axis, max_axis].
    ret_shape
        if True, the shape of the arrays is also returned.

    Returns
    -------
    A strategy that draws a dtype, an array (as list), and an axis.
    """
    results = draw(
        dtype_and_values(
            available_dtypes=available_dtypes,
            min_value=min_value,
            max_value=max_value,
            allow_inf=allow_inf,
            exclude_min=exclude_min,
            exclude_max=exclude_max,
            min_num_dims=min_num_dims,
            max_num_dims=max_num_dims,
            min_dim_size=min_dim_size,
            max_dim_size=max_dim_size,
            shape=shape,
            shared_dtype=shared_dtype,
            ret_shape=ret_shape,
        )
    )
    if ret_shape:
        dtype, values, shape = results
    else:
        dtype, values = results
    if not isinstance(values, list):
        return dtype, values, None
    if shape is not None:
        return dtype, values, draw(get_axis(shape=shape))
    axis = draw(ints(min_value=min_axis, max_value=max_axis))
    return dtype, values, axis


# taken from
# https://github.com/data-apis/array-api-tests/array_api_tests/test_manipulation_functions.py
@st.composite
def reshape_shapes(draw, *, shape):
    """Draws a random shape with the same number of elements as the given shape.

    Parameters
    ----------
    draw
        special function that draws data randomly (but is reproducible) from a given
        data-set (ex. list).
    shape
        list/strategy/tuple of integers representing an array shape.

    Returns
    -------
    A strategy that draws a tuple.
    """
    if isinstance(shape, st._internal.SearchStrategy):
        shape = draw(shape)
    size = 1 if len(shape) == 0 else math.prod(shape)
    rshape = draw(st.lists(ints(min_value=0)).filter(lambda s: math.prod(s) == size))
    # assume(all(side <= MAX_SIDE for side in rshape))
    if len(rshape) != 0 and size > 0 and draw(st.booleans()):
        index = draw(ints(min_value=0, max_value=len(rshape) - 1))
        rshape[index] = -1
    return tuple(rshape)


# taken from https://github.com/HypothesisWorks/hypothesis/issues/1115
@st.composite
def subsets(draw, *, elements):
    """Draws a subset of elements from the given elements.

    Parameters
    ----------
    draw
        special function that draws data randomly (but is reproducible) from a given
        data-set (ex. list).
    elements
        set of elements to be drawn from.

    Returns
    -------
    A strategy that draws a subset of elements.
    """
    return tuple(e for e in elements if draw(st.booleans()))


@st.composite
def array_and_indices(
    draw,
    last_dim_same_size=True,
    allow_inf=False,
    min_num_dims=1,
    max_num_dims=5,
    min_dim_size=1,
    max_dim_size=10,
):
    """Generates two arrays x & indices, the values in the indices array are indices
    of the array x. Draws an integers randomly from the minimum and maximum number of
    positional arguments a given function can take.

    Parameters
    ----------
    last_dim_same_size
        True:
            The shape of the indices array is the exact same as the shape of the values
            array.
        False:
            The last dimension of the second array is generated from a range of
            (0 -> dimension size of first array). This results in output shapes such as
            x = (5,5,5,5,5) & indices = (5,5,5,5,3) or x = (7,7) & indices = (7,2)
    allow_inf
        True: inf values are allowed to be generated in the values array
    min_num_dims
        The minimum number of dimensions the arrays can have.
    max_num_dims
        The maximum number of dimensions the arrays can have.
    min_dim_size
        The minimum size of the dimensions of the arrays.
    max_dim_size
        The maximum size of the dimensions of the arrays.

    Returns
    -------
    A strategy that can be used in the @given hypothesis decorator
    which generates arrays of values and indices.

    Examples
    --------
    @given(
        array_and_indices=array_and_indices(
            last_dim_same_size= False
            min_num_dims=1,
            max_num_dims=5,
            min_dim_size=1,
            max_dim_size=10
            )
    )
    @given(
        array_and_indices=array_and_indices( last_dim_same_size= True)
    )
    """
    x_num_dims = draw(ints(min_value=min_num_dims, max_value=max_num_dims))
    x_dim_size = draw(ints(min_value=min_dim_size, max_value=max_dim_size))
    x = draw(
        dtype_and_values(
            available_dtypes=ivy_np.valid_numeric_dtypes,
            allow_inf=allow_inf,
            ret_shape=True,
            min_num_dims=x_num_dims,
            max_num_dims=x_num_dims,
            min_dim_size=x_dim_size,
            max_dim_size=x_dim_size,
        )
    )
    indices_shape = list(x[2])
    if not last_dim_same_size:
        indices_dim_size = draw(ints(min_value=1, max_value=x_dim_size))
        indices_shape[-1] = indices_dim_size
    indices = draw(
        dtype_and_values(
            available_dtypes=["int32", "int64"],
            allow_inf=False,
            min_value=0,
            max_value=max(x[2][-1] - 1, 0),
            shape=indices_shape,
        )
    )
    x = x[0:2]
    return (x, indices)


@st.composite
def array_values(
    draw,
    *,
    dtype,
    shape,
    min_value=None,
    max_value=None,
    allow_nan=False,
    allow_subnormal=False,
    allow_inf=False,
    exclude_min=True,
    exclude_max=True,
    allow_negative=True,
    large_value_safety_factor=1.1,
    small_value_safety_factor=1.1,
):
    """Draws a list (of lists) of a given shape containing values of a given data type.

    Parameters
    ----------
    draw
        special function that draws data randomly (but is reproducible) from a given
        data-set (ex. list).
    dtype
        data type of the elements of the list.
    shape
        shape of the required list.
    min_value
        minimum value of elements in the list.
    max_value
        maximum value of elements in the list.
    allow_nan
        if True, allow Nans in the list.
    allow_subnormal
        if True, allow subnormals in the list.
    allow_inf
        if True, allow inf in the list.
    exclude_min
        if True, exclude the minimum limit.
    exclude_max
        if True, exclude the maximum limit.
    allow_negative
        if True, allow negative numbers.
    safety_factor
        Ratio of max_value to maximum allowed number in the data type
    Returns
    -------
    A strategy that draws a list.
    """
    exclude_min = exclude_min if ivy.exists(min_value) else False
    exclude_max = exclude_max if ivy.exists(max_value) else False
    size = 1
    if isinstance(shape, int):
        size = shape
    else:
        for dim in shape:
            size *= dim
    values = None
    if "uint" in dtype:
        if dtype == "uint8":
            min_value = ivy.default(
                min_value, 1 if small_value_safety_factor < 1 else 0
            )
            max_value = ivy.default(
                max_value, min(255, round(255 * large_value_safety_factor))
            )
        elif dtype == "uint16":
            min_value = ivy.default(
                min_value, 1 if small_value_safety_factor < 1 else 0
            )
            max_value = ivy.default(
                max_value, min(65535, round(65535 * large_value_safety_factor))
            )
        elif dtype == "uint32":
            min_value = ivy.default(
                min_value, 1 if small_value_safety_factor < 1 else 0
            )
            max_value = ivy.default(
                max_value,
                min(4294967295, round(4294967295 * large_value_safety_factor)),
            )
        elif dtype == "uint64":
            min_value = ivy.default(
                min_value, 1 if small_value_safety_factor < 1 else 0
            )
            max_value = ivy.default(
                max_value,
                min(
                    18446744073709551615,
                    round(18446744073709551615 * large_value_safety_factor),
                ),
            )
        values = draw(list_of_length(x=st.integers(min_value, max_value), length=size))
    elif "int" in dtype:

        if min_value is not None and max_value is not None:
            values = draw(
                list_of_length(
                    x=st.integers(min_value, max_value),
                    length=size,
                )
            )
        else:
            if dtype == "int8":
                min_value = ivy.default(
                    min_value, max(-128, round(-128 * large_value_safety_factor))
                )
                max_value = ivy.default(
                    max_value, min(127, round(127 * large_value_safety_factor))
                )

            elif dtype == "int16":
                min_value = ivy.default(
                    min_value, max(-32768, round(-32768 * large_value_safety_factor))
                )
                max_value = ivy.default(
                    max_value, min(32767, round(32767 * large_value_safety_factor))
                )

            elif dtype == "int32":
                min_value = ivy.default(
                    min_value,
                    max(-2147483648, round(-2147483648 * large_value_safety_factor)),
                )
                max_value = ivy.default(
                    max_value,
                    min(2147483647, round(2147483647 * large_value_safety_factor)),
                )

            elif dtype == "int64":
                min_value = ivy.default(
                    min_value,
                    max(
                        -9223372036854775808,
                        round(-9223372036854775808 * large_value_safety_factor),
                    ),
                )
                max_value = ivy.default(
                    max_value,
                    min(
                        9223372036854775807,
                        round(9223372036854775807 * large_value_safety_factor),
                    ),
                )
            max_neg_value = -1 if small_value_safety_factor > 1 else 0
            min_pos_value = 1 if small_value_safety_factor > 1 else 0
            values = draw(
                list_of_length(
                    x=st.integers(min_value, max_neg_value)
                    | st.integers(min_pos_value, max_value),
                    length=size,
                )
            )
    elif dtype == "float16":

        limit = math.log(small_value_safety_factor)

        if min_value is not None and max_value is not None:
            values = draw(
                list_of_length(
                    x=st.floats(
                        min_value=min_value,
                        max_value=max_value,
                        allow_nan=allow_nan,
                        allow_subnormal=allow_subnormal,
                        allow_infinity=allow_inf,
                        width=16,
                        exclude_min=exclude_min,
                        exclude_max=exclude_max,
                    ),
                    length=size,
                )
            )

        elif min_value is None and max_value is None:

            min_value_neg = min_value
            max_value_neg = round(-1 * limit, 3)
            min_value_pos = round(limit, 3)
            max_value_pos = max_value
            max_value_neg, min_value_pos = (
                np.array([max_value_neg, min_value_pos]).astype(dtype).tolist()
            )
            values = draw(
                list_of_length(
                    x=st.floats(
                        min_value=min_value_neg,
                        max_value=max_value_neg,
                        allow_nan=allow_nan,
                        allow_subnormal=allow_subnormal,
                        allow_infinity=allow_inf,
                        width=16,
                        exclude_min=exclude_min,
                        exclude_max=exclude_max,
                    )
                    | st.floats(
                        min_value=min_value_pos,
                        max_value=max_value_pos,
                        allow_nan=allow_nan,
                        allow_subnormal=allow_subnormal,
                        allow_infinity=allow_inf,
                        width=16,
                        exclude_min=exclude_min,
                        exclude_max=exclude_max,
                    ),
                    length=size,
                )
            )
        elif max_value is None:
            values = draw(
                list_of_length(
                    x=st.floats(
                        min_value=round(limit, 3),
                        max_value=max_value,
                        allow_nan=allow_nan,
                        allow_subnormal=allow_subnormal,
                        allow_infinity=allow_inf,
                        width=16,
                        exclude_min=exclude_min,
                        exclude_max=exclude_max,
                    ),
                    length=size,
                )
            )
        else:
            values = draw(
                list_of_length(
                    x=st.floats(
                        min_value=min_value,
                        max_value=round(-limit, 3)
                        if min_value < round(-limit, 3)
                        else max_value,
                        allow_nan=allow_nan,
                        allow_subnormal=allow_subnormal,
                        allow_infinity=allow_inf,
                        width=16,
                        exclude_min=exclude_min,
                        exclude_max=exclude_max,
                    ),
                    length=size,
                )
            )
        values = [v * large_value_safety_factor for v in values]
    elif dtype in ["float32", "bfloat16"]:
        limit = math.log(small_value_safety_factor)

        if min_value is not None and max_value is not None:
            values = draw(
                list_of_length(
                    x=st.floats(
                        min_value=min_value,
                        max_value=max_value,
                        allow_nan=allow_nan,
                        allow_subnormal=allow_subnormal,
                        allow_infinity=allow_inf,
                        width=32,
                        exclude_min=exclude_min,
                        exclude_max=exclude_max,
                    ),
                    length=size,
                )
            )

        elif min_value is None and max_value is None:

            min_value_neg = min_value
            max_value_neg = round(-1 * limit, 6)
            min_value_pos = round(limit, 6)
<<<<<<< HEAD
=======
            max_value_neg, min_value_pos = (
                np.array([max_value_neg, min_value_pos]).astype(dtype).tolist()
            )
>>>>>>> 1402fbe1
            max_value_pos = max_value

            values = draw(
                list_of_length(
                    x=st.floats(
                        min_value=min_value_neg,
                        max_value=max_value_neg,
                        allow_nan=allow_nan,
                        allow_subnormal=allow_subnormal,
                        allow_infinity=allow_inf,
                        width=32,
                        exclude_min=exclude_min,
                        exclude_max=exclude_max,
                    )
                    | st.floats(
                        min_value=min_value_pos,
                        max_value=max_value_pos,
                        allow_nan=allow_nan,
                        allow_subnormal=allow_subnormal,
                        allow_infinity=allow_inf,
                        width=32,
                        exclude_min=exclude_min,
                        exclude_max=exclude_max,
                    ),
                    length=size,
                )
            )
        elif max_value is None:
            values = draw(
                list_of_length(
                    x=st.floats(
                        min_value=round(limit, 6),
                        max_value=max_value,
                        allow_nan=allow_nan,
                        allow_subnormal=allow_subnormal,
                        allow_infinity=allow_inf,
                        width=32,
                        exclude_min=exclude_min,
                        exclude_max=exclude_max,
                    ),
                    length=size,
                )
            )
        else:
            values = draw(
                list_of_length(
                    x=st.floats(
                        min_value=min_value,
                        max_value=round(-limit, 6)
                        if min_value < round(-limit, 6)
                        else max_value,
                        allow_nan=allow_nan,
                        allow_subnormal=allow_subnormal,
                        allow_infinity=allow_inf,
                        width=32,
                        exclude_min=exclude_min,
                        exclude_max=exclude_max,
                    ),
                    length=size,
                )
            )
        values = [v * large_value_safety_factor for v in values]
    elif dtype == "float64":

        limit = math.log(small_value_safety_factor)

        if min_value is not None and max_value is not None:
            values = draw(
                list_of_length(
                    x=st.floats(
                        min_value=min_value,
                        max_value=max_value,
                        allow_nan=allow_nan,
                        allow_subnormal=allow_subnormal,
                        allow_infinity=allow_inf,
                        width=64,
                        exclude_min=exclude_min,
                        exclude_max=exclude_max,
                    ),
                    length=size,
                )
            )

        elif min_value is None and max_value is None:

            min_value_neg = min_value
            max_value_neg = round(-1 * limit, 15)
            min_value_pos = round(limit, 15)
            max_value_pos = max_value
            max_value_neg, min_value_pos = (
                np.array([max_value_neg, min_value_pos]).astype(dtype).tolist()
            )

            values = draw(
                list_of_length(
                    x=st.floats(
                        min_value=min_value_neg,
                        max_value=max_value_neg,
                        allow_nan=allow_nan,
                        allow_subnormal=allow_subnormal,
                        allow_infinity=allow_inf,
                        width=64,
                        exclude_min=exclude_min,
                        exclude_max=exclude_max,
                    )
                    | st.floats(
                        min_value=min_value_pos,
                        max_value=max_value_pos,
                        allow_nan=allow_nan,
                        allow_subnormal=allow_subnormal,
                        allow_infinity=allow_inf,
                        width=64,
                        exclude_min=exclude_min,
                        exclude_max=exclude_max,
                    ),
                    length=size,
                )
            )
        elif max_value is None:
            values = draw(
                list_of_length(
                    x=st.floats(
                        min_value=round(limit, 15),
                        max_value=max_value,
                        allow_nan=allow_nan,
                        allow_subnormal=allow_subnormal,
                        allow_infinity=allow_inf,
                        width=64,
                        exclude_min=exclude_min,
                        exclude_max=exclude_max,
                    ),
                    length=size,
                )
            )
        else:
            values = draw(
                list_of_length(
                    x=st.floats(
                        min_value=min_value,
                        max_value=round(-limit, 15)
                        if min_value < round(-limit, 15)
                        else max_value,
                        allow_nan=allow_nan,
                        allow_subnormal=allow_subnormal,
                        allow_infinity=allow_inf,
                        width=64,
                        exclude_min=exclude_min,
                        exclude_max=exclude_max,
                    ),
                    length=size,
                )
            )
        values = [v * large_value_safety_factor for v in values]
    elif dtype == "bool":
        values = draw(list_of_length(x=st.booleans(), length=size))
    array = np.array(values)
    if dtype != "bool" and not allow_negative:
        array = np.abs(array)
    if isinstance(shape, (tuple, list)):
        array = array.reshape(shape)
    return array.tolist()


@st.composite
def get_shape(
    draw,
    *,
    allow_none=False,
    min_num_dims=0,
    max_num_dims=5,
    min_dim_size=1,
    max_dim_size=10,
):
    """Draws a tuple of integers drawn randomly from [min_dim_size, max_dim_size]
     of size drawn from min_num_dims to max_num_dims. Useful for randomly
     drawing the shape of an array.

    Parameters
    ----------
    draw
        special function that draws data randomly (but is reproducible) from a given
        data-set (ex. list).
    allow_none
        if True, allow for the result to be None.
    min_num_dims
        minimum size of the tuple.
    max_num_dims
        maximum size of the tuple.
    min_dim_size
        minimum value of each integer in the tuple.
    max_dim_size
        maximum value of each integer in the tuple.

    Returns
    -------
    A strategy that draws a tuple.
    """
    if allow_none:
        shape = draw(
            st.none()
            | st.lists(
                ints(min_value=min_dim_size, max_value=max_dim_size),
                min_size=min_num_dims,
                max_size=max_num_dims,
            )
        )
    else:
        shape = draw(
            st.lists(
                ints(min_value=min_dim_size, max_value=max_dim_size),
                min_size=min_num_dims,
                max_size=max_num_dims,
            )
        )
    if shape is None:
        return shape
    return tuple(shape)


def none_or_list_of_floats(
    *,
    dtype,
    size,
    min_value=None,
    max_value=None,
    exclude_min=False,
    exclude_max=False,
    no_none=False,
):
    """Draws a List containing Nones or Floats.

    Parameters
    ----------
    dtype
        float data type ('float16', 'float32', or 'float64').
    size
        size of the list required.
    min_value
        lower bound for values in the list
    max_value
        upper bound for values in the list
    exclude_min
        if True, exclude the min_value
    exclude_max
        if True, exclude the max_value
    no_none
        if True, List does not contains None

    Returns
    -------
    A strategy that draws a List containing Nones or Floats.
    """
    if no_none:
        if dtype == "float16":
            values = list_of_length(
                x=floats(
                    min_value=min_value,
                    max_value=max_value,
                    width=16,
                    allow_subnormal=False,
                    allow_infinity=False,
                    allow_nan=False,
                    exclude_min=exclude_min,
                    exclude_max=exclude_max,
                ),
                length=size,
            )
        elif dtype == "float32":
            values = list_of_length(
                x=st.floats(
                    min_value=min_value,
                    max_value=max_value,
                    width=32,
                    allow_subnormal=False,
                    allow_infinity=False,
                    allow_nan=False,
                    exclude_min=exclude_min,
                    exclude_max=exclude_max,
                ),
                length=size,
            )
        elif dtype == "float64":
            values = list_of_length(
                x=st.floats(
                    min_value=min_value,
                    max_value=max_value,
                    width=64,
                    allow_subnormal=False,
                    allow_infinity=False,
                    allow_nan=False,
                    exclude_min=exclude_min,
                    exclude_max=exclude_max,
                ),
                length=size,
            )
    else:
        if dtype == "float16":
            values = list_of_length(
                x=st.none()
                | st.floats(
                    min_value=min_value,
                    max_value=max_value,
                    width=16,
                    allow_subnormal=False,
                    allow_infinity=False,
                    allow_nan=False,
                    exclude_min=exclude_min,
                    exclude_max=exclude_max,
                ),
                length=size,
            )
        elif dtype == "float32":
            values = list_of_length(
                x=st.none()
                | st.floats(
                    min_value=min_value,
                    max_value=max_value,
                    width=32,
                    allow_subnormal=False,
                    allow_infinity=False,
                    allow_nan=False,
                    exclude_min=exclude_min,
                    exclude_max=exclude_max,
                ),
                length=size,
            )
        elif dtype == "float64":
            values = list_of_length(
                x=st.none()
                | st.floats(
                    min_value=min_value,
                    max_value=max_value,
                    width=64,
                    allow_subnormal=False,
                    allow_infinity=False,
                    allow_nan=False,
                    exclude_min=exclude_min,
                    exclude_max=exclude_max,
                ),
                length=size,
            )
    return values


@st.composite
def get_mean_std(draw, *, dtype):
    """Draws two integers representing the mean and standard deviation for a given data
    type.

    Parameters
    ----------
    draw
        special function that draws data randomly (but is reproducible) from a given
        data-set (ex. list).
    dtype
        data type.

    Returns
    -------
    A strategy that can be used in the @given hypothesis decorator.
    """
    values = draw(none_or_list_of_floats(dtype=dtype, size=2))
    values[1] = abs(values[1]) if values[1] else None
    return values[0], values[1]


@st.composite
def get_bounds(draw, *, dtype):
    """Draws two integers low, high for a given data type such that low < high.

    Parameters
    ----------
    draw
        special function that draws data randomly (but is reproducible) from a given
        data-set (ex. list).
    dtype
        data type.

    Returns
    -------
    A strategy that can be used in the @given hypothesis decorator.
    """
    if "int" in dtype:
        values = draw(array_values(dtype=dtype, shape=2))
        values[0], values[1] = abs(values[0]), abs(values[1])
        low, high = min(values), max(values)
        if low == high:
            return draw(get_bounds(dtype=dtype))
    else:
        values = draw(none_or_list_of_floats(dtype=dtype, size=2))
        if values[0] is not None and values[1] is not None:
            low, high = min(values), max(values)
        else:
            low, high = values[0], values[1]
        if ivy.default(low, 0.0) >= ivy.default(high, 1.0):
            return draw(get_bounds(dtype=dtype))
    return low, high


@st.composite
def get_axis(
    draw,
    *,
    shape,
    allow_none=False,
    sorted=True,
    unique=True,
    min_size=1,
    max_size=None,
    ret_tuple=False,
):
    """Draws one or more axis for the given shape.

    Parameters
    ----------
    draw
        special function that draws data randomly (but is reproducible) from a given
        data-set (ex. list)
    shape
        shape of the array as a tuple, or a hypothesis strategy from which the shape
        will be drawn
    allow_none
        boolean; if True, allow None to be drawn
    sorted
        boolean; if True, and a tuple of axes is drawn, tuple is sorted in increasing
        fashion
    unique
        boolean; if True, and a tuple of axes is drawn, all axes drawn will be unique
    min_size
        int or hypothesis strategy; if a tuple of axes is drawn, the minimum number of
        axes drawn
    max_size
        int or hypothesis strategy; if a tuple of axes is drawn, the maximum number of
        axes drawn; if None and unique is True, then it is set to the number of axes
        in the shape
    ret_tuple
        boolean; if False, randomly draw both integers and List[int]; If True, draw
        only List[int] as tuple[int]

    Returns
    -------
    A strategy that can be used in the @given hypothesis decorator.
    """
    # Draw values from any strategies given
    if isinstance(shape, st._internal.SearchStrategy):
        shape = draw(shape)
    if isinstance(min_size, st._internal.SearchStrategy):
        min_size = draw(min_size)
    if isinstance(max_size, st._internal.SearchStrategy):
        max_size = draw(max_size)

    axes = len(shape)
    unique_by = (lambda x: shape[x]) if unique else None

    if max_size is None and unique:
        max_size = max(axes, min_size)

    if allow_none:
        if axes == 0:
            axis = draw(
                st.none()
                | st.just(0)
                | st.lists(st.just(0), min_size=min_size, max_size=max_size)
            )
        else:
            axis = draw(
                st.none()
                | ints(min_value=-axes, max_value=axes - 1)
                | st.lists(
                    ints(min_value=-axes, max_value=axes - 1),
                    min_size=min_size,
                    max_size=max_size,
                    unique_by=unique_by,
                )
            )
    else:
        if axes == 0:
            axis = draw(
                st.just(0) | st.lists(st.just(0), min_size=min_size, max_size=max_size)
            )
        else:
            axis = draw(
                ints(min_value=-axes, max_value=axes - 1)
                | st.lists(
                    ints(min_value=-axes, max_value=axes - 1),
                    min_size=min_size,
                    max_size=max_size,
                    unique_by=unique_by,
                )
            )
    if type(axis) == list:
        if sorted:

            def sort_key(ele, max_len):
                if ele < 0:
                    return ele + max_len - 1
                return ele

            axis.sort(key=(lambda ele: sort_key(ele, axes)))
        axis = tuple(axis)
    elif ret_tuple:
        axis = tuple([axis])
    return axis


@st.composite
def num_positional_args(draw, *, fn_name: str = None):
    """Draws an integers randomly from the minimum and maximum number of positional
    arguments a given function can take.

    Parameters
    ----------
    draw
        special function that draws data randomly (but is reproducible) from a given
        data-set (ex. list).
    fn_name
        name of the function.

    Returns
    -------
    A strategy that can be used in the @given hypothesis decorator.

    Examples
    --------
    @given(
        num_positional_args=num_positional_args(fn_name="floor_divide")
    )
    @given(
        num_positional_args=num_positional_args(fn_name="add")
    )
    """
    num_positional_only = 0
    num_keyword_only = 0
    total = 0
    fn = None
    for i, fn_name_key in enumerate(fn_name.split(".")):
        if i == 0:
            fn = ivy.__dict__[fn_name_key]
        else:
            fn = fn.__dict__[fn_name_key]
    for param in inspect.signature(fn).parameters.values():
        total += 1
        if param.kind == param.POSITIONAL_ONLY:
            num_positional_only += 1
        elif param.kind == param.KEYWORD_ONLY:
            num_keyword_only += 1
    return draw(
        ints(min_value=num_positional_only, max_value=(total - num_keyword_only))
    )


@st.composite
def bool_val_flags(draw, cl_arg: Union[bool, None]):
    if cl_arg is not None:
        return draw(st.booleans().filter(lambda x: x == cl_arg))
    return draw(st.booleans())


def handle_cmd_line_args(test_fn):
    # first four arguments are all fixtures
    def new_fn(data, get_command_line_flags, fw, device, call, *args, **kwargs):
        # inspecting for keyword arguments in test function
        for param in inspect.signature(test_fn).parameters.values():
            if param.name in cmd_line_args:
                kwargs[param.name] = data.draw(
                    bool_val_flags(get_command_line_flags[param.name])
                )
            elif param.name == "data":
                kwargs["data"] = data
            elif param.name == "fw":
                kwargs["fw"] = fw
            elif param.name == "device":
                kwargs["device"] = device
            elif param.name == "call":
                kwargs["call"] = call
        return test_fn(*args, **kwargs)

    return new_fn


def gradient_incompatible_function(*, fn):
    return (
        not ivy.supports_gradients
        and hasattr(fn, "computes_gradients")
        and fn.computes_gradients
    )<|MERGE_RESOLUTION|>--- conflicted
+++ resolved
@@ -2651,12 +2651,9 @@
             min_value_neg = min_value
             max_value_neg = round(-1 * limit, 6)
             min_value_pos = round(limit, 6)
-<<<<<<< HEAD
-=======
             max_value_neg, min_value_pos = (
                 np.array([max_value_neg, min_value_pos]).astype(dtype).tolist()
             )
->>>>>>> 1402fbe1
             max_value_pos = max_value
 
             values = draw(
