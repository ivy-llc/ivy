--- conflicted
+++ resolved
@@ -1399,8 +1399,8 @@
             lambda x: ivy.native_array(x) if isinstance(x, np.ndarray) else x,
         )
 
-        #fix for torch not accepting string args for dtype
-        if "dtype" in kwargs_frontend and frontend == 'torch':
+        # fix for torch not accepting string args for dtype
+        if "dtype" in kwargs_frontend and frontend == "torch":
             kwargs_frontend["dtype"] = ivy.as_native_dtype(kwargs_frontend["dtype"])
 
         # compute the return via the frontend framework
@@ -1662,37 +1662,20 @@
     min_dim_size=1,
     max_dim_size=10,
 ):
-<<<<<<< HEAD
     """Generates two arrays x & indices, the values in the indices array are indices
     of the array x. Draws an integers randomly from the minimum and maximum number of
     positional arguments a given function can take.
-=======
-    """Generates two arrays x & indices, the values in the
-       indices array are indices of the array x.Draws an integers
-       randomly from the minimum and maximum number of positional
-       arguments a given function can take.
->>>>>>> f64e817b
 
     Parameters
     ----------
     last_dim_same_size
         True:
-<<<<<<< HEAD
             The shape of the indices array is the exact same as the shape of the values
             array.
         False:
             The last dimension of the second array is generated from a range of
             (0 -> dimension size of first array). This results in output shapes such as
             x = (5,5,5,5,5) & indices = (5,5,5,5,3) or x = (7,7) & indices = (7,2)
-=======
-            The shape of the indices array is the exact same
-            as the shape of the values array.
-        False:
-            The last dimension of the second array is generated
-            from a range of (0 -> dimension size of first array).
-            This results in output shapes such as x = (5,5,5,5,5)
-            & indices = (5,5,5,5,3) or x = (7,7) & indices = (7,2)
->>>>>>> f64e817b
     allow_inf
         True: inf values are allowed to be generated in the values array
     min_num_dims
@@ -1705,13 +1688,8 @@
         The maximum size of the dimensions of the arrays.
     Returns
     -------
-<<<<<<< HEAD
-    A strategy that can be used in the @given hypothesis decorator which generates
-    arrays of values and indices.
-=======
     A strategy that can be used in the @given hypothesis decorator
     which generates arrays of values and indices.
->>>>>>> f64e817b
 
     Examples
     --------
