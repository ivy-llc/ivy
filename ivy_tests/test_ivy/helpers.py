"""Collection of helpers for ivy unit tests."""

import gc

# global
import importlib
import inspect
import math
import re
import sys
from contextlib import redirect_stdout
from io import StringIO
from typing import Union, List
<<<<<<< HEAD

=======
from hypothesis import given, settings
>>>>>>> 20dcf79b
import hypothesis.extra.numpy as nph  # noqa
import numpy as np
import pytest
from hypothesis import assume, given, settings
from hypothesis.internal.floats import float_of

# local
from ivy.functional.backends.jax.general import is_native_array as is_jax_native_array
from ivy.functional.backends.numpy.general import (
    is_native_array as is_numpy_native_array,
)
from ivy.functional.backends.tensorflow.general import (
    is_native_array as is_tensorflow_native_array,
)
from ivy.functional.backends.torch.general import (
    is_native_array as is_torch_native_array,
)
from ivy_tests.test_ivy.test_frontends import NativeClass
from ivy_tests.test_ivy.test_frontends.test_torch import \
    convtorch
from ivy_tests.test_ivy.test_frontends.test_numpy import \
    convnumpy
from ivy_tests.test_ivy.test_frontends.test_tensorflow import \
    convtensor
from ivy_tests.test_ivy.test_frontends.test_jax import \
    convjax

TOLERANCE_DICT = {"float16": 1e-2, "float32": 1e-5, "float64": 1e-5, None: 1e-5}
cmd_line_args = (
    "as_variable",
    "native_array",
    "with_out",
    "container",
    "instance_method",
    "test_gradients",
)

try:
    import tensorflow as tf

    physical_devices = tf.config.list_physical_devices("GPU")
    for device in physical_devices:
        tf.config.experimental.set_memory_growth(device, True)
except ImportError:
    tf = None
from hypothesis import strategies as st

# local
import ivy
import ivy.functional.backends.numpy as ivy_np


def convtrue(argument):
    """Convert NativeClass in argument to true framework counter part"""
    if isinstance(argument, NativeClass):
        return argument._native_class
    return argument


def get_ivy_numpy():
    """Import Numpy module from ivy"""
    try:
        import ivy.functional.backends.numpy
    except ImportError:
        return None
    return ivy.functional.backends.numpy


def get_ivy_jax():
    """Import JAX module from ivy"""
    try:
        import ivy.functional.backends.jax
    except ImportError:
        return None
    return ivy.functional.backends.jax


def get_ivy_tensorflow():
    """Import Tensorflow module from ivy"""
    try:
        import ivy.functional.backends.tensorflow
    except ImportError:
        return None
    return ivy.functional.backends.tensorflow


def get_ivy_torch():
    """Import Torch module from ivy"""
    try:
        import ivy.functional.backends.torch
    except ImportError:
        return None
    return ivy.functional.backends.torch


def get_ivy_mxnet():
    """Import MXNET module from ivy"""
    try:
        import ivy.functional.backends.mxnet
    except ImportError:
        return None
    return ivy.functional.backends.mxnet


def get_valid_numeric_dtypes():
    return ivy.valid_numeric_dtypes


_ivy_fws_dict = {
    "numpy": lambda: get_ivy_numpy(),
    "jax": lambda: get_ivy_jax(),
    "tensorflow": lambda: get_ivy_tensorflow(),
    "tensorflow_graph": lambda: get_ivy_tensorflow(),
    "torch": lambda: get_ivy_torch(),
    "mxnet": lambda: get_ivy_mxnet(),
}

_iterable_types = [list, tuple, dict]
_excluded = []


def _convert_vars(
    *, vars_in, from_type, to_type_callable=None, keep_other=True, to_type=None
):
    new_vars = list()
    for var in vars_in:
        if type(var) in _iterable_types:
            return_val = _convert_vars(
                vars_in=var, from_type=from_type, to_type_callable=to_type_callable
            )
            new_vars.append(return_val)
        elif isinstance(var, from_type):
            if isinstance(var, np.ndarray):
                if var.dtype == np.float64:
                    var = var.astype(np.float32)
                if bool(sum([stride < 0 for stride in var.strides])):
                    var = var.copy()
            if to_type_callable:
                new_vars.append(to_type_callable(var))
            else:
                raise Exception("Invalid. A conversion callable is required.")
        elif to_type is not None and isinstance(var, to_type):
            new_vars.append(var)
        elif keep_other:
            new_vars.append(var)

    return new_vars


# function that trims white spaces from docstrings
def trim(*, docstring):
    """Trim function from PEP-257"""
    if not docstring:
        return ""
    # Convert tabs to spaces (following the normal Python rules)
    # and split into a list of lines:
    lines = docstring.expandtabs().splitlines()
    # Determine minimum indentation (first line doesn't count):
    indent = sys.maxsize
    for line in lines[1:]:
        stripped = line.lstrip()
        if stripped:
            indent = min(indent, len(line) - len(stripped))
    # Remove indentation (first line is special):
    trimmed = [lines[0].strip()]
    if indent < sys.maxsize:
        for line in lines[1:]:
            trimmed.append(line[indent:].rstrip())
    # Strip off trailing and leading blank lines:
    while trimmed and not trimmed[-1]:
        trimmed.pop()
    while trimmed and not trimmed[0]:
        trimmed.pop(0)

    # Current code/unittests expects a line return at
    # end of multiline docstrings
    # workaround expected behavior from unittests
    if "\n" in docstring:
        trimmed.append("")

    # Return a single string:
    return "\n".join(trimmed)


def docstring_examples_run(
    *, fn, from_container=False, from_array=False, num_sig_fig=3
):
    """Performs docstring tests for a given function.

    Parameters
    ----------
    fn
        Callable function to be tested.
    from_container
        if True, check docstring of the function as a method of an Ivy Container.
    from_array
        if True, check docstring of the function as a method of an Ivy Array.
    num_sig_fig
        Number of significant figures to check in the example.

    Returns
    -------
    None if the test passes, else marks the test as failed.
    """
    if not hasattr(fn, "__name__"):
        return True
    fn_name = fn.__name__
    if fn_name not in ivy.backend_handler.ivy_original_dict:
        return True

    if from_container:
        docstring = getattr(
            ivy.backend_handler.ivy_original_dict["Container"], fn_name
        ).__doc__
    elif from_array:
        docstring = getattr(
            ivy.backend_handler.ivy_original_dict["Array"], fn_name
        ).__doc__
    else:
        docstring = ivy.backend_handler.ivy_original_dict[fn_name].__doc__

    if docstring is None:
        return True

    # removing extra new lines and trailing white spaces from the docstrings
    trimmed_docstring = trim(docstring=docstring)
    trimmed_docstring = trimmed_docstring.split("\n")

    # end_index: -1, if print statement is not found in the docstring
    end_index = -1

    # parsed_output is set as an empty string to manage functions with multiple inputs
    parsed_output = ""

    # parsing through the docstrings to find lines with print statement
    # following which is our parsed output
    sub = ">>> print("
    for index, line in enumerate(trimmed_docstring):
        if sub in line:
            end_index = trimmed_docstring.index("", index)
            p_output = trimmed_docstring[index + 1 : end_index]
            p_output = ("").join(p_output).replace(" ", "")
            if parsed_output != "":
                parsed_output += ","
            parsed_output += p_output

    if end_index == -1:
        return True

    executable_lines = [
        line.split(">>>")[1][1:] for line in docstring.split("\n") if ">>>" in line
    ]

    # noinspection PyBroadException
    f = StringIO()
    with redirect_stdout(f):
        for line in executable_lines:
            # noinspection PyBroadException
            try:
                if f.getvalue() != "" and f.getvalue()[-2] != ",":
                    print(",")
                exec(line)
            except Exception as e:
                print(e, " ", ivy.current_backend_str(), " ", line)

    output = f.getvalue()
    output = output.rstrip()
    output = output.replace(" ", "").replace("\n", "")
    output = output.rstrip(",")

    # handling cases when the stdout contains ANSI colour codes
    # 7-bit C1 ANSI sequences
    ansi_escape = re.compile(
        r"""
    \x1B  # ESC
    (?:   # 7-bit C1 Fe (except CSI)
        [@-Z\\-_]
    |     # or [ for CSI, followed by a control sequence
        \[
        [0-?]*  # Parameter bytes
        [ -/]*  # Intermediate bytes
        [@-~]   # Final byte
    )
    """,
        re.VERBOSE,
    )

    output = ansi_escape.sub("", output)

    # print("Output: ", output)
    # print("Putput: ", parsed_output)

    # assert output == parsed_output, "Output is unequal to the docstrings output."
    sig_fig = float("1e-" + str(num_sig_fig))
    numeric_pattern = re.compile(
        r"""
            [\{\}\(\)\[\]]|\w+:
        """,
        re.VERBOSE,
    )
    num_output = output.replace("ivy.array", "")
    num_output = numeric_pattern.sub("", num_output)
    num_parsed_output = parsed_output.replace("ivy.array", "")
    num_parsed_output = numeric_pattern.sub("", num_parsed_output)
    num_output = num_output.split(",")
    num_parsed_output = num_parsed_output.split(",")
    docstr_result = True
    for (doc_u, doc_v) in zip(num_output, num_parsed_output):
        try:
            docstr_result = np.allclose(
                np.nan_to_num(complex(doc_u)),
                np.nan_to_num(complex(doc_v)),
                rtol=sig_fig,
            )
        except Exception:
            if str(doc_u) != str(doc_v):
                docstr_result = False
        if not docstr_result:
            print(
                "output for ",
                fn_name,
                " on run: ",
                output,
                "\noutput in docs :",
                parsed_output,
                "\n",
                doc_u,
                " != ",
                doc_v,
                "\n",
            )
            ivy.warn(
                "Output is unequal to the docstrings output: %s" % fn_name, stacklevel=0
            )
            break
    return docstr_result


def var_fn(x, *, dtype=None, device=None):
    """Returns x as an Ivy Variable wrapping an Ivy Array with given dtype and device"""
    return ivy.variable(ivy.array(x, dtype=dtype, device=device))


@st.composite
def get_dtypes(draw, kind, index=0, full=False, none=False):
    """
    Draws valid dtypes based on the backend set on the stack

    Parameters
    ----------
    draw
        special function that draws data randomly (but is reproducible) from a given
        data-set (ex. list).
    type
        Supported types are integer, float, valid, numeric, and unsigned
    index
        list indexing incase a test needs to be skipped for a particular dtype(s)
    full
        returns the complete list of valid types
        returns the complete list of valid types
    none

    Returns
    -------
    ret
        dtype string
    """
    type_dict = {
        "valid": ivy.valid_dtypes,
        "numeric": ivy.valid_numeric_dtypes,
        "float": ivy.valid_float_dtypes,
        "integer": ivy.valid_int_dtypes,
        "unsigned": ivy.valid_uint_dtypes,
        "signed_integer": tuple(
            set(ivy.valid_int_dtypes).difference(ivy.valid_uint_dtypes)
        ),
    }
    if none:
        return draw(st.sampled_from(type_dict[kind][index:] + (None,)))
    if full:
        return type_dict[kind][index:]
    return draw(st.sampled_from(type_dict[kind][index:]))


@st.composite
def floats(
    draw,
    *,
    min_value=None,
    max_value=None,
    allow_nan=False,
    allow_inf=False,
    allow_subnormal=False,
    width=None,
    exclude_min=True,
    exclude_max=True,
    safety_factor=0.99,
    small_value_safety_factor=1.1,
):
    """Draws an arbitrarily sized list of floats with a safety factor applied
        to avoid values being generated at the edge of a dtype limit.

    Parameters
    ----------
    draw
        special function that draws data randomly (but is reproducible) from a given
        data-set (ex. list).
    min_value
        minimum value of floats generated.
    max_value
        maximum value of floats generated.
    allow_nan
        if True, allow Nans in the list.
    allow_inf
        if True, allow inf in the list.
    allow_subnormal
        if True, allow subnormals in the list.
    width
        The width argument specifies the maximum number of bits of precision
        required to represent the generated float. Valid values are 16, 32, or 64.
    exclude_min
        if True, exclude the minimum limit.
    exclude_max
        if True, exclude the maximum limit.
    safety_factor
        default = 0.99. Only values which are 99% or less than the edge of
        the limit for a given dtype are generated.
    small_value_safety_factor
        default = 1.1.

    Returns
    -------
    ret
        list of floats.
    """
    lim_float16 = 65504
    lim_float32 = 3.4028235e38
    lim_float64 = 1.7976931348623157e308

    if min_value is not None and max_value is not None:
        if (
            min_value > -lim_float16 * safety_factor
            and max_value < lim_float16 * safety_factor
            and (width == 16 or not ivy.exists(width))
        ):
            # dtype float16
            width = 16
        elif (
            min_value > -lim_float32 * safety_factor
            and max_value < lim_float32 * safety_factor
            and (width == 32 or not ivy.exists(width))
        ):
            # dtype float32
            width = 32
        else:
            # dtype float64
            width = 64

        min_value = float_of(min_value, width)
        max_value = float_of(max_value, width)

        values = draw(
            st.floats(
                min_value=min_value,
                max_value=max_value,
                allow_nan=allow_nan,
                allow_subnormal=allow_subnormal,
                allow_infinity=allow_inf,
                width=width,
                exclude_min=exclude_min,
                exclude_max=exclude_max,
            )
        )

    else:
        if ivy.exists(min_value):
            if min_value > -lim_float16 * safety_factor and (
                width == 16 or not ivy.exists(width)
            ):
                dtype_min = "float16"
            elif min_value > -lim_float32 * safety_factor and (
                width == 32 or not ivy.exists(width)
            ):
                dtype_min = "float32"
            else:
                dtype_min = "float64"
        else:
            dtype_min = draw(st.sampled_from(ivy_np.valid_float_dtypes))

        if ivy.exists(max_value):
            if max_value < lim_float16 * safety_factor and (
                width == 16 or not ivy.exists(width)
            ):
                dtype_max = "float16"
            elif max_value < lim_float32 * safety_factor and (
                width == 32 or not ivy.exists(width)
            ):
                dtype_max = "float32"
            else:
                dtype_max = "float64"
        else:
            dtype_max = draw(st.sampled_from(ivy_np.valid_float_dtypes))

        dtype = ivy.promote_types(dtype_min, dtype_max)

        if dtype == "float16" or 16 == ivy.default(width, 0):
            width = 16
            min_value = float_of(-lim_float16 * safety_factor, width)
            max_value = float_of(lim_float16 * safety_factor, width)
        elif dtype in ["float32", "bfloat16"] or 32 == ivy.default(width, 0):
            width = 32
            min_value = float_of(-lim_float32 * safety_factor, width)
            max_value = float_of(lim_float32 * safety_factor, width)
        else:
            width = 64
            min_value = float_of(-lim_float64 * safety_factor, width)
            max_value = float_of(lim_float64 * safety_factor, width)

        values = draw(
            st.floats(
                min_value=min_value,
                max_value=max_value,
                allow_nan=allow_nan,
                allow_subnormal=allow_subnormal,
                allow_infinity=allow_inf,
                width=width,
                exclude_min=exclude_min,
                exclude_max=exclude_max,
            )
        )
    return values


@st.composite
def ints(draw, *, min_value=None, max_value=None, safety_factor=0.95):
    """Draws an arbitrarily sized list of integers with a safety factor
    applied to values.

    Parameters
    ----------
    draw
        special function that draws data randomly (but is reproducible) from a given
        data-set (ex. list).
    min_value
        minimum value of integers generated.
    max_value
        maximum value of integers generated.
    safety_factor
        default = 0.95. Only values which are 95% or less than the edge of
        the limit for a given dtype are generated.

    Returns
    -------
    ret
        list of integers.
    """
    dtype = draw(st.sampled_from(ivy_np.valid_int_dtypes))

    if dtype == "int8":
        min_value = ivy.default(min_value, round(-128 * safety_factor))
        max_value = ivy.default(max_value, round(127 * safety_factor))
    elif dtype == "int16":
        min_value = ivy.default(min_value, round(-32768 * safety_factor))
        max_value = ivy.default(max_value, round(32767 * safety_factor))
    elif dtype == "int32":
        min_value = ivy.default(min_value, round(-2147483648 * safety_factor))
        max_value = ivy.default(max_value, round(2147483647 * safety_factor))
    elif dtype == "int64":
        min_value = ivy.default(min_value, round(-9223372036854775808 * safety_factor))
        max_value = ivy.default(max_value, round(9223372036854775807 * safety_factor))
    elif dtype == "uint8":
        min_value = ivy.default(min_value, round(0 * safety_factor))
        max_value = ivy.default(max_value, round(255 * safety_factor))
    elif dtype == "uint16":
        min_value = ivy.default(min_value, round(0 * safety_factor))
        max_value = ivy.default(max_value, round(65535 * safety_factor))
    elif dtype == "uint32":
        min_value = ivy.default(min_value, round(0 * safety_factor))
        max_value = ivy.default(max_value, round(4294967295 * safety_factor))
    elif dtype == "uint64":
        min_value = ivy.default(min_value, round(0 * safety_factor))
        max_value = ivy.default(max_value, round(18446744073709551615 * safety_factor))

    return draw(st.integers(min_value, max_value))


def assert_all_close(
    ret_np, ret_from_gt_np, rtol=1e-05, atol=1e-08, ground_truth_backend="TensorFlow"
):
    """Matches the ret_np and ret_from_np inputs element-by-element to ensure that
    they are the same.

    Parameters
    ----------
    ret_np
        Return from the framework to test. Ivy Container or Numpy Array.
    ret_from_gt_np
        Return from the ground truth framework. Ivy Container or Numpy Array.
    rtol
        Relative Tolerance Value.
    atol
        Absolute Tolerance Value.
    ground_truth_backend
        Ground Truth Backend Framework.

    Returns
    -------
    None if the test passes, else marks the test as failed.
    """
    assert ret_np.dtype is ret_from_gt_np.dtype, (
        "the return with a {} backend produced data type of {}, while the return with"
        " a {} backend returned a data type of {}.".format(
            ground_truth_backend,
            ret_from_gt_np.dtype,
            ivy.current_backend_str(),
            ret_np.dtype,
        )
    )
    if ivy.is_ivy_container(ret_np) and ivy.is_ivy_container(ret_from_gt_np):
        ivy.Container.multi_map(assert_all_close, [ret_np, ret_from_gt_np])
    else:
        if ret_np.dtype == "bfloat16" or ret_from_gt_np.dtype == "bfloat16":
            ret_np = ret_np.astype("float64")
            ret_from_gt_np = ret_from_gt_np.astype("float64")
        assert np.allclose(
            np.nan_to_num(ret_np), np.nan_to_num(ret_from_gt_np), rtol=rtol, atol=atol
        ), "{} != {}".format(ret_np, ret_from_gt_np)


def assert_same_type_and_shape(values, this_key_chain=None):
    x, y = values
    assert type(x) is type(y), "type(x) = {}, type(y) = {}".format(type(x), type(y))
    if isinstance(x, np.ndarray):
        assert x.shape == y.shape, "x.shape = {}, y.shape = {}".format(x.shape, y.shape)
        assert x.dtype == y.dtype, "x.dtype = {}, y.dtype = {}".format(x.dtype, y.dtype)


def kwargs_to_args_n_kwargs(*, num_positional_args, kwargs):
    """Splits the kwargs into args and kwargs, with the first num_positional_args ported
    to args.
    """
    args = [v for v in list(kwargs.values())[:num_positional_args]]
    kwargs = {k: kwargs[k] for k in list(kwargs.keys())[num_positional_args:]}
    return args, kwargs


def list_of_length(*, x, length):
    """Returns a random list of the given length from elements in x."""
    return st.lists(x, min_size=length, max_size=length)


def as_cont(*, x):
    """Returns x as an Ivy Container, containing x at all its leaves."""
    return ivy.Container({"a": x, "b": {"c": x, "d": x}})


def as_lists(*args):
    """Changes the elements in args to be of type list."""
    return (a if isinstance(a, list) else [a] for a in args)


def flatten_fw(*, ret, fw):
    """Returns a flattened numpy version of the arrays in ret for a given framework."""
    if not isinstance(ret, tuple):
        ret = (ret,)
    if fw == "jax":
        ret_idxs = ivy.nested_indices_where(
            ret, lambda x: ivy.is_ivy_array(x) or is_jax_native_array(x)
        )
    elif fw == "numpy":
        ret_idxs = ivy.nested_indices_where(
            ret, lambda x: ivy.is_ivy_array(x) or is_numpy_native_array(x)
        )
    elif fw == "tensorflow":
        ret_idxs = ivy.nested_indices_where(
            ret, lambda x: ivy.is_ivy_array(x) or is_tensorflow_native_array(x)
        )
    else:
        ret_idxs = ivy.nested_indices_where(
            ret, lambda x: ivy.is_ivy_array(x) or is_torch_native_array(x)
        )
    ret_flat = ivy.multi_index_nest(ret, ret_idxs)

    # convert the return to NumPy
    ret_np_flat = [ivy.to_numpy(x) for x in ret_flat]
    return ret_np_flat


def flatten(*, ret):
    """Returns a flattened numpy version of the arrays in ret."""
    if not isinstance(ret, tuple):
        ret = (ret,)
    ret_idxs = ivy.nested_indices_where(ret, ivy.is_ivy_array)
    return ivy.multi_index_nest(ret, ret_idxs)


def flatten_and_to_np(*, ret):
    # flatten the return
    ret_flat = flatten(ret=ret)
    return [ivy.to_numpy(x) for x in ret_flat]


def get_ret_and_flattened_np_array(func, *args, **kwargs):
    """
    Runs func with args and kwargs, and returns the result along with its flattened
    version.
    """
    ret = func(*args, **kwargs)
    return ret, flatten_and_to_np(ret=ret)


def value_test(
    *,
    ret_np_flat,
    ret_np_from_gt_flat,
    rtol=None,
    atol=1e-6,
    ground_truth_backend="TensorFlow",
):
    """Performs a value test for matching the arrays in ret_np_flat and
    ret_from_np_flat.

    Parameters
    ----------
    ret_np_flat
        A list (flattened) containing Numpy arrays. Return from the
        framework to test.
    ret_from_np_flat
        A list (flattened) containing Numpy arrays. Return from the ground
        truth framework.
    rtol
        Relative Tolerance Value.
    atol
        Absolute Tolerance Value.
    ground_truth_backend
        Ground Truth Backend Framework.

    Returns
    -------
    None if the value test passes, else marks the test as failed.
    """
    if type(ret_np_flat) != list:
        ret_np_flat = [ret_np_flat]
    if type(ret_np_from_gt_flat) != list:
        ret_np_from_gt_flat = [ret_np_from_gt_flat]
    assert len(ret_np_flat) == len(ret_np_from_gt_flat), (
        "len(ret_np_flat) != len(ret_np_from_gt_flat):\n\n"
        "ret_np_flat:\n\n{}\n\nret_np_from_gt_flat:\n\n{}".format(
            ret_np_flat, ret_np_from_gt_flat
        )
    )
    # value tests, iterating through each array in the flattened returns
    if not rtol:
        for ret_np, ret_np_from_gt in zip(ret_np_flat, ret_np_from_gt_flat):
            rtol = TOLERANCE_DICT.get(str(ret_np_from_gt.dtype), 1e-03)
            assert_all_close(
                ret_np,
                ret_np_from_gt,
                rtol=rtol,
                atol=atol,
                ground_truth_backend=ground_truth_backend,
            )
    else:
        for ret_np, ret_np_from_gt in zip(ret_np_flat, ret_np_from_gt_flat):
            assert_all_close(
                ret_np,
                ret_np_from_gt,
                rtol=rtol,
                atol=atol,
                ground_truth_backend=ground_truth_backend,
            )


def args_to_container(array_args):
    array_args_container = ivy.Container({str(k): v for k, v in enumerate(array_args)})
    return array_args_container


def gradient_test(
    *,
    fn_name,
    all_as_kwargs_np,
    args_np,
    kwargs_np,
    input_dtypes,
    as_variable_flags,
    native_array_flags,
    container_flags,
    rtol_: float = None,
    atol_: float = 1e-06,
    ground_truth_backend: str = "torch",
):
    def grad_fn(xs):
        array_vals = [v for k, v in xs.to_iterator()]
        arg_array_vals = array_vals[0 : len(args_idxs)]
        kwarg_array_vals = array_vals[len(args_idxs) :]
        args_writeable = ivy.copy_nest(args)
        kwargs_writeable = ivy.copy_nest(kwargs)
        ivy.set_nest_at_indices(args_writeable, args_idxs, arg_array_vals)
        ivy.set_nest_at_indices(kwargs_writeable, kwargs_idxs, kwarg_array_vals)
        return ivy.mean(ivy.__dict__[fn_name](*args_writeable, **kwargs_writeable))

    args, kwargs, _, args_idxs, kwargs_idxs = create_args_kwargs(
        args_np=args_np,
        kwargs_np=kwargs_np,
        input_dtypes=input_dtypes,
        as_variable_flags=as_variable_flags,
        native_array_flags=native_array_flags,
        container_flags=container_flags,
    )
    arg_array_vals = list(ivy.multi_index_nest(args, args_idxs))
    kwarg_array_vals = list(ivy.multi_index_nest(kwargs, kwargs_idxs))
    xs = args_to_container(arg_array_vals + kwarg_array_vals)
    _, ret_np_flat = get_ret_and_flattened_np_array(
        ivy.execute_with_gradients, grad_fn, xs
    )
    grads_np_flat = ret_np_flat[1]
    # compute the return with a Ground Truth backend
    ivy.set_backend(ground_truth_backend)
    test_unsupported = check_unsupported_dtype(
        fn=ivy.__dict__[fn_name],
        input_dtypes=input_dtypes,
        all_as_kwargs_np=all_as_kwargs_np,
    )
    if test_unsupported:
        return
    args, kwargs, _, args_idxs, kwargs_idxs = create_args_kwargs(
        args_np=args_np,
        kwargs_np=kwargs_np,
        input_dtypes=input_dtypes,
        as_variable_flags=as_variable_flags,
        native_array_flags=native_array_flags,
        container_flags=container_flags,
    )
    arg_array_vals = list(ivy.multi_index_nest(args, args_idxs))
    kwarg_array_vals = list(ivy.multi_index_nest(kwargs, kwargs_idxs))
    xs = args_to_container(arg_array_vals + kwarg_array_vals)
    _, ret_np_from_gt_flat = get_ret_and_flattened_np_array(
        ivy.execute_with_gradients, grad_fn, xs
    )
    grads_np_from_gt_flat = ret_np_from_gt_flat[1]
    ivy.unset_backend()
    # value test
    value_test(
        ret_np_flat=grads_np_flat,
        ret_np_from_gt_flat=grads_np_from_gt_flat,
        rtol=rtol_,
        atol=atol_,
    )


def check_unsupported_dtype(*, fn, input_dtypes, all_as_kwargs_np):
    """Checks whether a function does not support the input data types or the output
    data type.

    Parameters
    ----------
    fn
        The function to check.
    input_dtypes
        data-types of the input arguments and keyword-arguments.
    all_as_kwargs_np
        All arguments in Numpy Format, to check for the presence of dtype argument.

    Returns
    -------
    True if the function does not support the given input or output data types, False
    otherwise.
    """
    test_unsupported = False
    unsupported_dtypes_fn = ivy.function_unsupported_dtypes(fn)
    supported_dtypes_fn = ivy.function_supported_dtypes(fn)
    if unsupported_dtypes_fn:
        for d in input_dtypes:
            if d in unsupported_dtypes_fn:
                test_unsupported = True
                break
        if (
            "dtype" in all_as_kwargs_np
            and all_as_kwargs_np["dtype"] in unsupported_dtypes_fn
        ):
            test_unsupported = True
    if supported_dtypes_fn and not test_unsupported:
        for d in input_dtypes:
            if d not in supported_dtypes_fn:
                test_unsupported = True
                break
        if (
            "dtype" in all_as_kwargs_np
            and all_as_kwargs_np["dtype"] not in supported_dtypes_fn
        ):
            test_unsupported = True
    return test_unsupported


def check_unsupported_device(*, fn, input_device, all_as_kwargs_np):
    """Checks whether a function does not support a given device.

    Parameters
    ----------
    fn
        The function to check.
    input_device
        The backend device.
    all_as_kwargs_np
        All arguments in Numpy Format, to check for the presence of dtype argument.

    Returns
    -------
    True if the function does not support the given device, False otherwise.
    """
    test_unsupported = False
    unsupported_devices_fn = ivy.function_unsupported_devices(fn)
    supported_devices_fn = ivy.function_supported_devices(fn)
    if unsupported_devices_fn:
        if input_device in unsupported_devices_fn:
            test_unsupported = True
        if (
            "device" in all_as_kwargs_np
            and all_as_kwargs_np["device"] in unsupported_devices_fn
        ):
            test_unsupported = True
    if supported_devices_fn and not test_unsupported:
        if input_device not in supported_devices_fn:
            test_unsupported = True
        if (
            "device" in all_as_kwargs_np
            and all_as_kwargs_np["device"] not in supported_devices_fn
        ):
            test_unsupported = True
    return test_unsupported


def check_unsupported_device_and_dtype(*, fn, device, input_dtypes, all_as_kwargs_np):
    """Checks whether a function does not support a given device or data types.

    Parameters
    ----------
    fn
        The function to check.
    device
        The backend device to check.
    input_dtypes
        data-types of the input arguments and keyword-arguments.
    all_as_kwargs_np
        All arguments in Numpy Format, to check for the presence of dtype argument.

    Returns
    -------
    True if the function does not support both the device and any data type, False
    otherwise.
    """
    unsupported_devices_dtypes_fn = ivy.function_unsupported_devices_and_dtypes(fn)

    if device in unsupported_devices_dtypes_fn:
        for d in input_dtypes:
            if d in unsupported_devices_dtypes_fn[device]:
                return True

    if "device" in all_as_kwargs_np and "dtype" in all_as_kwargs_np:
        dev = all_as_kwargs_np["device"]
        dtype = all_as_kwargs_np["dtype"]
        if dtype in unsupported_devices_dtypes_fn.get(dev, []):
            return True

    return False


def create_args_kwargs(
    *,
    args_np,
    kwargs_np,
    input_dtypes,
    as_variable_flags,
    native_array_flags=None,
    container_flags=None,
):
    """Creates arguments and keyword-arguments for the function to test.

    Parameters
    ----------
    args_np
        A dictionary of arguments in Numpy.
    kwargs_np
        A dictionary of keyword-arguments in Numpy.
    input_dtypes
        data-types of the input arguments and keyword-arguments.
    as_variable_flags
        A list of booleans. if True for a corresponding input argument, it is called
        as an Ivy Variable.
    native_array_flags
        if not None, the corresponding argument is called as a Native Array.
    container_flags
        if not None, the corresponding argument is called as an Ivy Container.

    Returns
    -------
    Arguments, Keyword-arguments, number of arguments, and indexes on arguments and
    keyword-arguments.
    """
    # extract all arrays from the arguments and keyword arguments
    args_idxs = ivy.nested_indices_where(args_np, lambda x: isinstance(x, np.ndarray))
    arg_np_vals = ivy.multi_index_nest(args_np, args_idxs)
    kwargs_idxs = ivy.nested_indices_where(
        kwargs_np, lambda x: isinstance(x, np.ndarray)
    )
    kwarg_np_vals = ivy.multi_index_nest(kwargs_np, kwargs_idxs)

    # assert that the number of arrays aligns with the dtypes and as_variable_flags
    num_arrays = len(arg_np_vals) + len(kwarg_np_vals)
    if num_arrays > 0:
        assert num_arrays == len(input_dtypes), (
            "Found {} arrays in the input arguments, but {} dtypes and "
            "as_variable_flags. Make sure to pass in a sequence of bools for all "
            "associated boolean flag inputs to test_function, with the sequence length "
            "being equal to the number of arrays in the arguments.".format(
                num_arrays, len(input_dtypes)
            )
        )

    # create args
    num_arg_vals = len(arg_np_vals)
    arg_array_vals = [
        ivy.array(x, dtype=d) for x, d in zip(arg_np_vals, input_dtypes[:num_arg_vals])
    ]
    arg_array_vals = [
        ivy.variable(x) if v else x
        for x, v in zip(arg_array_vals, as_variable_flags[:num_arg_vals])
    ]
    if native_array_flags:
        arg_array_vals = [
            ivy.to_native(x) if n else x
            for x, n in zip(arg_array_vals, native_array_flags[:num_arg_vals])
        ]
    if container_flags:
        arg_array_vals = [
            as_cont(x=x) if c else x
            for x, c in zip(arg_array_vals, container_flags[:num_arg_vals])
        ]
    args = ivy.copy_nest(args_np, to_mutable=True)
    ivy.set_nest_at_indices(args, args_idxs, arg_array_vals)

    # create kwargs
    kwarg_array_vals = [
        ivy.array(x, dtype=d)
        for x, d in zip(kwarg_np_vals, input_dtypes[num_arg_vals:])
    ]
    kwarg_array_vals = [
        ivy.variable(x) if v else x
        for x, v in zip(kwarg_array_vals, as_variable_flags[num_arg_vals:])
    ]
    if native_array_flags:
        kwarg_array_vals = [
            ivy.to_native(x) if n else x
            for x, n in zip(kwarg_array_vals, native_array_flags[num_arg_vals:])
        ]
    if container_flags:
        kwarg_array_vals = [
            as_cont(x=x) if c else x
            for x, c in zip(kwarg_array_vals, container_flags[num_arg_vals:])
        ]
    kwargs = ivy.copy_nest(kwargs_np, to_mutable=True)
    ivy.set_nest_at_indices(kwargs, kwargs_idxs, kwarg_array_vals)
    return args, kwargs, num_arg_vals, args_idxs, kwargs_idxs


def test_unsupported_function(*, fn, args, kwargs):
    """Tests a function with an unsupported datatype to raise an exception.

    Parameters
    ----------
    fn
        callable function to test.
    args
        arguments to the function.
    kwargs
        keyword-arguments to the function.
    """
    try:
        fn(*args, **kwargs)
        assert False
    except:  # noqa
        return


def test_method(
    *,
    input_dtypes_init: Union[ivy.Dtype, List[ivy.Dtype]] = None,
    as_variable_flags_init: Union[bool, List[bool]] = None,
    num_positional_args_init: int = 0,
    native_array_flags_init: Union[bool, List[bool]] = None,
    all_as_kwargs_np_init: dict = None,
    input_dtypes_method: Union[ivy.Dtype, List[ivy.Dtype]],
    as_variable_flags_method: Union[bool, List[bool]],
    num_positional_args_method: int,
    native_array_flags_method: Union[bool, List[bool]],
    container_flags_method: Union[bool, List[bool]],
    all_as_kwargs_np_method: dict,
    fw: str,
    class_name: str,
    method_name: str = "__call__",
    init_with_v: bool = False,
    method_with_v: bool = False,
    rtol_: float = None,
    atol_: float = 1e-06,
    test_values: Union[bool, str] = True,
    test_gradients: bool = False,
    ground_truth_backend: str = "tensorflow",
    device_: str = "cpu",
):
    """Tests a class-method that consumes (or returns) arrays for the current backend
    by comparing the result with numpy.

    Parameters
    ----------
    input_dtypes_init
        data types of the input arguments to the constructor in order.
    as_variable_flags_init
        dictates whether the corresponding input argument passed to the constructor
        should be treated as an ivy.Variable.
    num_positional_args_init
        number of input arguments that must be passed as positional arguments to the
        constructor.
    native_array_flags_init
        dictates whether the corresponding input argument passed to the constructor
        should be treated as a native array.
    all_as_kwargs_np_init:
        input arguments to the constructor as keyword arguments.
    input_dtypes_method
        data types of the input arguments to the method in order.
    as_variable_flags_method
        dictates whether the corresponding input argument passed to the method should
        be treated as an ivy.Variable.
    num_positional_args_method
        number of input arguments that must be passed as positional arguments to the
        method.
    native_array_flags_method
        dictates whether the corresponding input argument passed to the method should
        be treated as a native array.
    container_flags_method
        dictates whether the corresponding input argument passed to the method should
        be treated as an ivy Container.
    all_as_kwargs_np_method:
        input arguments to the method as keyword arguments.
    fw
        current backend (framework).
    class_name
        name of the class to test.
    method_name
        name of tthe method to test.
    init_with_v
        if the class being tested is an ivy.Module, then setting this flag as True will
        call the constructor with the variables v passed explicitly.
    method_with_v
        if the class being tested is an ivy.Module, then setting this flag as True will
        call the method with the variables v passed explicitly.
    rtol_
        relative tolerance value.
    atol_
        absolute tolerance value.
    test_values
        can be a bool or a string to indicate whether correctness of values should be
        tested. If the value is `with_v`, shapes are tested but not values.
    ground_truth_backend
        Ground Truth Backend to compare the result-values.
    device_
        The device on which to create arrays.

    Returns
    -------
    ret
        optional, return value from the function
    ret_gt
        optional, return value from the Ground Truth function
    """
    # convert single values to length 1 lists
    (input_dtypes_init, as_variable_flags_init, native_array_flags_init,) = as_lists(
        ivy.default(input_dtypes_init, []),
        ivy.default(as_variable_flags_init, []),
        ivy.default(native_array_flags_init, []),
    )
    all_as_kwargs_np_init = ivy.default(all_as_kwargs_np_init, dict())
    (
        input_dtypes_method,
        as_variable_flags_method,
        native_array_flags_method,
        container_flags_method,
    ) = as_lists(
        input_dtypes_method,
        as_variable_flags_method,
        native_array_flags_method,
        container_flags_method,
    )

    # make all lists equal in length
    num_arrays_constructor = max(
        len(input_dtypes_init),
        len(as_variable_flags_init),
        len(native_array_flags_init),
    )
    if len(input_dtypes_init) < num_arrays_constructor:
        input_dtypes_init = [
            input_dtypes_init[0] for _ in range(num_arrays_constructor)
        ]
    if len(as_variable_flags_init) < num_arrays_constructor:
        as_variable_flags_init = [
            as_variable_flags_init[0] for _ in range(num_arrays_constructor)
        ]
    if len(native_array_flags_init) < num_arrays_constructor:
        native_array_flags_init = [
            native_array_flags_init[0] for _ in range(num_arrays_constructor)
        ]

    num_arrays_method = max(
        len(input_dtypes_method),
        len(as_variable_flags_method),
        len(native_array_flags_method),
        len(container_flags_method),
    )
    if len(input_dtypes_method) < num_arrays_method:
        input_dtypes_method = [input_dtypes_method[0] for _ in range(num_arrays_method)]
    if len(as_variable_flags_method) < num_arrays_method:
        as_variable_flags_method = [
            as_variable_flags_method[0] for _ in range(num_arrays_method)
        ]
    if len(native_array_flags_method) < num_arrays_method:
        native_array_flags_method = [
            native_array_flags_method[0] for _ in range(num_arrays_method)
        ]
    if len(container_flags_method) < num_arrays_method:
        container_flags_method = [
            container_flags_method[0] for _ in range(num_arrays_method)
        ]

    # update variable flags to be compatible with float dtype
    as_variable_flags_init = [
        v if ivy.is_float_dtype(d) else False
        for v, d in zip(as_variable_flags_init, input_dtypes_init)
    ]
    as_variable_flags_method = [
        v if ivy.is_float_dtype(d) else False
        for v, d in zip(as_variable_flags_method, input_dtypes_method)
    ]

    # change all data types so that they are supported by this framework
    input_dtypes_init = [
        "float32" if d in ivy.invalid_dtypes else d for d in input_dtypes_init
    ]
    input_dtypes_method = [
        "float32" if d in ivy.invalid_dtypes else d for d in input_dtypes_method
    ]

    # create args
    args_np_constructor, kwargs_np_constructor = kwargs_to_args_n_kwargs(
        num_positional_args=num_positional_args_init,
        kwargs=all_as_kwargs_np_init,
    )
    args_constructor, kwargs_constructor, _, _, _ = create_args_kwargs(
        args_np=args_np_constructor,
        kwargs_np=kwargs_np_constructor,
        input_dtypes=input_dtypes_init,
        as_variable_flags=as_variable_flags_init,
        native_array_flags=native_array_flags_init,
    )
    args_np_method, kwargs_np_method = kwargs_to_args_n_kwargs(
        num_positional_args=num_positional_args_method, kwargs=all_as_kwargs_np_method
    )
    args_method, kwargs_method, _, _, _ = create_args_kwargs(
        args_np=args_np_method,
        kwargs_np=kwargs_np_method,
        input_dtypes=input_dtypes_method,
        as_variable_flags=as_variable_flags_method,
        native_array_flags=native_array_flags_method,
        container_flags=container_flags_method,
    )
    # run
    ins = ivy.__dict__[class_name](*args_constructor, **kwargs_constructor)
    v_np = None
    if isinstance(ins, ivy.Module):
        if init_with_v:
            v = ivy.Container(
                ins._create_variables(device=device_, dtype=input_dtypes_method[0])
            )
            ins = ivy.__dict__[class_name](*args_constructor, **kwargs_constructor, v=v)
        else:
            v = ins.__getattribute__("v")
        v_np = v.map(lambda x, kc: ivy.to_numpy(x) if ivy.is_array(x) else x)
        if method_with_v:
            kwargs_method = dict(**kwargs_method, v=v)
    ret, ret_np_flat = get_ret_and_flattened_np_array(
        ins.__getattribute__(method_name), *args_method, **kwargs_method
    )
    # compute the return with a Ground Truth backend
    ivy.set_backend(ground_truth_backend)
    args_gt_constructor, kwargs_gt_constructor, _, _, _ = create_args_kwargs(
        args_np=args_np_constructor,
        kwargs_np=kwargs_np_constructor,
        input_dtypes=input_dtypes_init,
        as_variable_flags=as_variable_flags_init,
    )
    args_gt_method, kwargs_gt_method, _, _, _ = create_args_kwargs(
        args_np=args_np_method,
        kwargs_np=kwargs_np_method,
        input_dtypes=input_dtypes_method,
        as_variable_flags=as_variable_flags_method,
    )
    ins_gt = ivy.__dict__[class_name](*args_gt_constructor, **kwargs_gt_constructor)
    if isinstance(ins_gt, ivy.Module):
        v_gt = v_np.map(
            lambda x, kc: ivy.asarray(x) if isinstance(x, np.ndarray) else x
        )
        kwargs_gt_method = dict(**kwargs_gt_method, v=v_gt)
    ret_from_gt, ret_np_from_gt_flat = get_ret_and_flattened_np_array(
        ins_gt.__getattribute__(method_name), *args_gt_method, **kwargs_gt_method
    )
    ivy.unset_backend()
    # assuming value test will be handled manually in the test function
    if not test_values:
        return ret, ret_from_gt
    # value test
    value_test(
        ret_np_flat=ret_np_flat,
        ret_np_from_gt_flat=ret_np_from_gt_flat,
        rtol=rtol_,
        atol=atol_,
    )


def test_function(
    *,
    input_dtypes: Union[ivy.Dtype, List[ivy.Dtype]],
    as_variable_flags: Union[bool, List[bool]],
    with_out: bool,
    num_positional_args: int,
    native_array_flags: Union[bool, List[bool]],
    container_flags: Union[bool, List[bool]],
    instance_method: bool,
    fw: str,
    fn_name: str,
    rtol_: float = None,
    atol_: float = 1e-06,
    test_values: bool = True,
    test_gradients: bool = False,
    ground_truth_backend: str = "tensorflow",
    device_: str = "cpu",
    return_flat_np_arrays: bool = False,
    **all_as_kwargs_np,
):
    """Tests a function that consumes (or returns) arrays for the current backend
    by comparing the result with numpy.

    Parameters
    ----------
    input_dtypes
        data types of the input arguments in order.
    as_variable_flags
        dictates whether the corresponding input argument should be treated
        as an ivy Variable.
    with_out
        if True, the function is also tested with the optional out argument.
    num_positional_args
        number of input arguments that must be passed as positional
        arguments.
    native_array_flags
        dictates whether the corresponding input argument should be treated
        as a native array.
    container_flags
        dictates whether the corresponding input argument should be treated
         as an ivy Container.
    instance_method
        if True, the function is run as an instance method of the first
         argument (should be an ivy Array or Container).
    fw
        current backend (framework).
    fn_name
        name of the function to test.
    rtol_
        relative tolerance value.
    atol_
        absolute tolerance value.
    test_values
        if True, test for the correctness of the resulting values.
    test_gradients
        if True, test for the correctness of gradients.
    ground_truth_backend
        Ground Truth Backend to compare the result-values.
    device_
        The device on which to create arrays
    return_flat_np_arrays
        If test_values is False, this flag dictates whether the original returns are
        returned, or whether the flattened numpy arrays are returned.
    all_as_kwargs_np
        input arguments to the function as keyword arguments.

    Returns
    -------
    ret
        optional, return value from the function
    ret_gt
        optional, return value from the Ground Truth function

    Examples
    --------
    >>> input_dtypes = 'float64'
    >>> as_variable_flags = False
    >>> with_out = False
    >>> num_positional_args = 0
    >>> native_array_flags = False
    >>> container_flags = False
    >>> instance_method = False
    >>> fw = "torch"
    >>> fn_name = "abs"
    >>> x = np.array([-1])
    >>> test_function(input_dtypes, as_variable_flags, with_out,\
                            num_positional_args, native_array_flags,\
                            container_flags, instance_method, fw, fn_name, x=x)

    >>> input_dtypes = ['float64', 'float32']
    >>> as_variable_flags = [False, True]
    >>> with_out = False
    >>> num_positional_args = 1
    >>> native_array_flags = [True, False]
    >>> container_flags = [False, False]
    >>> instance_method = False
    >>> fw = "numpy"
    >>> fn_name = "add"
    >>> x1 = np.array([1, 3, 4])
    >>> x2 = np.array([-3, 15, 24])
    >>> test_function(input_dtypes, as_variable_flags, with_out,\
                            num_positional_args, native_array_flags,\
                             container_flags, instance_method,\
                              fw, fn_name, x1=x1, x2=x2)
    """
    # convert single values to length 1 lists
    input_dtypes, as_variable_flags, native_array_flags, container_flags = as_lists(
        input_dtypes, as_variable_flags, native_array_flags, container_flags
    )

    # make all lists equal in length
    num_arrays = max(
        len(input_dtypes),
        len(as_variable_flags),
        len(native_array_flags),
        len(container_flags),
    )
    if len(input_dtypes) < num_arrays:
        input_dtypes = [input_dtypes[0] for _ in range(num_arrays)]
    if len(as_variable_flags) < num_arrays:
        as_variable_flags = [as_variable_flags[0] for _ in range(num_arrays)]
    if len(native_array_flags) < num_arrays:
        native_array_flags = [native_array_flags[0] for _ in range(num_arrays)]
    if len(container_flags) < num_arrays:
        container_flags = [container_flags[0] for _ in range(num_arrays)]

    # update variable flags to be compatible with float dtype and with_out args
    as_variable_flags = [
        v if ivy.is_float_dtype(d) and not with_out else False
        for v, d in zip(as_variable_flags, input_dtypes)
    ]

    # update instance_method flag to only be considered if the
    # first term is either an ivy.Array or ivy.Container
    instance_method = instance_method and (
        not native_array_flags[0] or container_flags[0]
    )

    # split the arguments into their positional and keyword components
    args_np, kwargs_np = kwargs_to_args_n_kwargs(
        num_positional_args=num_positional_args, kwargs=all_as_kwargs_np
    )

    fn = getattr(ivy, fn_name)
    if gradient_incompatible_function(fn=fn):
        return
    test_unsupported = check_unsupported_dtype(
        fn=fn, input_dtypes=input_dtypes, all_as_kwargs_np=all_as_kwargs_np
    )
    if not test_unsupported:
        test_unsupported = check_unsupported_device(
            fn=fn, input_device=device_, all_as_kwargs_np=all_as_kwargs_np
        )
    if not test_unsupported:
        test_unsupported = check_unsupported_device_and_dtype(
            fn=fn,
            device=device_,
            input_dtypes=input_dtypes,
            all_as_kwargs_np=all_as_kwargs_np,
        )
    if test_unsupported:
        try:
            args, kwargs, num_arg_vals, args_idxs, kwargs_idxs = create_args_kwargs(
                args_np=args_np,
                kwargs_np=kwargs_np,
                input_dtypes=input_dtypes,
                as_variable_flags=as_variable_flags,
                native_array_flags=native_array_flags,
                container_flags=container_flags,
            )
        except Exception:
            return
    else:
        args, kwargs, num_arg_vals, args_idxs, kwargs_idxs = create_args_kwargs(
            args_np=args_np,
            kwargs_np=kwargs_np,
            input_dtypes=input_dtypes,
            as_variable_flags=as_variable_flags,
            native_array_flags=native_array_flags,
            container_flags=container_flags,
        )

    # run either as an instance method or from the API directly
    instance = None
    if instance_method:
        is_instance = [
            (not n) or c for n, c in zip(native_array_flags, container_flags)
        ]
        arg_is_instance = is_instance[:num_arg_vals]
        kwarg_is_instance = is_instance[num_arg_vals:]
        if arg_is_instance and max(arg_is_instance):
            i = 0
            for i, a in enumerate(arg_is_instance):
                if a:
                    break
            instance_idx = args_idxs[i]
            instance = ivy.index_nest(args, instance_idx)
            args = ivy.copy_nest(args, to_mutable=True)
            ivy.prune_nest_at_index(args, instance_idx)
        else:
            i = 0
            for i, a in enumerate(kwarg_is_instance):
                if a:
                    break
            instance_idx = kwargs_idxs[i]
            instance = ivy.index_nest(kwargs, instance_idx)
            kwargs = ivy.copy_nest(kwargs, to_mutable=True)
            ivy.prune_nest_at_index(kwargs, instance_idx)
        if test_unsupported:
            test_unsupported_function(
                fn=instance.__getattribute__(fn_name), args=args, kwargs=kwargs
            )
            return

        ret, ret_np_flat = get_ret_and_flattened_np_array(
            instance.__getattribute__(fn_name), *args, **kwargs
        )
    else:
        if test_unsupported:
            test_unsupported_function(
                fn=ivy.__dict__[fn_name], args=args, kwargs=kwargs
            )
            return
        ret, ret_np_flat = get_ret_and_flattened_np_array(
            ivy.__dict__[fn_name], *args, **kwargs
        )
    # assert idx of return if the idx of the out array provided
    if with_out:
        test_ret = ret
        if isinstance(ret, tuple):
            assert hasattr(ivy.__dict__[fn_name], "out_index")
            test_ret = ret[getattr(ivy.__dict__[fn_name], "out_index")]
        out = ivy.zeros_like(test_ret)
        if max(container_flags):
            assert ivy.is_ivy_container(test_ret)
        else:
            assert ivy.is_array(test_ret)
        if instance_method:
            ret, ret_np_flat = get_ret_and_flattened_np_array(
                instance.__getattribute__(fn_name), *args, **kwargs, out=out
            )
        else:
            ret, ret_np_flat = get_ret_and_flattened_np_array(
                ivy.__dict__[fn_name], *args, **kwargs, out=out
            )
        test_ret = ret
        if isinstance(ret, tuple):
            test_ret = ret[getattr(ivy.__dict__[fn_name], "out_index")]
        assert test_ret is out
        if not max(container_flags) and ivy.native_inplace_support:
            # these backends do not always support native inplace updates
            assert test_ret.data is out.data
    # compute the return with a Ground Truth backend
    ivy.set_backend(ground_truth_backend)
    try:
        fn = getattr(ivy, fn_name)
        test_unsupported = check_unsupported_dtype(
            fn=fn, input_dtypes=input_dtypes, all_as_kwargs_np=all_as_kwargs_np
        )
        # create args
        if test_unsupported:
            try:
                args, kwargs, _, _, _ = create_args_kwargs(
                    args_np=args_np,
                    kwargs_np=kwargs_np,
                    input_dtypes=input_dtypes,
                    as_variable_flags=as_variable_flags,
                    native_array_flags=native_array_flags,
                    container_flags=container_flags,
                )
            except Exception:
                ivy.unset_backend()
                return
        else:
            args, kwargs, _, _, _ = create_args_kwargs(
                args_np=args_np,
                kwargs_np=kwargs_np,
                input_dtypes=input_dtypes,
                as_variable_flags=as_variable_flags,
                native_array_flags=native_array_flags,
                container_flags=container_flags,
            )
        if test_unsupported:
            test_unsupported_function(
                fn=ivy.__dict__[fn_name], args=args, kwargs=kwargs
            )
            ivy.unset_backend()
            return
        ret_from_gt, ret_np_from_gt_flat = get_ret_and_flattened_np_array(
            ivy.__dict__[fn_name], *args, **kwargs
        )
    except Exception as e:
        ivy.unset_backend()
        raise e
    ivy.unset_backend()
    # gradient test
    if (
        test_gradients
        and not fw == "numpy"
        and all(as_variable_flags)
        and not any(container_flags)
        and not instance_method
    ):
        gradient_test(
            fn_name=fn_name,
            all_as_kwargs_np=all_as_kwargs_np,
            args_np=args_np,
            kwargs_np=kwargs_np,
            input_dtypes=input_dtypes,
            as_variable_flags=as_variable_flags,
            native_array_flags=native_array_flags,
            container_flags=container_flags,
            rtol_=rtol_,
            atol_=atol_,
        )

    # assuming value test will be handled manually in the test function
    if not test_values:
        if return_flat_np_arrays:
            return ret_np_flat, ret_np_from_gt_flat
        return ret, ret_from_gt
    # value test
    value_test(
        ret_np_flat=ret_np_flat,
        ret_np_from_gt_flat=ret_np_from_gt_flat,
        rtol=rtol_,
        atol=atol_,
        ground_truth_backend=ground_truth_backend,
    )


def test_frontend_function(
    *,
    input_dtypes: Union[ivy.Dtype, List[ivy.Dtype]],
    as_variable_flags: Union[bool, List[bool]],
    with_out: bool,
    num_positional_args: int,
    native_array_flags: Union[bool, List[bool]],
    fw: str,
    frontend: str,
    fn_tree: str,
    rtol: float = None,
    atol: float = 1e-06,
    test_values: bool = True,
    **all_as_kwargs_np,
):
    """Tests a frontend function for the current backend by comparing the result with
    the function in the associated framework.

    Parameters
    ----------
    input_dtypes
        data types of the input arguments in order.
    as_variable_flags
        dictates whether the corresponding input argument should be treated
        as an ivy Variable.
    with_out
        if True, the function is also tested with the optional out argument.
    num_positional_args
        number of input arguments that must be passed as positional
        arguments.
    native_array_flags
        dictates whether the corresponding input argument should be treated
        as a native array.
    fw
        current backend (framework).
    frontend
        current frontend (framework).
    fn_tree
        Path to function in frontend framework namespace.
    rtol
        relative tolerance value.
    atol
        absolute tolerance value.
    test_values
        if True, test for the correctness of the resulting values.
    all_as_kwargs_np
        input arguments to the function as keyword arguments.

    Returns
    -------
    ret
        optional, return value from the function
    ret_np
        optional, return value from the Numpy function
    """
    # convert single values to length 1 lists
    input_dtypes, as_variable_flags, native_array_flags = as_lists(
        input_dtypes, as_variable_flags, native_array_flags
    )
    # make all lists equal in length
    num_arrays = max(
        len(input_dtypes),
        len(as_variable_flags),
        len(native_array_flags),
    )
    if len(input_dtypes) < num_arrays:
        input_dtypes = [input_dtypes[0] for _ in range(num_arrays)]
    if len(as_variable_flags) < num_arrays:
        as_variable_flags = [as_variable_flags[0] for _ in range(num_arrays)]
    if len(native_array_flags) < num_arrays:
        native_array_flags = [native_array_flags[0] for _ in range(num_arrays)]

    # update variable flags to be compatible with float dtype and with_out args
    as_variable_flags = [
        v if ivy.is_float_dtype(d) and not with_out else False
        for v, d in zip(as_variable_flags, input_dtypes)
    ]

    # parse function name and frontend submodules (i.e. jax.lax, jax.numpy etc.)
    *frontend_submods, fn_tree = fn_tree.split(".")

    # check for unsupported dtypes in backend framework
    function = getattr(ivy.functional.frontends.__dict__[frontend], fn_tree)
    test_unsupported = check_unsupported_dtype(
        fn=function, input_dtypes=input_dtypes, all_as_kwargs_np=all_as_kwargs_np
    )

    # split the arguments into their positional and keyword components
    args_np, kwargs_np = kwargs_to_args_n_kwargs(
        num_positional_args=num_positional_args, kwargs=all_as_kwargs_np
    )

    # change all data types so that they are supported by this framework
    input_dtypes = ["float32" if d in ivy.invalid_dtypes else d for d in input_dtypes]

    # create args
    if test_unsupported:
        try:
            args, kwargs, num_arg_vals, args_idxs, kwargs_idxs = create_args_kwargs(
                args_np=args_np,
                kwargs_np=kwargs_np,
                input_dtypes=input_dtypes,
                as_variable_flags=as_variable_flags,
                native_array_flags=native_array_flags,
            )
            args_ivy, kwargs_ivy = ivy.args_to_ivy(*args, **kwargs)
        except Exception:
            return
    else:
        args, kwargs, num_arg_vals, args_idxs, kwargs_idxs = create_args_kwargs(
            args_np=args_np,
            kwargs_np=kwargs_np,
            input_dtypes=input_dtypes,
            as_variable_flags=as_variable_flags,
            native_array_flags=native_array_flags,
        )
        args_ivy, kwargs_ivy = ivy.args_to_ivy(*args, **kwargs)

    # frontend function
    frontend_fn = ivy.functional.frontends.__dict__[frontend].__dict__[fn_tree]
    
    # check and replace NativeClass object in arguments with ivy counterparts
    convs = {"jax": convjax, "numpy": convnumpy, 
             "tensorflow": convtensor, "torch": convtorch}
    if frontend in convs:
        conv = convs[frontend]
        args = ivy.nested_map(args, fn=conv, include_derived=True)
        kwargs = ivy.nested_map(kwargs, fn=conv, include_derived=True)
    
    # run from the Ivy API directly
    if test_unsupported:
        test_unsupported_function(fn=frontend_fn, args=args, kwargs=kwargs)
        return

    ret = frontend_fn(*args, **kwargs)
    ret = ivy.array(ret) if with_out and not ivy.is_array(ret) else ret
    # assert idx of return if the idx of the out array provided
    out = ret
    if with_out:
        assert not isinstance(ret, tuple)
        assert ivy.is_array(ret)
        if "out" in kwargs:
            kwargs["out"] = out
            kwargs_ivy["out"] = out
        else:
            args[ivy.arg_info(frontend_fn, name="out")["idx"]] = out
            args_ivy = list(args_ivy)
            args_ivy[ivy.arg_info(frontend_fn, name="out")["idx"]] = out
            args_ivy = tuple(args_ivy)
        ret = frontend_fn(*args, **kwargs)

        if ivy.native_inplace_support:
            # these backends do not always support native inplace updates
            assert ret.data is out.data

    # create NumPy args
    args_np = ivy.nested_map(
        args_ivy,
        lambda x: ivy.to_numpy(x._data) if isinstance(x, ivy.Array) else x,
    )
    kwargs_np = ivy.nested_map(
        kwargs_ivy,
        lambda x: ivy.to_numpy(x._data) if isinstance(x, ivy.Array) else x,
    )

    # temporarily set frontend framework as backend
    ivy.set_backend(frontend)
    backend_returned_scalar = False
    try:
        # check for unsupported dtypes in frontend framework
        function = getattr(ivy.functional.frontends.__dict__[frontend], fn_tree)
        test_unsupported = check_unsupported_dtype(
            fn=function, input_dtypes=input_dtypes, all_as_kwargs_np=all_as_kwargs_np
        )

        # create frontend framework args
        args_frontend = ivy.nested_map(
            args_np,
            lambda x: ivy.native_array(x) if isinstance(x, np.ndarray) else x,
        )
        kwargs_frontend = ivy.nested_map(
            kwargs_np,
            lambda x: ivy.native_array(x) if isinstance(x, np.ndarray) else x,
        )

        # change ivy dtypes to native dtypes
        if "dtype" in kwargs_frontend:
            kwargs_frontend["dtype"] = ivy.as_native_dtype(kwargs_frontend["dtype"])

        # change ivy device to native devices
        if "device" in kwargs_frontend:
            kwargs_frontend["device"] = ivy.as_native_dev(kwargs_frontend["device"])
        
        # check and replace the NativeClass objects in arguments with true counterparts
        args_frontend = ivy.nested_map(args_frontend, fn=convtrue, 
                                       include_derived=True, max_depth=10)
        kwargs_frontend = ivy.nested_map(kwargs_frontend, fn=convtrue, 
                                         include_derived=True, max_depth=10)
        
        # compute the return via the frontend framework
        frontend_fw = importlib.import_module(".".join([frontend] + frontend_submods))
        if test_unsupported:
            test_unsupported_function(
                fn=frontend_fw.__dict__[fn_tree],
                args=args_frontend,
                kwargs=kwargs_frontend,
            )
            return
        frontend_ret = frontend_fw.__dict__[fn_tree](*args_frontend, **kwargs_frontend)

        if frontend == "numpy" and not isinstance(frontend_ret, np.ndarray):
            backend_returned_scalar = True
            frontend_ret_np_flat = [np.asarray(frontend_ret)]
        else:
            # tuplify the frontend return
            if not isinstance(frontend_ret, tuple):
                frontend_ret = (frontend_ret,)
            frontend_ret_idxs = ivy.nested_indices_where(
                frontend_ret, ivy.is_native_array
            )
            frontend_ret_flat = ivy.multi_index_nest(frontend_ret, frontend_ret_idxs)
            frontend_ret_np_flat = [ivy.to_numpy(x) for x in frontend_ret_flat]
    except Exception as e:
        ivy.unset_backend()
        raise e
    # unset frontend framework from backend
    ivy.unset_backend()

    if backend_returned_scalar:
        ret_np_flat = ivy.to_numpy([ret])
    else:
        ret_np_flat = flatten_and_to_np(ret=ret)

    # assuming value test will be handled manually in the test function
    if not test_values:
        return ret_np_flat, frontend_ret_np_flat

    # value tests, iterating through each array in the flattened returns
    value_test(
        ret_np_flat=ret_np_flat,
        ret_np_from_gt_flat=frontend_ret_np_flat,
        rtol=rtol,
        atol=atol,
        ground_truth_backend=frontend,
    )


# Hypothesis #
# -----------#


@st.composite
def array_dtypes(
    draw,
    *,
    num_arrays=st.shared(ints(min_value=1, max_value=4), key="num_arrays"),
    available_dtypes=ivy_np.valid_float_dtypes,
    shared_dtype=False,
):
    """Draws a list of data types.

    Parameters
    ----------
    draw
        special function that draws data randomly (but is reproducible) from a given
        data-set (ex. list).
    num_arrays
        number of data types to be drawn.
    available_dtypes
        universe of available data types.
    shared_dtype
        if True, all data types in the list are same.

    Returns
    -------
    A strategy that draws a list.
    """
    if not isinstance(num_arrays, int):
        num_arrays = draw(num_arrays)
    if num_arrays == 1:
        dtypes = draw(list_of_length(x=st.sampled_from(available_dtypes), length=1))
    elif shared_dtype:
        dtypes = draw(list_of_length(x=st.sampled_from(available_dtypes), length=1))
        dtypes = [dtypes[0] for _ in range(num_arrays)]
    else:
        unwanted_types = set(ivy.all_dtypes).difference(set(available_dtypes))
        pairs = ivy.promotion_table.keys()
        available_dtypes = [
            pair for pair in pairs if not any([d in pair for d in unwanted_types])
        ]
        dtypes = list(draw(st.sampled_from(available_dtypes)))
        if num_arrays > 2:
            dtypes += [dtypes[i % 2] for i in range(num_arrays - 2)]
    return dtypes


@st.composite
def array_bools(
    draw,
    *,
    num_arrays=st.shared(ints(min_value=1, max_value=4), key="num_arrays"),
):
    """Draws a boolean list of a given size.

    Parameters
    ----------
    draw
        special function that draws data randomly (but is reproducible) from a given
        data-set (ex. list).
    num_arrays
        size of the list.

    Returns
    -------
    A strategy that draws a list.
    """
    size = num_arrays if isinstance(num_arrays, int) else draw(num_arrays)
    return draw(st.lists(st.booleans(), min_size=size, max_size=size))


@st.composite
def lists(draw, *, arg, min_size=None, max_size=None, size_bounds=None):
    """Draws a list from the dataset arg.

    Parameters
    ----------
    draw
        special function that draws data randomly (but is reproducible) from a given
        data-set (ex. list).
    arg
        dataset of elements.
    min_size
        least size of the list.
    max_size
        max size of the list.
    size_bounds
        if min_size or max_size is None, draw them randomly from the range
        [size_bounds[0], size_bounds[1]].

    Returns
    -------
    A strategy that draws a list.
    """
    integers = (
        ints(min_value=size_bounds[0], max_value=size_bounds[1])
        if size_bounds
        else ints()
    )
    if isinstance(min_size, str):
        min_size = draw(st.shared(integers, key=min_size))
    if isinstance(max_size, str):
        max_size = draw(st.shared(integers, key=max_size))
    return draw(st.lists(arg, min_size=min_size, max_size=max_size))


@st.composite
def dtype_and_values(
    draw,
    *,
    available_dtypes=ivy_np.valid_dtypes,
    num_arrays=1,
    min_value=None,
    max_value=None,
    large_value_safety_factor=1.1,
    small_value_safety_factor=1.1,
    allow_inf=False,
    exclude_min=False,
    exclude_max=False,
    min_num_dims=0,
    max_num_dims=5,
    min_dim_size=1,
    max_dim_size=10,
    shape=None,
    shared_dtype=False,
    ret_shape=False,
    dtype=None,
):
    """Draws a list of arrays with elements from the given corresponding data types.

    Parameters
    ----------
    draw
        special function that draws data randomly (but is reproducible) from a given
        data-set (ex. list).
    available_dtypes
        if dtype is None, data types are drawn from this list randomly.
    num_arrays
        Number of arrays to be drawn.
    min_value
        minimum value of elements in each array.
    max_value
        maximum value of elements in each array.
    safety_factor
        Ratio of max_value to maximum allowed number in the data type.
    allow_inf
        if True, allow inf in the arrays.
    exclude_min
        if True, exclude the minimum limit.
    exclude_max
        if True, exclude the maximum limit.
    min_num_dims
        minimum size of the shape tuple.
    max_num_dims
        maximum size of the shape tuple.
    min_dim_size
        minimum value of each integer in the shape tuple.
    max_dim_size
        maximum value of each integer in the shape tuple.
    shape
        shape of the arrays in the list.
    shared_dtype
        if True, if dtype is None, a single shared dtype is drawn for all arrays.
    ret_shape
        if True, the shape of the arrays is also returned.
    dtype
        A list of data types for the given arrays.

    Returns
    -------
    A strategy that draws a list of dtype and arrays (as lists).
    """
    if isinstance(min_dim_size, st._internal.SearchStrategy):
        min_dim_size = draw(min_dim_size)
    if isinstance(max_dim_size, st._internal.SearchStrategy):
        max_dim_size = draw(max_dim_size)
    if isinstance(available_dtypes, st._internal.SearchStrategy):
        available_dtypes = draw(available_dtypes)
    if not isinstance(num_arrays, int):
        num_arrays = draw(num_arrays)
    if dtype is None:
        dtype = draw(
            array_dtypes(
                num_arrays=num_arrays,
                available_dtypes=available_dtypes,
                shared_dtype=shared_dtype,
            )
        )
    if shape is not None:
        if not isinstance(shape, (tuple, list)):
            shape = draw(shape)
    else:
        shape = draw(
            st.shared(
                get_shape(
                    min_num_dims=min_num_dims,
                    max_num_dims=max_num_dims,
                    min_dim_size=min_dim_size,
                    max_dim_size=max_dim_size,
                ),
                key="shape",
            )
        )
    values = []
    for i in range(num_arrays):
        values.append(
            draw(
                array_values(
                    dtype=dtype[i],
                    shape=shape,
                    min_value=min_value,
                    max_value=max_value,
                    allow_inf=allow_inf,
                    exclude_min=exclude_min,
                    exclude_max=exclude_max,
                    large_value_safety_factor=large_value_safety_factor,
                    small_value_safety_factor=small_value_safety_factor,
                )
            )
        )
    if num_arrays == 1:
        dtype = dtype[0]
        values = values[0]
    if ret_shape:
        return dtype, values, shape
    return dtype, values


@st.composite
def dtype_values_axis(
    draw,
    *,
    available_dtypes,
    min_value=None,
    max_value=None,
    large_value_safety_factor=1.1,
    small_value_safety_factor=1.1,
    allow_inf=False,
    exclude_min=False,
    exclude_max=False,
    min_num_dims=0,
    max_num_dims=5,
    min_dim_size=1,
    max_dim_size=10,
    shape=None,
    shared_dtype=False,
    min_axis=None,
    max_axis=None,
    valid_axis=False,
    allow_neg_axes=True,
    min_axes_size=1,
    max_axes_size=None,
    force_int_axis=False,
    ret_shape=False,
):
    """Draws an array with elements from the given data type, and a random axis of
    the array.

    Parameters
    ----------
    draw
        special function that draws data randomly (but is reproducible) from a given
        data-set (ex. list).
    available_dtypes
        if dtype is None, data type is drawn from this list randomly.
    min_value
        minimum value of elements in the array.
    max_value
        maximum value of elements in the array.
    allow_inf
        if True, allow inf in the array.
    exclude_min
        if True, exclude the minimum limit.
    exclude_max
        if True, exclude the maximum limit.
    min_num_dims
        minimum size of the shape tuple.
    max_num_dims
        maximum size of the shape tuple.
    min_dim_size
        minimum value of each integer in the shape tuple.
    max_dim_size
        maximum value of each integer in the shape tuple.
    valid_axis
        if True, a valid axis will be drawn from the array dimensions.
    allow_neg_axes
        if True, returned axes may include negative axes.
    min_axes_size
        minimum size of the axis tuple.
    max_axes_size
        maximum size of the axis tuple.
    force_int_axis
        if True, and only one axis is drawn, the returned axis will be an integer.
    shape
        shape of the array. if None, a random shape is drawn.
    shared_dtype
        if True, if dtype is None, a single shared dtype is drawn for all arrays.
    min_axis
        if shape is None, axis is drawn from the range [min_axis, max_axis].
    max_axis
        if shape is None, axis is drawn from the range [min_axis, max_axis].
    ret_shape
        if True, the shape of the arrays is also returned.

    Returns
    -------
    A strategy that draws a dtype, an array (as list), and an axis.
    """
    results = draw(
        dtype_and_values(
            available_dtypes=available_dtypes,
            min_value=min_value,
            max_value=max_value,
            large_value_safety_factor=large_value_safety_factor,
            small_value_safety_factor=small_value_safety_factor,
            allow_inf=allow_inf,
            exclude_min=exclude_min,
            exclude_max=exclude_max,
            min_num_dims=min_num_dims,
            max_num_dims=max_num_dims,
            min_dim_size=min_dim_size,
            max_dim_size=max_dim_size,
            shape=shape,
            shared_dtype=shared_dtype,
            ret_shape=True,
        )
    )
    dtype, values, arr_shape = results
    if valid_axis or shape:
        if not isinstance(values, list):
            axis = None
        else:
            axis = draw(
                get_axis(
                    shape=arr_shape,
                    min_size=min_axes_size,
                    max_size=max_axes_size,
                    allow_neg=allow_neg_axes,
                    force_int=force_int_axis,
                )
            )
    else:
        axis = draw(ints(min_value=min_axis, max_value=max_axis))
    if ret_shape:
        return dtype, values, axis, shape
    return dtype, values, axis


# taken from
# https://github.com/data-apis/array-api-tests/array_api_tests/test_manipulation_functions.py
@st.composite
def reshape_shapes(draw, *, shape):
    """Draws a random shape with the same number of elements as the given shape.

    Parameters
    ----------
    draw
        special function that draws data randomly (but is reproducible) from a given
        data-set (ex. list).
    shape
        list/strategy/tuple of integers representing an array shape.

    Returns
    -------
    A strategy that draws a tuple.
    """
    if isinstance(shape, st._internal.SearchStrategy):
        shape = draw(shape)
    size = 1 if len(shape) == 0 else math.prod(shape)
    rshape = draw(st.lists(ints(min_value=0)).filter(lambda s: math.prod(s) == size))
    # assume(all(side <= MAX_SIDE for side in rshape))
    if len(rshape) != 0 and size > 0 and draw(st.booleans()):
        index = draw(ints(min_value=0, max_value=len(rshape) - 1))
        rshape[index] = -1
    return tuple(rshape)


# taken from https://github.com/HypothesisWorks/hypothesis/issues/1115
@st.composite
def subsets(draw, *, elements):
    """Draws a subset of elements from the given elements.

    Parameters
    ----------
    draw
        special function that draws data randomly (but is reproducible) from a given
        data-set (ex. list).
    elements
        set of elements to be drawn from.

    Returns
    -------
    A strategy that draws a subset of elements.
    """
    return tuple(e for e in elements if draw(st.booleans()))


@st.composite
def array_and_indices(
    draw,
    last_dim_same_size=True,
    allow_inf=False,
    min_num_dims=1,
    max_num_dims=5,
    min_dim_size=1,
    max_dim_size=10,
):
    """Generates two arrays x & indices, the values in the indices array are indices
    of the array x. Draws an integers randomly from the minimum and maximum number of
    positional arguments a given function can take.

    Parameters
    ----------
    last_dim_same_size
        True:
            The shape of the indices array is the exact same as the shape of the values
            array.
        False:
            The last dimension of the second array is generated from a range of
            (0 -> dimension size of first array). This results in output shapes such as
            x = (5,5,5,5,5) & indices = (5,5,5,5,3) or x = (7,7) & indices = (7,2)
    allow_inf
        True: inf values are allowed to be generated in the values array
    min_num_dims
        The minimum number of dimensions the arrays can have.
    max_num_dims
        The maximum number of dimensions the arrays can have.
    min_dim_size
        The minimum size of the dimensions of the arrays.
    max_dim_size
        The maximum size of the dimensions of the arrays.

    Returns
    -------
    A strategy that can be used in the @given hypothesis decorator
    which generates arrays of values and indices.

    Examples
    --------
    @given(
        array_and_indices=array_and_indices(
            last_dim_same_size= False
            min_num_dims=1,
            max_num_dims=5,
            min_dim_size=1,
            max_dim_size=10
            )
    )
    @given(
        array_and_indices=array_and_indices( last_dim_same_size= True)
    )
    """
    x_num_dims = draw(ints(min_value=min_num_dims, max_value=max_num_dims))
    x_dim_size = draw(ints(min_value=min_dim_size, max_value=max_dim_size))
    x = draw(
        dtype_and_values(
            available_dtypes=ivy_np.valid_numeric_dtypes,
            allow_inf=allow_inf,
            ret_shape=True,
            min_num_dims=x_num_dims,
            max_num_dims=x_num_dims,
            min_dim_size=x_dim_size,
            max_dim_size=x_dim_size,
        )
    )
    indices_shape = list(x[2])
    if not last_dim_same_size:
        indices_dim_size = draw(ints(min_value=1, max_value=x_dim_size))
        indices_shape[-1] = indices_dim_size
    indices = draw(
        dtype_and_values(
            available_dtypes=["int32", "int64"],
            allow_inf=False,
            min_value=0,
            max_value=max(x[2][-1] - 1, 0),
            shape=indices_shape,
        )
    )
    x = x[0:2]
    return (x, indices)


def _zeroing(x):
    # covnert -0.0 to 0.0
    if x == 0.0:
        return 0.0


def _clamp_value(x, dtype):
    if ivy.is_int_dtype(dtype):
        d_info = ivy.iinfo(dtype)
    elif ivy.is_float_dtype(dtype):
        d_info = ivy.finfo(dtype)
    if x > d_info.max or x < d_info.min:
        return None  # Calculated later using safety factor
    return x


@st.composite
def array_values(
    draw,
    *,
    dtype,
    shape,
    min_value=None,
    max_value=None,
    allow_nan=False,
    allow_subnormal=False,
    allow_inf=False,
    exclude_min=True,
    exclude_max=True,
    allow_negative=True,
    large_value_safety_factor=1.1,
    small_value_safety_factor=1.1,
):
    """Draws a list (of lists) of a given shape containing values of a given data type.

    Parameters
    ----------
    draw
        special function that draws data randomly (but is reproducible) from a given
        data-set (ex. list).
    dtype
        data type of the elements of the list.
    shape
        shape of the required list.
    min_value
        minimum value of elements in the list.
    max_value
        maximum value of elements in the list.
    allow_nan
        if True, allow Nans in the list.
    allow_subnormal
        if True, allow subnormals in the list.
    allow_inf
        if True, allow inf in the list.
    exclude_min
        if True, exclude the minimum limit.
    exclude_max
        if True, exclude the maximum limit.
    allow_negative
        if True, allow negative numbers.
    safety_factor
        Ratio of max_value to maximum allowed number in the data type
    Returns
    -------
    A strategy that draws a list.
    """
    assert large_value_safety_factor >= 1, "large_value_safety_factor must be >= 1"
    exclude_min = exclude_min if ivy.exists(min_value) else False
    exclude_max = exclude_max if ivy.exists(max_value) else False
    size = 1
    if isinstance(shape, int):
        size = shape
    else:
        for dim in shape:
            size *= dim
    values = None
    min_value = _clamp_value(min_value, dtype) if ivy.exists(min_value) else None
    max_value = _clamp_value(max_value, dtype) if ivy.exists(max_value) else None
    if "uint" in dtype:
        if dtype == "uint8":
            min_value = ivy.default(
                min_value, 1 if small_value_safety_factor < 1 else 0
            )
            max_value = ivy.default(
                max_value, min(255, round(255 / large_value_safety_factor))
            )
        elif dtype == "uint16":
            min_value = ivy.default(
                min_value, 1 if small_value_safety_factor < 1 else 0
            )
            max_value = ivy.default(
                max_value, min(65535, round(65535 / large_value_safety_factor))
            )
        elif dtype == "uint32":
            min_value = ivy.default(
                min_value, 1 if small_value_safety_factor < 1 else 0
            )
            max_value = ivy.default(
                max_value,
                min(4294967295, round(4294967295 / large_value_safety_factor)),
            )
        elif dtype == "uint64":
            min_value = ivy.default(
                min_value, 1 if small_value_safety_factor < 1 else 0
            )
            max_value = ivy.default(
                max_value,
                min(
                    18446744073709551615,
                    round(18446744073709551615 / large_value_safety_factor),
                ),
            )
        values = draw(list_of_length(x=st.integers(min_value, max_value), length=size))
    elif "int" in dtype:

        if min_value is not None and max_value is not None:
            values = draw(
                list_of_length(
                    x=st.integers(min_value, max_value),
                    length=size,
                )
            )
        else:
            if dtype == "int8":
                min_value = ivy.default(
                    min_value, max(-128, round(-128 / large_value_safety_factor))
                )
                max_value = ivy.default(
                    max_value, min(127, round(127 / large_value_safety_factor))
                )

            elif dtype == "int16":
                min_value = ivy.default(
                    min_value, max(-32768, round(-32768 / large_value_safety_factor))
                )
                max_value = ivy.default(
                    max_value, min(32767, round(32767 / large_value_safety_factor))
                )

            elif dtype == "int32":
                min_value = ivy.default(
                    min_value,
                    max(-2147483648, round(-2147483648 / large_value_safety_factor)),
                )
                max_value = ivy.default(
                    max_value,
                    min(2147483647, round(2147483647 / large_value_safety_factor)),
                )

            elif dtype == "int64":
                min_value = ivy.default(
                    min_value,
                    max(
                        -9223372036854775808,
                        round(-9223372036854775808 / large_value_safety_factor),
                    ),
                )
                max_value = ivy.default(
                    max_value,
                    min(
                        9223372036854775807,
                        round(9223372036854775807 / large_value_safety_factor),
                    ),
                )
            max_neg_value = -1 if small_value_safety_factor > 1 else 0
            min_pos_value = 1 if small_value_safety_factor > 1 else 0

            if min_value >= max_neg_value:
                min_value = min_pos_value
                max_neg_value = max_value
            elif max_value <= min_pos_value:
                min_pos_value = min_value
                max_value = max_neg_value

            values = draw(
                list_of_length(
                    x=st.integers(min_value, max_neg_value)
                    | st.integers(min_pos_value, max_value),
                    length=size,
                )
            )
    elif dtype in ["float16", "bfloat16"]:
        if min_value is not None and max_value is not None:
            values = draw(
                list_of_length(
                    x=st.floats(
                        min_value=np.array(min_value, dtype="float16").tolist(),
                        max_value=np.array(max_value, dtype="float16").tolist(),
                        allow_nan=allow_nan,
                        allow_subnormal=allow_subnormal,
                        allow_infinity=allow_inf,
                        width=16,
                        exclude_min=exclude_min,
                        exclude_max=exclude_max,
                    ),
                    length=size,
                )
            )

        else:
            limit = math.log(small_value_safety_factor)
            min_value_neg = min_value
            max_value_neg = round(-1 * limit, 3)
            min_value_pos = round(limit, 3)
            max_value_pos = max_value
            max_value_neg, min_value_pos = (
                np.array([max_value_neg, min_value_pos]).astype("float16").tolist()
            )
            if min_value_neg is not None and min_value_neg >= max_value_neg:
                min_value_neg = min_value_pos
                max_value_neg = max_value_pos
            elif max_value_pos is not None and max_value_pos <= min_value_pos:
                min_value_pos = min_value_neg
                max_value_pos = max_value_neg
            values = draw(
                list_of_length(
                    x=st.floats(
                        min_value=min_value_neg,
                        max_value=max_value_neg,
                        allow_nan=allow_nan,
                        allow_subnormal=allow_subnormal,
                        allow_infinity=allow_inf,
                        width=16,
                        exclude_min=exclude_min,
                        exclude_max=exclude_max,
                    )
                    | st.floats(
                        min_value=min_value_pos,
                        max_value=max_value_pos,
                        allow_nan=allow_nan,
                        allow_subnormal=allow_subnormal,
                        allow_infinity=allow_inf,
                        width=16,
                        exclude_min=exclude_min,
                        exclude_max=exclude_max,
                    ),
                    length=size,
                )
            )
        values = [v / large_value_safety_factor for v in values]
    elif dtype == "float32":
        if min_value is not None and max_value is not None:
            values = draw(
                list_of_length(
                    x=st.floats(
                        min_value=np.array(min_value, dtype=dtype).tolist(),
                        max_value=np.array(max_value, dtype=dtype).tolist(),
                        allow_nan=allow_nan,
                        allow_subnormal=allow_subnormal,
                        allow_infinity=allow_inf,
                        width=32,
                        exclude_min=exclude_min,
                        exclude_max=exclude_max,
                    ),
                    length=size,
                )
            )
        else:
            limit = math.log(small_value_safety_factor)
            min_value_neg = min_value
            max_value_neg = round(-1 * limit, 6)
            min_value_pos = round(limit, 6)
            max_value_neg, min_value_pos = (
                np.array([max_value_neg, min_value_pos]).astype(dtype).tolist()
            )
            max_value_pos = max_value
            if min_value_neg is not None and min_value_neg >= max_value_neg:
                min_value_neg = min_value_pos
                max_value_neg = max_value_pos
            elif max_value_pos is not None and max_value_pos <= min_value_pos:
                min_value_pos = min_value_neg
                max_value_pos = max_value_neg

            min_value_pos = _zeroing(min_value_pos)
            max_value_pos = _zeroing(max_value_pos)
            min_value_neg = _zeroing(min_value_neg)
            max_value_neg = _zeroing(max_value_neg)

            values = draw(
                list_of_length(
                    x=st.floats(
                        min_value=min_value_neg,
                        max_value=max_value_neg,
                        allow_nan=allow_nan,
                        allow_subnormal=allow_subnormal,
                        allow_infinity=allow_inf,
                        width=32,
                        exclude_min=exclude_min,
                        exclude_max=exclude_max,
                    )
                    | st.floats(
                        min_value=min_value_pos,
                        max_value=max_value_pos,
                        allow_nan=allow_nan,
                        allow_subnormal=allow_subnormal,
                        allow_infinity=allow_inf,
                        width=32,
                        exclude_min=exclude_min,
                        exclude_max=exclude_max,
                    ),
                    length=size,
                )
            )
        values = [v / large_value_safety_factor for v in values]
    elif dtype == "float64":
        if min_value is not None and max_value is not None:
            values = draw(
                list_of_length(
                    x=st.floats(
                        min_value=np.array(min_value).astype(dtype).tolist(),
                        max_value=np.array(max_value).astype(dtype).tolist(),
                        allow_nan=allow_nan,
                        allow_subnormal=allow_subnormal,
                        allow_infinity=allow_inf,
                        width=64,
                        exclude_min=exclude_min,
                        exclude_max=exclude_max,
                    ),
                    length=size,
                )
            )
        else:
            limit = math.log(small_value_safety_factor)
            min_value_neg = min_value
            max_value_neg = round(-1 * limit, 15)
            min_value_pos = round(limit, 15)
            max_value_pos = max_value
            max_value_neg, min_value_pos = (
                np.array([max_value_neg, min_value_pos]).astype(dtype).tolist()
            )
            if min_value_neg is not None and min_value_neg >= max_value_neg:
                min_value_neg = min_value_pos
                max_value_neg = max_value_pos
            elif max_value_pos is not None and max_value_pos <= min_value_pos:
                min_value_pos = min_value_neg
                max_value_pos = max_value_neg
            values = draw(
                list_of_length(
                    x=st.floats(
                        min_value=min_value_neg,
                        max_value=max_value_neg,
                        allow_nan=allow_nan,
                        allow_subnormal=allow_subnormal,
                        allow_infinity=allow_inf,
                        width=64,
                        exclude_min=exclude_min,
                        exclude_max=exclude_max,
                    )
                    | st.floats(
                        min_value=min_value_pos,
                        max_value=max_value_pos,
                        allow_nan=allow_nan,
                        allow_subnormal=allow_subnormal,
                        allow_infinity=allow_inf,
                        width=64,
                        exclude_min=exclude_min,
                        exclude_max=exclude_max,
                    ),
                    length=size,
                )
            )
        values = [v / large_value_safety_factor for v in values]
    elif dtype == "bool":
        values = draw(list_of_length(x=st.booleans(), length=size))
    array = np.array(values)
    if dtype != "bool" and not allow_negative:
        array = np.abs(array)
    if isinstance(shape, (tuple, list)):
        array = array.reshape(shape)
    return array.tolist()


@st.composite
def get_shape(
    draw,
    *,
    allow_none=False,
    min_num_dims=0,
    max_num_dims=5,
    min_dim_size=1,
    max_dim_size=10,
):
    """Draws a tuple of integers drawn randomly from [min_dim_size, max_dim_size]
     of size drawn from min_num_dims to max_num_dims. Useful for randomly
     drawing the shape of an array.

    Parameters
    ----------
    draw
        special function that draws data randomly (but is reproducible) from a given
        data-set (ex. list).
    allow_none
        if True, allow for the result to be None.
    min_num_dims
        minimum size of the tuple.
    max_num_dims
        maximum size of the tuple.
    min_dim_size
        minimum value of each integer in the tuple.
    max_dim_size
        maximum value of each integer in the tuple.

    Returns
    -------
    A strategy that draws a tuple.
    """
    if allow_none:
        shape = draw(
            st.none()
            | st.lists(
                ints(min_value=min_dim_size, max_value=max_dim_size),
                min_size=min_num_dims,
                max_size=max_num_dims,
            )
        )
    else:
        shape = draw(
            st.lists(
                ints(min_value=min_dim_size, max_value=max_dim_size),
                min_size=min_num_dims,
                max_size=max_num_dims,
            )
        )
    if shape is None:
        return shape
    return tuple(shape)


def none_or_list_of_floats(
    *,
    dtype,
    size,
    min_value=None,
    max_value=None,
    exclude_min=False,
    exclude_max=False,
    no_none=False,
):
    """Draws a List containing Nones or Floats.

    Parameters
    ----------
    dtype
        float data type ('float16', 'float32', or 'float64').
    size
        size of the list required.
    min_value
        lower bound for values in the list
    max_value
        upper bound for values in the list
    exclude_min
        if True, exclude the min_value
    exclude_max
        if True, exclude the max_value
    no_none
        if True, List does not contains None

    Returns
    -------
    A strategy that draws a List containing Nones or Floats.
    """
    if no_none:
        if dtype == "float16":
            values = list_of_length(
                x=floats(
                    min_value=min_value,
                    max_value=max_value,
                    width=16,
                    allow_subnormal=False,
                    allow_infinity=False,
                    allow_nan=False,
                    exclude_min=exclude_min,
                    exclude_max=exclude_max,
                ),
                length=size,
            )
        elif dtype == "float32":
            values = list_of_length(
                x=st.floats(
                    min_value=min_value,
                    max_value=max_value,
                    width=32,
                    allow_subnormal=False,
                    allow_infinity=False,
                    allow_nan=False,
                    exclude_min=exclude_min,
                    exclude_max=exclude_max,
                ),
                length=size,
            )
        elif dtype == "float64":
            values = list_of_length(
                x=st.floats(
                    min_value=min_value,
                    max_value=max_value,
                    width=64,
                    allow_subnormal=False,
                    allow_infinity=False,
                    allow_nan=False,
                    exclude_min=exclude_min,
                    exclude_max=exclude_max,
                ),
                length=size,
            )
    else:
        if dtype == "float16":
            values = list_of_length(
                x=st.none()
                | st.floats(
                    min_value=min_value,
                    max_value=max_value,
                    width=16,
                    allow_subnormal=False,
                    allow_infinity=False,
                    allow_nan=False,
                    exclude_min=exclude_min,
                    exclude_max=exclude_max,
                ),
                length=size,
            )
        elif dtype == "float32":
            values = list_of_length(
                x=st.none()
                | st.floats(
                    min_value=min_value,
                    max_value=max_value,
                    width=32,
                    allow_subnormal=False,
                    allow_infinity=False,
                    allow_nan=False,
                    exclude_min=exclude_min,
                    exclude_max=exclude_max,
                ),
                length=size,
            )
        elif dtype == "float64":
            values = list_of_length(
                x=st.none()
                | st.floats(
                    min_value=min_value,
                    max_value=max_value,
                    width=64,
                    allow_subnormal=False,
                    allow_infinity=False,
                    allow_nan=False,
                    exclude_min=exclude_min,
                    exclude_max=exclude_max,
                ),
                length=size,
            )
    return values


@st.composite
def get_mean_std(draw, *, dtype):
    """Draws two integers representing the mean and standard deviation for a given data
    type.

    Parameters
    ----------
    draw
        special function that draws data randomly (but is reproducible) from a given
        data-set (ex. list).
    dtype
        data type.

    Returns
    -------
    A strategy that can be used in the @given hypothesis decorator.
    """
    values = draw(none_or_list_of_floats(dtype=dtype, size=2))
    values[1] = abs(values[1]) if values[1] else None
    return values[0], values[1]


@st.composite
def get_bounds(draw, *, dtype):
    """Draws two integers low, high for a given data type such that low < high.

    Parameters
    ----------
    draw
        special function that draws data randomly (but is reproducible) from a given
        data-set (ex. list).
    dtype
        data type.

    Returns
    -------
    A strategy that can be used in the @given hypothesis decorator.
    """
    if "int" in dtype:
        values = draw(array_values(dtype=dtype, shape=2))
        values[0], values[1] = abs(values[0]), abs(values[1])
        low, high = min(values), max(values)
        if low == high:
            return draw(get_bounds(dtype=dtype))
    else:
        values = draw(none_or_list_of_floats(dtype=dtype, size=2))
        if values[0] is not None and values[1] is not None:
            low, high = min(values), max(values)
        else:
            low, high = values[0], values[1]
        if ivy.default(low, 0.0) >= ivy.default(high, 1.0):
            return draw(get_bounds(dtype=dtype))
    return low, high


@st.composite
def get_axis(
    draw,
    *,
    shape,
    allow_neg=True,
    allow_none=False,
    sorted=True,
    unique=True,
    min_size=1,
    max_size=None,
    force_tuple=False,
    force_int=False,
):
    """Draws one or more axis for the given shape.

    Parameters
    ----------
    draw
        special function that draws data randomly (but is reproducible) from a given
        data-set (ex. list).
    shape
        shape of the array as a tuple, or a hypothesis strategy from which the shape
        will be drawn
    allow_neg
        boolean; if True, allow negative axes to be drawn
    allow_none
        boolean; if True, allow None to be drawn
    sorted
        boolean; if True, and a tuple of axes is drawn, tuple is sorted in increasing
        fashion
    unique
        boolean; if True, and a tuple of axes is drawn, all axes drawn will be unique
    min_size
        int or hypothesis strategy; if a tuple of axes is drawn, the minimum number of
        axes drawn
    max_size
        int or hypothesis strategy; if a tuple of axes is drawn, the maximum number of
        axes drawn.
        If None and unique is True, then it is set to the number of axes in the shape
    force_tuple
        boolean, if true, all axis will be returned as a tuple. If force_tuple and
        force_int are true, then an AssertionError is raised
    force_int
        boolean, if true, all axis will be returned as an int. If force_tuple and
        force_int are true, then an AssertionError is raised

    Returns
    -------
    A strategy that can be used in the @given hypothesis decorator.
    """
    assert not (force_int and force_tuple), (
        "Cannot return an int and a tuple. If "
        "both are valid then set 'force_int' "
        "and 'force_tuple' to False."
    )

    # Draw values from any strategies given
    if isinstance(shape, st._internal.SearchStrategy):
        shape = draw(shape)
    if isinstance(min_size, st._internal.SearchStrategy):
        min_size = draw(min_size)
    if isinstance(max_size, st._internal.SearchStrategy):
        max_size = draw(max_size)

    axes = len(shape)
    lower_axes_bound = axes if allow_neg else 0
    unique_by = (lambda x: shape[x]) if unique else None

    if max_size is None and unique:
        max_size = max(axes, min_size)

    valid_strategies = []

    if allow_none:
        valid_strategies.append(st.none())

    if not force_tuple:
        if axes == 0:
            valid_strategies.append(st.just(0))
        else:
            valid_strategies.append(st.integers(-lower_axes_bound, axes - 1))
    if not force_int:
        if axes == 0:
            valid_strategies.append(
                st.lists(st.just(0), min_size=min_size, max_size=max_size)
            )
        else:
            valid_strategies.append(
                st.lists(
                    st.integers(-lower_axes_bound, axes - 1),
                    min_size=min_size,
                    max_size=max_size,
                    unique_by=unique_by,
                )
            )

    axis = draw(st.one_of(*valid_strategies))

    if type(axis) == list:
        if sorted:

            def sort_key(ele, max_len):
                if ele < 0:
                    return ele + max_len - 1
                return ele

            axis.sort(key=(lambda ele: sort_key(ele, axes)))
        axis = tuple(axis)
    return axis


@st.composite
def num_positional_args(draw, *, fn_name: str = None):
    """Draws an integers randomly from the minimum and maximum number of positional
    arguments a given function can take.

    Parameters
    ----------
    draw
        special function that draws data randomly (but is reproducible) from a given
        data-set (ex. list).
    fn_name
        name of the function.

    Returns
    -------
    A strategy that can be used in the @given hypothesis decorator.

    Examples
    --------
    @given(
        num_positional_args=num_positional_args(fn_name="floor_divide")
    )
    @given(
        num_positional_args=num_positional_args(fn_name="add")
    )
    """
    num_positional_only = 0
    num_keyword_only = 0
    total = 0
    fn = None
    for i, fn_name_key in enumerate(fn_name.split(".")):
        if i == 0:
            fn = ivy.__dict__[fn_name_key]
        else:
            fn = fn.__dict__[fn_name_key]
    for param in inspect.signature(fn).parameters.values():
        if param.name == "self":
            continue
        total += 1
        if param.kind == param.POSITIONAL_ONLY:
            num_positional_only += 1
        elif param.kind == param.KEYWORD_ONLY:
            num_keyword_only += 1
        elif param.kind == param.VAR_KEYWORD:
            num_keyword_only += 1
    return draw(
        ints(min_value=num_positional_only, max_value=(total - num_keyword_only))
    )


@st.composite
def bool_val_flags(draw, cl_arg: Union[bool, None]):
    if cl_arg is not None:
        return draw(st.booleans().filter(lambda x: x == cl_arg))
    return draw(st.booleans())


def handle_cmd_line_args(test_fn):
    from ivy_tests.test_ivy.conftest import (
        FW_STRS,
        TEST_BACKENDS,
    )

    # first[1:-2] 5 arguments are all fixtures
    @given(data=st.data())
    @settings(max_examples=1)
    def new_fn(data, get_command_line_flags, device, f, fw, *args, **kwargs):
        gc.collect()
        flag, fw_string = (False, "")
        # skip test if device is gpu and backend is numpy
        if "gpu" in device and ivy.current_backend_str() == "numpy":
            # Numpy does not support GPU
            pytest.skip()
        if not f:
            # randomly draw a backend if not set
            fw_string = data.draw(st.sampled_from(FW_STRS))
            f = TEST_BACKENDS[fw_string]()
        else:
            # use the one which is parametrized
            flag = True

        # set backend using the context manager
        with f.use:
            # inspecting for keyword arguments in test function
            for param in inspect.signature(test_fn).parameters.values():
                if param.name in cmd_line_args:
                    kwargs[param.name] = data.draw(
                        bool_val_flags(get_command_line_flags[param.name])
                    )
                elif param.name == "fw":
                    kwargs["fw"] = fw if flag else fw_string
                elif param.name == "device":
                    kwargs["device"] = device
            return test_fn(*args, **kwargs)

    return new_fn


def gradient_incompatible_function(*, fn):
    return (
        not ivy.supports_gradients
        and hasattr(fn, "computes_gradients")
        and fn.computes_gradients
    )


@st.composite
def statistical_dtype_values(draw, *, function):
    dtype = draw(st.sampled_from(ivy_np.valid_float_dtypes))

    size = draw(st.integers(1, 10))

    if dtype == "float16":
        max_value = 2048
    elif dtype == "float32":
        max_value = 16777216
    elif dtype == "float64":
        max_value = 9.0071993e15
    elif dtype == "bfloat16":
        max_value = 9.0071993e15

    if function == "prod":
        abs_value_limit = 0.99 * max_value ** (1 / size)
    elif function in ["var", "std"]:
        abs_value_limit = 0.99 * (max_value / size) ** 0.5
    else:
        abs_value_limit = 0.99 * max_value / size

    values = draw(
        list_of_length(
            x=st.floats(
                -abs_value_limit,
                abs_value_limit,
                allow_subnormal=False,
                allow_infinity=False,
            ),
            length=size,
        )
    )

    shape = np.asarray(values, dtype=dtype).shape
    size = np.asarray(values, dtype=dtype).size
    axis = draw(get_axis(shape=shape, allow_none=True))
    if function == "var" or function == "std":
        if isinstance(axis, int):
            correction = draw(
                st.integers(-shape[axis], shape[axis] - 1)
                | st.floats(-shape[axis], shape[axis] - 1)
            )
            return dtype, values, axis, correction

        correction = draw(st.integers(-size, size - 1) | st.floats(-size, size - 1))
        return dtype, values, axis, correction

    return dtype, values, axis


@st.composite
def seed(draw):
    return draw(st.integers(min_value=0, max_value=2**8 - 1))<|MERGE_RESOLUTION|>--- conflicted
+++ resolved
@@ -1,25 +1,19 @@
 """Collection of helpers for ivy unit tests."""
-
-import gc
 
 # global
 import importlib
-import inspect
-import math
-import re
-import sys
 from contextlib import redirect_stdout
 from io import StringIO
+import sys
+import re
+import inspect
+import pytest
+import numpy as np
+import math
+import gc
 from typing import Union, List
-<<<<<<< HEAD
-
-=======
 from hypothesis import given, settings
->>>>>>> 20dcf79b
 import hypothesis.extra.numpy as nph  # noqa
-import numpy as np
-import pytest
-from hypothesis import assume, given, settings
 from hypothesis.internal.floats import float_of
 
 # local
@@ -34,14 +28,11 @@
     is_native_array as is_torch_native_array,
 )
 from ivy_tests.test_ivy.test_frontends import NativeClass
-from ivy_tests.test_ivy.test_frontends.test_torch import \
-    convtorch
-from ivy_tests.test_ivy.test_frontends.test_numpy import \
-    convnumpy
-from ivy_tests.test_ivy.test_frontends.test_tensorflow import \
-    convtensor
-from ivy_tests.test_ivy.test_frontends.test_jax import \
-    convjax
+from ivy_tests.test_ivy.test_frontends.test_torch import convtorch
+from ivy_tests.test_ivy.test_frontends.test_numpy import convnumpy
+from ivy_tests.test_ivy.test_frontends.test_tensorflow import convtensor
+from ivy_tests.test_ivy.test_frontends.test_jax import convjax
+
 
 TOLERANCE_DICT = {"float16": 1e-2, "float32": 1e-5, "float64": 1e-5, None: 1e-5}
 cmd_line_args = (
@@ -1795,15 +1786,19 @@
 
     # frontend function
     frontend_fn = ivy.functional.frontends.__dict__[frontend].__dict__[fn_tree]
-    
+
     # check and replace NativeClass object in arguments with ivy counterparts
-    convs = {"jax": convjax, "numpy": convnumpy, 
-             "tensorflow": convtensor, "torch": convtorch}
+    convs = {
+        "jax": convjax,
+        "numpy": convnumpy,
+        "tensorflow": convtensor,
+        "torch": convtorch,
+    }
     if frontend in convs:
         conv = convs[frontend]
         args = ivy.nested_map(args, fn=conv, include_derived=True)
         kwargs = ivy.nested_map(kwargs, fn=conv, include_derived=True)
-    
+
     # run from the Ivy API directly
     if test_unsupported:
         test_unsupported_function(fn=frontend_fn, args=args, kwargs=kwargs)
@@ -1867,13 +1862,15 @@
         # change ivy device to native devices
         if "device" in kwargs_frontend:
             kwargs_frontend["device"] = ivy.as_native_dev(kwargs_frontend["device"])
-        
+
         # check and replace the NativeClass objects in arguments with true counterparts
-        args_frontend = ivy.nested_map(args_frontend, fn=convtrue, 
-                                       include_derived=True, max_depth=10)
-        kwargs_frontend = ivy.nested_map(kwargs_frontend, fn=convtrue, 
-                                         include_derived=True, max_depth=10)
-        
+        args_frontend = ivy.nested_map(
+            args_frontend, fn=convtrue, include_derived=True, max_depth=10
+        )
+        kwargs_frontend = ivy.nested_map(
+            kwargs_frontend, fn=convtrue, include_derived=True, max_depth=10
+        )
+
         # compute the return via the frontend framework
         frontend_fw = importlib.import_module(".".join([frontend] + frontend_submods))
         if test_unsupported:
