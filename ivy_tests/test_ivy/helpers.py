"""Collection of helpers for ivy unit tests."""

# global
import importlib
from contextlib import redirect_stdout
from io import StringIO
import sys
import re
import inspect
import pytest
import numpy as np
import math
import gc
from typing import Union, List
from hypothesis import given, settings
import hypothesis.extra.numpy as nph  # noqa
from hypothesis.internal.floats import float_of

# local
from ivy.functional.backends.jax.general import is_native_array as is_jax_native_array
from ivy.functional.backends.numpy.general import (
    is_native_array as is_numpy_native_array,
)
from ivy.functional.backends.tensorflow.general import (
    is_native_array as is_tensorflow_native_array,
)
from ivy.functional.backends.torch.general import (
    is_native_array as is_torch_native_array,
)
from ivy_tests.test_ivy.test_frontends import NativeClass
from ivy_tests.test_ivy.test_frontends.test_torch import convtorch
from ivy_tests.test_ivy.test_frontends.test_numpy import convnumpy
from ivy_tests.test_ivy.test_frontends.test_tensorflow import convtensor
from ivy_tests.test_ivy.test_frontends.test_jax import convjax


TOLERANCE_DICT = {"float16": 1e-2, "float32": 1e-5, "float64": 1e-5, None: 1e-5}
cmd_line_args = (
    "as_variable",
    "native_array",
    "with_out",
    "container",
    "instance_method",
    "test_gradients",
)

try:
    import tensorflow as tf

    physical_devices = tf.config.list_physical_devices("GPU")
    for device in physical_devices:
        tf.config.experimental.set_memory_growth(device, True)
except ImportError:
    tf = None
from hypothesis import strategies as st

# local
import ivy
import ivy.functional.backends.numpy as ivy_np


def convtrue(argument):
    """Convert NativeClass in argument to true framework counter part"""
    if isinstance(argument, NativeClass):
        return argument._native_class
    return argument


def get_ivy_numpy():
    """Import Numpy module from ivy"""
    try:
        import ivy.functional.backends.numpy
    except ImportError:
        return None
    return ivy.functional.backends.numpy


def get_ivy_jax():
    """Import JAX module from ivy"""
    try:
        import ivy.functional.backends.jax
    except ImportError:
        return None
    return ivy.functional.backends.jax


def get_ivy_tensorflow():
    """Import Tensorflow module from ivy"""
    try:
        import ivy.functional.backends.tensorflow
    except ImportError:
        return None
    return ivy.functional.backends.tensorflow


def get_ivy_torch():
    """Import Torch module from ivy"""
    try:
        import ivy.functional.backends.torch
    except ImportError:
        return None
    return ivy.functional.backends.torch


def get_ivy_mxnet():
    """Import MXNET module from ivy"""
    try:
        import ivy.functional.backends.mxnet
    except ImportError:
        return None
    return ivy.functional.backends.mxnet


def get_valid_numeric_dtypes():
    return ivy.valid_numeric_dtypes


_ivy_fws_dict = {
    "numpy": lambda: get_ivy_numpy(),
    "jax": lambda: get_ivy_jax(),
    "tensorflow": lambda: get_ivy_tensorflow(),
    "tensorflow_graph": lambda: get_ivy_tensorflow(),
    "torch": lambda: get_ivy_torch(),
    "mxnet": lambda: get_ivy_mxnet(),
}

_iterable_types = [list, tuple, dict]
_excluded = []


def _convert_vars(
    *, vars_in, from_type, to_type_callable=None, keep_other=True, to_type=None
):
    new_vars = list()
    for var in vars_in:
        if type(var) in _iterable_types:
            return_val = _convert_vars(
                vars_in=var, from_type=from_type, to_type_callable=to_type_callable
            )
            new_vars.append(return_val)
        elif isinstance(var, from_type):
            if isinstance(var, np.ndarray):
                if var.dtype == np.float64:
                    var = var.astype(np.float32)
                if bool(sum([stride < 0 for stride in var.strides])):
                    var = var.copy()
            if to_type_callable:
                new_vars.append(to_type_callable(var))
            else:
                raise Exception("Invalid. A conversion callable is required.")
        elif to_type is not None and isinstance(var, to_type):
            new_vars.append(var)
        elif keep_other:
            new_vars.append(var)

    return new_vars


# function that trims white spaces from docstrings
def trim(*, docstring):
    """Trim function from PEP-257"""
    if not docstring:
        return ""
    # Convert tabs to spaces (following the normal Python rules)
    # and split into a list of lines:
    lines = docstring.expandtabs().splitlines()
    # Determine minimum indentation (first line doesn't count):
    indent = sys.maxsize
    for line in lines[1:]:
        stripped = line.lstrip()
        if stripped:
            indent = min(indent, len(line) - len(stripped))
    # Remove indentation (first line is special):
    trimmed = [lines[0].strip()]
    if indent < sys.maxsize:
        for line in lines[1:]:
            trimmed.append(line[indent:].rstrip())
    # Strip off trailing and leading blank lines:
    while trimmed and not trimmed[-1]:
        trimmed.pop()
    while trimmed and not trimmed[0]:
        trimmed.pop(0)

    # Current code/unittests expects a line return at
    # end of multiline docstrings
    # workaround expected behavior from unittests
    if "\n" in docstring:
        trimmed.append("")

    # Return a single string:
    return "\n".join(trimmed)


def docstring_examples_run(
    *, fn, from_container=False, from_array=False, num_sig_fig=3
):
    """Performs docstring tests for a given function.

    Parameters
    ----------
    fn
        Callable function to be tested.
    from_container
        if True, check docstring of the function as a method of an Ivy Container.
    from_array
        if True, check docstring of the function as a method of an Ivy Array.
    num_sig_fig
        Number of significant figures to check in the example.

    Returns
    -------
    None if the test passes, else marks the test as failed.
    """
    if not hasattr(fn, "__name__"):
        return True
    fn_name = fn.__name__
    if fn_name not in ivy.backend_handler.ivy_original_dict:
        return True

    if from_container:
        docstring = getattr(
            ivy.backend_handler.ivy_original_dict["Container"], fn_name
        ).__doc__
    elif from_array:
        docstring = getattr(
            ivy.backend_handler.ivy_original_dict["Array"], fn_name
        ).__doc__
    else:
        docstring = ivy.backend_handler.ivy_original_dict[fn_name].__doc__

    if docstring is None:
        return True

    # removing extra new lines and trailing white spaces from the docstrings
    trimmed_docstring = trim(docstring=docstring)
    trimmed_docstring = trimmed_docstring.split("\n")

    # end_index: -1, if print statement is not found in the docstring
    end_index = -1

    # parsed_output is set as an empty string to manage functions with multiple inputs
    parsed_output = ""

    # parsing through the docstrings to find lines with print statement
    # following which is our parsed output
    sub = ">>> print("
    for index, line in enumerate(trimmed_docstring):
        if sub in line:
            end_index = trimmed_docstring.index("", index)
            p_output = trimmed_docstring[index + 1 : end_index]
            p_output = ("").join(p_output).replace(" ", "")
            if parsed_output != "":
                parsed_output += ","
            parsed_output += p_output

    if end_index == -1:
        return True

    executable_lines = [
        line.split(">>>")[1][1:] for line in docstring.split("\n") if ">>>" in line
    ]

    # noinspection PyBroadException
    f = StringIO()
    with redirect_stdout(f):
        for line in executable_lines:
            # noinspection PyBroadException
            try:
                if f.getvalue() != "" and f.getvalue()[-2] != ",":
                    print(",")
                exec(line)
            except Exception as e:
                print(e, " ", ivy.current_backend_str(), " ", line)

    output = f.getvalue()
    output = output.rstrip()
    output = output.replace(" ", "").replace("\n", "")
    output = output.rstrip(",")

    # handling cases when the stdout contains ANSI colour codes
    # 7-bit C1 ANSI sequences
    ansi_escape = re.compile(
        r"""
    \x1B  # ESC
    (?:   # 7-bit C1 Fe (except CSI)
        [@-Z\\-_]
    |     # or [ for CSI, followed by a control sequence
        \[
        [0-?]*  # Parameter bytes
        [ -/]*  # Intermediate bytes
        [@-~]   # Final byte
    )
    """,
        re.VERBOSE,
    )

    output = ansi_escape.sub("", output)

    # print("Output: ", output)
    # print("Putput: ", parsed_output)

    # assert output == parsed_output, "Output is unequal to the docstrings output."
    sig_fig = float("1e-" + str(num_sig_fig))
    numeric_pattern = re.compile(
        r"""
            [\{\}\(\)\[\]]|\w+:
        """,
        re.VERBOSE,
    )
    num_output = output.replace("ivy.array", "")
    num_output = numeric_pattern.sub("", num_output)
    num_parsed_output = parsed_output.replace("ivy.array", "")
    num_parsed_output = numeric_pattern.sub("", num_parsed_output)
    num_output = num_output.split(",")
    num_parsed_output = num_parsed_output.split(",")
    docstr_result = True
    for (doc_u, doc_v) in zip(num_output, num_parsed_output):
        try:
            docstr_result = np.allclose(
                np.nan_to_num(complex(doc_u)),
                np.nan_to_num(complex(doc_v)),
                rtol=sig_fig,
            )
        except Exception:
            if str(doc_u) != str(doc_v):
                docstr_result = False
        if not docstr_result:
            print(
                "output for ",
                fn_name,
                " on run: ",
                output,
                "\noutput in docs :",
                parsed_output,
                "\n",
                doc_u,
                " != ",
                doc_v,
                "\n",
            )
            ivy.warn(
                "Output is unequal to the docstrings output: %s" % fn_name, stacklevel=0
            )
            break
    return docstr_result


def var_fn(x, *, dtype=None, device=None):
    """Returns x as an Ivy Variable wrapping an Ivy Array with given dtype and device"""
    return ivy.variable(ivy.array(x, dtype=dtype, device=device))


@st.composite
def get_dtypes(draw, kind, index=0, full=False, none=False):
    """
    Draws valid dtypes based on the backend set on the stack

    Parameters
    ----------
    draw
        special function that draws data randomly (but is reproducible) from a given
        data-set (ex. list).
    type
        Supported types are integer, float, valid, numeric, and unsigned
    index
        list indexing incase a test needs to be skipped for a particular dtype(s)
    full
        returns the complete list of valid types
        returns the complete list of valid types
    none

    Returns
    -------
    ret
        dtype string
    """
    type_dict = {
        "valid": ivy.valid_dtypes,
        "numeric": ivy.valid_numeric_dtypes,
        "float": ivy.valid_float_dtypes,
        "integer": ivy.valid_int_dtypes,
        "unsigned": ivy.valid_uint_dtypes,
        "signed_integer": tuple(
            set(ivy.valid_int_dtypes).difference(ivy.valid_uint_dtypes)
        ),
    }
    if none:
        return draw(st.sampled_from(type_dict[kind][index:] + (None,)))
    if full:
        return type_dict[kind][index:]
    return draw(st.sampled_from(type_dict[kind][index:]))


@st.composite
def floats(
    draw,
    *,
    min_value=None,
    max_value=None,
    allow_nan=False,
    allow_inf=False,
    allow_subnormal=False,
    width=None,
    exclude_min=True,
    exclude_max=True,
    safety_factor=0.99,
    small_value_safety_factor=1.1,
):
    """Draws an arbitrarily sized list of floats with a safety factor applied
        to avoid values being generated at the edge of a dtype limit.

    Parameters
    ----------
    draw
        special function that draws data randomly (but is reproducible) from a given
        data-set (ex. list).
    min_value
        minimum value of floats generated.
    max_value
        maximum value of floats generated.
    allow_nan
        if True, allow Nans in the list.
    allow_inf
        if True, allow inf in the list.
    allow_subnormal
        if True, allow subnormals in the list.
    width
        The width argument specifies the maximum number of bits of precision
        required to represent the generated float. Valid values are 16, 32, or 64.
    exclude_min
        if True, exclude the minimum limit.
    exclude_max
        if True, exclude the maximum limit.
    safety_factor
        default = 0.99. Only values which are 99% or less than the edge of
        the limit for a given dtype are generated.
    small_value_safety_factor
        default = 1.1.

    Returns
    -------
    ret
        list of floats.
    """
    lim_float16 = 65504
    lim_float32 = 3.4028235e38
    lim_float64 = 1.7976931348623157e308

    if min_value is not None and max_value is not None:
        if (
            min_value > -lim_float16 * safety_factor
            and max_value < lim_float16 * safety_factor
            and (width == 16 or not ivy.exists(width))
        ):
            # dtype float16
            width = 16
        elif (
            min_value > -lim_float32 * safety_factor
            and max_value < lim_float32 * safety_factor
            and (width == 32 or not ivy.exists(width))
        ):
            # dtype float32
            width = 32
        else:
            # dtype float64
            width = 64

        min_value = float_of(min_value, width)
        max_value = float_of(max_value, width)

        values = draw(
            st.floats(
                min_value=min_value,
                max_value=max_value,
                allow_nan=allow_nan,
                allow_subnormal=allow_subnormal,
                allow_infinity=allow_inf,
                width=width,
                exclude_min=exclude_min,
                exclude_max=exclude_max,
            )
        )

    else:
        if ivy.exists(min_value):
            if min_value > -lim_float16 * safety_factor and (
                width == 16 or not ivy.exists(width)
            ):
                dtype_min = "float16"
            elif min_value > -lim_float32 * safety_factor and (
                width == 32 or not ivy.exists(width)
            ):
                dtype_min = "float32"
            else:
                dtype_min = "float64"
        else:
            dtype_min = draw(st.sampled_from(ivy_np.valid_float_dtypes))

        if ivy.exists(max_value):
            if max_value < lim_float16 * safety_factor and (
                width == 16 or not ivy.exists(width)
            ):
                dtype_max = "float16"
            elif max_value < lim_float32 * safety_factor and (
                width == 32 or not ivy.exists(width)
            ):
                dtype_max = "float32"
            else:
                dtype_max = "float64"
        else:
            dtype_max = draw(st.sampled_from(ivy_np.valid_float_dtypes))

        dtype = ivy.promote_types(dtype_min, dtype_max)

        if dtype == "float16" or 16 == ivy.default(width, 0):
            width = 16
            min_value = float_of(-lim_float16 * safety_factor, width)
            max_value = float_of(lim_float16 * safety_factor, width)
        elif dtype in ["float32", "bfloat16"] or 32 == ivy.default(width, 0):
            width = 32
            min_value = float_of(-lim_float32 * safety_factor, width)
            max_value = float_of(lim_float32 * safety_factor, width)
        else:
            width = 64
            min_value = float_of(-lim_float64 * safety_factor, width)
            max_value = float_of(lim_float64 * safety_factor, width)

        values = draw(
            st.floats(
                min_value=min_value,
                max_value=max_value,
                allow_nan=allow_nan,
                allow_subnormal=allow_subnormal,
                allow_infinity=allow_inf,
                width=width,
                exclude_min=exclude_min,
                exclude_max=exclude_max,
            )
        )
    return values


@st.composite
def ints(draw, *, min_value=None, max_value=None, safety_factor=0.95):
    """Draws an arbitrarily sized list of integers with a safety factor
    applied to values.

    Parameters
    ----------
    draw
        special function that draws data randomly (but is reproducible) from a given
        data-set (ex. list).
    min_value
        minimum value of integers generated.
    max_value
        maximum value of integers generated.
    safety_factor
        default = 0.95. Only values which are 95% or less than the edge of
        the limit for a given dtype are generated.

    Returns
    -------
    ret
        list of integers.
    """
    dtype = draw(st.sampled_from(ivy_np.valid_int_dtypes))

    if dtype == "int8":
        min_value = ivy.default(min_value, round(-128 * safety_factor))
        max_value = ivy.default(max_value, round(127 * safety_factor))
    elif dtype == "int16":
        min_value = ivy.default(min_value, round(-32768 * safety_factor))
        max_value = ivy.default(max_value, round(32767 * safety_factor))
    elif dtype == "int32":
        min_value = ivy.default(min_value, round(-2147483648 * safety_factor))
        max_value = ivy.default(max_value, round(2147483647 * safety_factor))
    elif dtype == "int64":
        min_value = ivy.default(min_value, round(-9223372036854775808 * safety_factor))
        max_value = ivy.default(max_value, round(9223372036854775807 * safety_factor))
    elif dtype == "uint8":
        min_value = ivy.default(min_value, round(0 * safety_factor))
        max_value = ivy.default(max_value, round(255 * safety_factor))
    elif dtype == "uint16":
        min_value = ivy.default(min_value, round(0 * safety_factor))
        max_value = ivy.default(max_value, round(65535 * safety_factor))
    elif dtype == "uint32":
        min_value = ivy.default(min_value, round(0 * safety_factor))
        max_value = ivy.default(max_value, round(4294967295 * safety_factor))
    elif dtype == "uint64":
        min_value = ivy.default(min_value, round(0 * safety_factor))
        max_value = ivy.default(max_value, round(18446744073709551615 * safety_factor))

    return draw(st.integers(min_value, max_value))


def assert_all_close(
    ret_np, ret_from_gt_np, rtol=1e-05, atol=1e-08, ground_truth_backend="TensorFlow"
):
    """Matches the ret_np and ret_from_np inputs element-by-element to ensure that
    they are the same.

    Parameters
    ----------
    ret_np
        Return from the framework to test. Ivy Container or Numpy Array.
    ret_from_gt_np
        Return from the ground truth framework. Ivy Container or Numpy Array.
    rtol
        Relative Tolerance Value.
    atol
        Absolute Tolerance Value.
    ground_truth_backend
        Ground Truth Backend Framework.

    Returns
    -------
    None if the test passes, else marks the test as failed.
    """
    assert ret_np.dtype is ret_from_gt_np.dtype, (
        "the return with a {} backend produced data type of {}, while the return with"
        " a {} backend returned a data type of {}.".format(
            ground_truth_backend,
            ret_from_gt_np.dtype,
            ivy.current_backend_str(),
            ret_np.dtype,
        )
    )
    if ivy.is_ivy_container(ret_np) and ivy.is_ivy_container(ret_from_gt_np):
        ivy.Container.multi_map(assert_all_close, [ret_np, ret_from_gt_np])
    else:
        if ret_np.dtype == "bfloat16" or ret_from_gt_np.dtype == "bfloat16":
            ret_np = ret_np.astype("float64")
            ret_from_gt_np = ret_from_gt_np.astype("float64")
        assert np.allclose(
            np.nan_to_num(ret_np), np.nan_to_num(ret_from_gt_np), rtol=rtol, atol=atol
        ), "{} != {}".format(ret_np, ret_from_gt_np)


def assert_same_type_and_shape(values, this_key_chain=None):
    x, y = values
    assert type(x) is type(y), "type(x) = {}, type(y) = {}".format(type(x), type(y))
    if isinstance(x, np.ndarray):
        assert x.shape == y.shape, "x.shape = {}, y.shape = {}".format(x.shape, y.shape)
        assert x.dtype == y.dtype, "x.dtype = {}, y.dtype = {}".format(x.dtype, y.dtype)


def kwargs_to_args_n_kwargs(*, num_positional_args, kwargs):
    """Splits the kwargs into args and kwargs, with the first num_positional_args ported
    to args.
    """
    args = [v for v in list(kwargs.values())[:num_positional_args]]
    kwargs = {k: kwargs[k] for k in list(kwargs.keys())[num_positional_args:]}
    return args, kwargs


def list_of_length(*, x, length):
    """Returns a random list of the given length from elements in x."""
    return st.lists(x, min_size=length, max_size=length)


def as_cont(*, x):
    """Returns x as an Ivy Container, containing x at all its leaves."""
    return ivy.Container({"a": x, "b": {"c": x, "d": x}})


def as_lists(*args):
    """Changes the elements in args to be of type list."""
    return (a if isinstance(a, list) else [a] for a in args)


def flatten_fw(*, ret, fw):
    """Returns a flattened numpy version of the arrays in ret for a given framework."""
    if not isinstance(ret, tuple):
        ret = (ret,)
    if fw == "jax":
        ret_idxs = ivy.nested_indices_where(
            ret, lambda x: ivy.is_ivy_array(x) or is_jax_native_array(x)
        )
    elif fw == "numpy":
        ret_idxs = ivy.nested_indices_where(
            ret, lambda x: ivy.is_ivy_array(x) or is_numpy_native_array(x)
        )
    elif fw == "tensorflow":
        ret_idxs = ivy.nested_indices_where(
            ret, lambda x: ivy.is_ivy_array(x) or is_tensorflow_native_array(x)
        )
    else:
        ret_idxs = ivy.nested_indices_where(
            ret, lambda x: ivy.is_ivy_array(x) or is_torch_native_array(x)
        )
    ret_flat = ivy.multi_index_nest(ret, ret_idxs)

    # convert the return to NumPy
    ret_np_flat = [ivy.to_numpy(x) for x in ret_flat]
    return ret_np_flat


def flatten(*, ret):
    """Returns a flattened numpy version of the arrays in ret."""
    if not isinstance(ret, tuple):
        ret = (ret,)
    ret_idxs = ivy.nested_indices_where(ret, ivy.is_ivy_array)
    return ivy.multi_index_nest(ret, ret_idxs)


def flatten_and_to_np(*, ret):
    # flatten the return
    ret_flat = flatten(ret=ret)
    return [ivy.to_numpy(x) for x in ret_flat]


def get_ret_and_flattened_np_array(func, *args, **kwargs):
    """
    Runs func with args and kwargs, and returns the result along with its flattened
    version.
    """
    ret = func(*args, **kwargs)
    return ret, flatten_and_to_np(ret=ret)


def value_test(
    *,
    ret_np_flat,
    ret_np_from_gt_flat,
    rtol=None,
    atol=1e-6,
    ground_truth_backend="TensorFlow",
):
    """Performs a value test for matching the arrays in ret_np_flat and
    ret_from_np_flat.

    Parameters
    ----------
    ret_np_flat
        A list (flattened) containing Numpy arrays. Return from the
        framework to test.
    ret_from_np_flat
        A list (flattened) containing Numpy arrays. Return from the ground
        truth framework.
    rtol
        Relative Tolerance Value.
    atol
        Absolute Tolerance Value.
    ground_truth_backend
        Ground Truth Backend Framework.

    Returns
    -------
    None if the value test passes, else marks the test as failed.
    """
    if type(ret_np_flat) != list:
        ret_np_flat = [ret_np_flat]
    if type(ret_np_from_gt_flat) != list:
        ret_np_from_gt_flat = [ret_np_from_gt_flat]
    assert len(ret_np_flat) == len(ret_np_from_gt_flat), (
        "len(ret_np_flat) != len(ret_np_from_gt_flat):\n\n"
        "ret_np_flat:\n\n{}\n\nret_np_from_gt_flat:\n\n{}".format(
            ret_np_flat, ret_np_from_gt_flat
        )
    )
    # value tests, iterating through each array in the flattened returns
    if not rtol:
        for ret_np, ret_np_from_gt in zip(ret_np_flat, ret_np_from_gt_flat):
            rtol = TOLERANCE_DICT.get(str(ret_np_from_gt.dtype), 1e-03)
            assert_all_close(
                ret_np,
                ret_np_from_gt,
                rtol=rtol,
                atol=atol,
                ground_truth_backend=ground_truth_backend,
            )
    else:
        for ret_np, ret_np_from_gt in zip(ret_np_flat, ret_np_from_gt_flat):
            assert_all_close(
                ret_np,
                ret_np_from_gt,
                rtol=rtol,
                atol=atol,
                ground_truth_backend=ground_truth_backend,
            )


def args_to_container(array_args):
    array_args_container = ivy.Container({str(k): v for k, v in enumerate(array_args)})
    return array_args_container


def gradient_test(
    *,
    fn_name,
    all_as_kwargs_np,
    args_np,
    kwargs_np,
    input_dtypes,
    as_variable_flags,
    native_array_flags,
    container_flags,
    rtol_: float = None,
    atol_: float = 1e-06,
    ground_truth_backend: str = "torch",
):
    def grad_fn(xs):
        array_vals = [v for k, v in xs.to_iterator()]
        arg_array_vals = array_vals[0 : len(args_idxs)]
        kwarg_array_vals = array_vals[len(args_idxs) :]
        args_writeable = ivy.copy_nest(args)
        kwargs_writeable = ivy.copy_nest(kwargs)
        ivy.set_nest_at_indices(args_writeable, args_idxs, arg_array_vals)
        ivy.set_nest_at_indices(kwargs_writeable, kwargs_idxs, kwarg_array_vals)
        return ivy.mean(ivy.__dict__[fn_name](*args_writeable, **kwargs_writeable))

    args, kwargs, _, args_idxs, kwargs_idxs = create_args_kwargs(
        args_np=args_np,
        kwargs_np=kwargs_np,
        input_dtypes=input_dtypes,
        as_variable_flags=as_variable_flags,
        native_array_flags=native_array_flags,
        container_flags=container_flags,
    )
    arg_array_vals = list(ivy.multi_index_nest(args, args_idxs))
    kwarg_array_vals = list(ivy.multi_index_nest(kwargs, kwargs_idxs))
    xs = args_to_container(arg_array_vals + kwarg_array_vals)
    _, ret_np_flat = get_ret_and_flattened_np_array(
        ivy.execute_with_gradients, grad_fn, xs
    )
    grads_np_flat = ret_np_flat[1]
    # compute the return with a Ground Truth backend
    ivy.set_backend(ground_truth_backend)
    test_unsupported = check_unsupported_dtype(
        fn=ivy.__dict__[fn_name],
        input_dtypes=input_dtypes,
        all_as_kwargs_np=all_as_kwargs_np,
    )
    if test_unsupported:
        return
    args, kwargs, _, args_idxs, kwargs_idxs = create_args_kwargs(
        args_np=args_np,
        kwargs_np=kwargs_np,
        input_dtypes=input_dtypes,
        as_variable_flags=as_variable_flags,
        native_array_flags=native_array_flags,
        container_flags=container_flags,
    )
    arg_array_vals = list(ivy.multi_index_nest(args, args_idxs))
    kwarg_array_vals = list(ivy.multi_index_nest(kwargs, kwargs_idxs))
    xs = args_to_container(arg_array_vals + kwarg_array_vals)
    _, ret_np_from_gt_flat = get_ret_and_flattened_np_array(
        ivy.execute_with_gradients, grad_fn, xs
    )
    grads_np_from_gt_flat = ret_np_from_gt_flat[1]
    ivy.unset_backend()
    # value test
    value_test(
        ret_np_flat=grads_np_flat,
        ret_np_from_gt_flat=grads_np_from_gt_flat,
        rtol=rtol_,
        atol=atol_,
    )


def check_unsupported_dtype(*, fn, input_dtypes, all_as_kwargs_np):
    """Checks whether a function does not support the input data types or the output
    data type.

    Parameters
    ----------
    fn
        The function to check.
    input_dtypes
        data-types of the input arguments and keyword-arguments.
    all_as_kwargs_np
        All arguments in Numpy Format, to check for the presence of dtype argument.

    Returns
    -------
    True if the function does not support the given input or output data types, False
    otherwise.
    """
    test_unsupported = False
    unsupported_dtypes_fn = ivy.function_unsupported_dtypes(fn)
    supported_dtypes_fn = ivy.function_supported_dtypes(fn)
    if unsupported_dtypes_fn:
        for d in input_dtypes:
            if d in unsupported_dtypes_fn:
                test_unsupported = True
                break
        if (
            "dtype" in all_as_kwargs_np
            and all_as_kwargs_np["dtype"] in unsupported_dtypes_fn
        ):
            test_unsupported = True
    if supported_dtypes_fn and not test_unsupported:
        for d in input_dtypes:
            if d not in supported_dtypes_fn:
                test_unsupported = True
                break
        if (
            "dtype" in all_as_kwargs_np
            and all_as_kwargs_np["dtype"] not in supported_dtypes_fn
        ):
            test_unsupported = True
    return test_unsupported


def check_unsupported_device(*, fn, input_device, all_as_kwargs_np):
    """Checks whether a function does not support a given device.

    Parameters
    ----------
    fn
        The function to check.
    input_device
        The backend device.
    all_as_kwargs_np
        All arguments in Numpy Format, to check for the presence of dtype argument.

    Returns
    -------
    True if the function does not support the given device, False otherwise.
    """
    test_unsupported = False
    unsupported_devices_fn = ivy.function_unsupported_devices(fn)
    supported_devices_fn = ivy.function_supported_devices(fn)
    if unsupported_devices_fn:
        if input_device in unsupported_devices_fn:
            test_unsupported = True
        if (
            "device" in all_as_kwargs_np
            and all_as_kwargs_np["device"] in unsupported_devices_fn
        ):
            test_unsupported = True
    if supported_devices_fn and not test_unsupported:
        if input_device not in supported_devices_fn:
            test_unsupported = True
        if (
            "device" in all_as_kwargs_np
            and all_as_kwargs_np["device"] not in supported_devices_fn
        ):
            test_unsupported = True
    return test_unsupported


def check_unsupported_device_and_dtype(*, fn, device, input_dtypes, all_as_kwargs_np):
    """Checks whether a function does not support a given device or data types.

    Parameters
    ----------
    fn
        The function to check.
    device
        The backend device to check.
    input_dtypes
        data-types of the input arguments and keyword-arguments.
    all_as_kwargs_np
        All arguments in Numpy Format, to check for the presence of dtype argument.

    Returns
    -------
    True if the function does not support both the device and any data type, False
    otherwise.
    """
    unsupported_devices_dtypes_fn = ivy.function_unsupported_devices_and_dtypes(fn)

    if device in unsupported_devices_dtypes_fn:
        for d in input_dtypes:
            if d in unsupported_devices_dtypes_fn[device]:
                return True

    if "device" in all_as_kwargs_np and "dtype" in all_as_kwargs_np:
        dev = all_as_kwargs_np["device"]
        dtype = all_as_kwargs_np["dtype"]
        if dtype in unsupported_devices_dtypes_fn.get(dev, []):
            return True

    return False


def create_args_kwargs(
    *,
    args_np,
    kwargs_np,
    input_dtypes,
    as_variable_flags,
    native_array_flags=None,
    container_flags=None,
):
    """Creates arguments and keyword-arguments for the function to test.

    Parameters
    ----------
    args_np
        A dictionary of arguments in Numpy.
    kwargs_np
        A dictionary of keyword-arguments in Numpy.
    input_dtypes
        data-types of the input arguments and keyword-arguments.
    as_variable_flags
        A list of booleans. if True for a corresponding input argument, it is called
        as an Ivy Variable.
    native_array_flags
        if not None, the corresponding argument is called as a Native Array.
    container_flags
        if not None, the corresponding argument is called as an Ivy Container.

    Returns
    -------
    Arguments, Keyword-arguments, number of arguments, and indexes on arguments and
    keyword-arguments.
    """
    # extract all arrays from the arguments and keyword arguments
    args_idxs = ivy.nested_indices_where(args_np, lambda x: isinstance(x, np.ndarray))
    arg_np_vals = ivy.multi_index_nest(args_np, args_idxs)
    kwargs_idxs = ivy.nested_indices_where(
        kwargs_np, lambda x: isinstance(x, np.ndarray)
    )
    kwarg_np_vals = ivy.multi_index_nest(kwargs_np, kwargs_idxs)

    # assert that the number of arrays aligns with the dtypes and as_variable_flags
    num_arrays = len(arg_np_vals) + len(kwarg_np_vals)
    if num_arrays > 0:
        assert num_arrays == len(input_dtypes), (
            "Found {} arrays in the input arguments, but {} dtypes and "
            "as_variable_flags. Make sure to pass in a sequence of bools for all "
            "associated boolean flag inputs to test_function, with the sequence length "
            "being equal to the number of arrays in the arguments.".format(
                num_arrays, len(input_dtypes)
            )
        )

    # create args
    num_arg_vals = len(arg_np_vals)
    arg_array_vals = [
        ivy.array(x, dtype=d) for x, d in zip(arg_np_vals, input_dtypes[:num_arg_vals])
    ]
    arg_array_vals = [
        ivy.variable(x) if v else x
        for x, v in zip(arg_array_vals, as_variable_flags[:num_arg_vals])
    ]
    if native_array_flags:
        arg_array_vals = [
            ivy.to_native(x) if n else x
            for x, n in zip(arg_array_vals, native_array_flags[:num_arg_vals])
        ]
    if container_flags:
        arg_array_vals = [
            as_cont(x=x) if c else x
            for x, c in zip(arg_array_vals, container_flags[:num_arg_vals])
        ]
    args = ivy.copy_nest(args_np, to_mutable=True)
    ivy.set_nest_at_indices(args, args_idxs, arg_array_vals)

    # create kwargs
    kwarg_array_vals = [
        ivy.array(x, dtype=d)
        for x, d in zip(kwarg_np_vals, input_dtypes[num_arg_vals:])
    ]
    kwarg_array_vals = [
        ivy.variable(x) if v else x
        for x, v in zip(kwarg_array_vals, as_variable_flags[num_arg_vals:])
    ]
    if native_array_flags:
        kwarg_array_vals = [
            ivy.to_native(x) if n else x
            for x, n in zip(kwarg_array_vals, native_array_flags[num_arg_vals:])
        ]
    if container_flags:
        kwarg_array_vals = [
            as_cont(x=x) if c else x
            for x, c in zip(kwarg_array_vals, container_flags[num_arg_vals:])
        ]
    kwargs = ivy.copy_nest(kwargs_np, to_mutable=True)
    ivy.set_nest_at_indices(kwargs, kwargs_idxs, kwarg_array_vals)
    return args, kwargs, num_arg_vals, args_idxs, kwargs_idxs


def test_unsupported_function(*, fn, args, kwargs):
    """Tests a function with an unsupported datatype to raise an exception.

    Parameters
    ----------
    fn
        callable function to test.
    args
        arguments to the function.
    kwargs
        keyword-arguments to the function.
    """
    try:
        fn(*args, **kwargs)
        assert False
    except:  # noqa
        return


def test_method(
    *,
    input_dtypes_init: Union[ivy.Dtype, List[ivy.Dtype]] = None,
    as_variable_flags_init: Union[bool, List[bool]] = None,
    num_positional_args_init: int = 0,
    native_array_flags_init: Union[bool, List[bool]] = None,
    all_as_kwargs_np_init: dict = None,
    input_dtypes_method: Union[ivy.Dtype, List[ivy.Dtype]],
    as_variable_flags_method: Union[bool, List[bool]],
    num_positional_args_method: int,
    native_array_flags_method: Union[bool, List[bool]],
    container_flags_method: Union[bool, List[bool]],
    all_as_kwargs_np_method: dict,
    fw: str,
    class_name: str,
    method_name: str = "__call__",
    init_with_v: bool = False,
    method_with_v: bool = False,
    rtol_: float = None,
    atol_: float = 1e-06,
    test_values: Union[bool, str] = True,
    test_gradients: bool = False,
    ground_truth_backend: str = "tensorflow",
    device_: str = "cpu",
):
    """Tests a class-method that consumes (or returns) arrays for the current backend
    by comparing the result with numpy.

    Parameters
    ----------
    input_dtypes_init
        data types of the input arguments to the constructor in order.
    as_variable_flags_init
        dictates whether the corresponding input argument passed to the constructor
        should be treated as an ivy.Variable.
    num_positional_args_init
        number of input arguments that must be passed as positional arguments to the
        constructor.
    native_array_flags_init
        dictates whether the corresponding input argument passed to the constructor
        should be treated as a native array.
    all_as_kwargs_np_init:
        input arguments to the constructor as keyword arguments.
    input_dtypes_method
        data types of the input arguments to the method in order.
    as_variable_flags_method
        dictates whether the corresponding input argument passed to the method should
        be treated as an ivy.Variable.
    num_positional_args_method
        number of input arguments that must be passed as positional arguments to the
        method.
    native_array_flags_method
        dictates whether the corresponding input argument passed to the method should
        be treated as a native array.
    container_flags_method
        dictates whether the corresponding input argument passed to the method should
        be treated as an ivy Container.
    all_as_kwargs_np_method:
        input arguments to the method as keyword arguments.
    fw
        current backend (framework).
    class_name
        name of the class to test.
    method_name
        name of tthe method to test.
    init_with_v
        if the class being tested is an ivy.Module, then setting this flag as True will
        call the constructor with the variables v passed explicitly.
    method_with_v
        if the class being tested is an ivy.Module, then setting this flag as True will
        call the method with the variables v passed explicitly.
    rtol_
        relative tolerance value.
    atol_
        absolute tolerance value.
    test_values
        can be a bool or a string to indicate whether correctness of values should be
        tested. If the value is `with_v`, shapes are tested but not values.
    ground_truth_backend
        Ground Truth Backend to compare the result-values.
    device_
        The device on which to create arrays.

    Returns
    -------
    ret
        optional, return value from the function
    ret_gt
        optional, return value from the Ground Truth function
    """
    # convert single values to length 1 lists
    (input_dtypes_init, as_variable_flags_init, native_array_flags_init,) = as_lists(
        ivy.default(input_dtypes_init, []),
        ivy.default(as_variable_flags_init, []),
        ivy.default(native_array_flags_init, []),
    )
    all_as_kwargs_np_init = ivy.default(all_as_kwargs_np_init, dict())
    (
        input_dtypes_method,
        as_variable_flags_method,
        native_array_flags_method,
        container_flags_method,
    ) = as_lists(
        input_dtypes_method,
        as_variable_flags_method,
        native_array_flags_method,
        container_flags_method,
    )

    # make all lists equal in length
    num_arrays_constructor = max(
        len(input_dtypes_init),
        len(as_variable_flags_init),
        len(native_array_flags_init),
    )
    if len(input_dtypes_init) < num_arrays_constructor:
        input_dtypes_init = [
            input_dtypes_init[0] for _ in range(num_arrays_constructor)
        ]
    if len(as_variable_flags_init) < num_arrays_constructor:
        as_variable_flags_init = [
            as_variable_flags_init[0] for _ in range(num_arrays_constructor)
        ]
    if len(native_array_flags_init) < num_arrays_constructor:
        native_array_flags_init = [
            native_array_flags_init[0] for _ in range(num_arrays_constructor)
        ]

    num_arrays_method = max(
        len(input_dtypes_method),
        len(as_variable_flags_method),
        len(native_array_flags_method),
        len(container_flags_method),
    )
    if len(input_dtypes_method) < num_arrays_method:
        input_dtypes_method = [input_dtypes_method[0] for _ in range(num_arrays_method)]
    if len(as_variable_flags_method) < num_arrays_method:
        as_variable_flags_method = [
            as_variable_flags_method[0] for _ in range(num_arrays_method)
        ]
    if len(native_array_flags_method) < num_arrays_method:
        native_array_flags_method = [
            native_array_flags_method[0] for _ in range(num_arrays_method)
        ]
    if len(container_flags_method) < num_arrays_method:
        container_flags_method = [
            container_flags_method[0] for _ in range(num_arrays_method)
        ]

    # update variable flags to be compatible with float dtype
    as_variable_flags_init = [
        v if ivy.is_float_dtype(d) else False
        for v, d in zip(as_variable_flags_init, input_dtypes_init)
    ]
    as_variable_flags_method = [
        v if ivy.is_float_dtype(d) else False
        for v, d in zip(as_variable_flags_method, input_dtypes_method)
    ]

    # change all data types so that they are supported by this framework
    input_dtypes_init = [
        "float32" if d in ivy.invalid_dtypes else d for d in input_dtypes_init
    ]
    input_dtypes_method = [
        "float32" if d in ivy.invalid_dtypes else d for d in input_dtypes_method
    ]

    # create args
    args_np_constructor, kwargs_np_constructor = kwargs_to_args_n_kwargs(
        num_positional_args=num_positional_args_init,
        kwargs=all_as_kwargs_np_init,
    )
    args_constructor, kwargs_constructor, _, _, _ = create_args_kwargs(
        args_np=args_np_constructor,
        kwargs_np=kwargs_np_constructor,
        input_dtypes=input_dtypes_init,
        as_variable_flags=as_variable_flags_init,
        native_array_flags=native_array_flags_init,
    )
    args_np_method, kwargs_np_method = kwargs_to_args_n_kwargs(
        num_positional_args=num_positional_args_method, kwargs=all_as_kwargs_np_method
    )
    args_method, kwargs_method, _, _, _ = create_args_kwargs(
        args_np=args_np_method,
        kwargs_np=kwargs_np_method,
        input_dtypes=input_dtypes_method,
        as_variable_flags=as_variable_flags_method,
        native_array_flags=native_array_flags_method,
        container_flags=container_flags_method,
    )
    # run
    ins = ivy.__dict__[class_name](*args_constructor, **kwargs_constructor)
    v_np = None
    if isinstance(ins, ivy.Module):
        if init_with_v:
            v = ivy.Container(
                ins._create_variables(device=device_, dtype=input_dtypes_method[0])
            )
            ins = ivy.__dict__[class_name](*args_constructor, **kwargs_constructor, v=v)
        else:
            v = ins.__getattribute__("v")
        v_np = v.map(lambda x, kc: ivy.to_numpy(x) if ivy.is_array(x) else x)
        if method_with_v:
            kwargs_method = dict(**kwargs_method, v=v)
    ret, ret_np_flat = get_ret_and_flattened_np_array(
        ins.__getattribute__(method_name), *args_method, **kwargs_method
    )
    # compute the return with a Ground Truth backend
    ivy.set_backend(ground_truth_backend)
    args_gt_constructor, kwargs_gt_constructor, _, _, _ = create_args_kwargs(
        args_np=args_np_constructor,
        kwargs_np=kwargs_np_constructor,
        input_dtypes=input_dtypes_init,
        as_variable_flags=as_variable_flags_init,
    )
    args_gt_method, kwargs_gt_method, _, _, _ = create_args_kwargs(
        args_np=args_np_method,
        kwargs_np=kwargs_np_method,
        input_dtypes=input_dtypes_method,
        as_variable_flags=as_variable_flags_method,
    )
    ins_gt = ivy.__dict__[class_name](*args_gt_constructor, **kwargs_gt_constructor)
    if isinstance(ins_gt, ivy.Module):
        v_gt = v_np.map(
            lambda x, kc: ivy.asarray(x) if isinstance(x, np.ndarray) else x
        )
        kwargs_gt_method = dict(**kwargs_gt_method, v=v_gt)
    ret_from_gt, ret_np_from_gt_flat = get_ret_and_flattened_np_array(
        ins_gt.__getattribute__(method_name), *args_gt_method, **kwargs_gt_method
    )
    ivy.unset_backend()
    # assuming value test will be handled manually in the test function
    if not test_values:
        return ret, ret_from_gt
    # value test
    value_test(
        ret_np_flat=ret_np_flat,
        ret_np_from_gt_flat=ret_np_from_gt_flat,
        rtol=rtol_,
        atol=atol_,
    )


def test_function(
    *,
    input_dtypes: Union[ivy.Dtype, List[ivy.Dtype]],
    as_variable_flags: Union[bool, List[bool]],
    with_out: bool,
    num_positional_args: int,
    native_array_flags: Union[bool, List[bool]],
    container_flags: Union[bool, List[bool]],
    instance_method: bool,
    fw: str,
    fn_name: str,
    rtol_: float = None,
    atol_: float = 1e-06,
    test_values: bool = True,
    test_gradients: bool = False,
    ground_truth_backend: str = "tensorflow",
    device_: str = "cpu",
    return_flat_np_arrays: bool = False,
    **all_as_kwargs_np,
):
    """Tests a function that consumes (or returns) arrays for the current backend
    by comparing the result with numpy.

    Parameters
    ----------
    input_dtypes
        data types of the input arguments in order.
    as_variable_flags
        dictates whether the corresponding input argument should be treated
        as an ivy Variable.
    with_out
        if True, the function is also tested with the optional out argument.
    num_positional_args
        number of input arguments that must be passed as positional
        arguments.
    native_array_flags
        dictates whether the corresponding input argument should be treated
        as a native array.
    container_flags
        dictates whether the corresponding input argument should be treated
         as an ivy Container.
    instance_method
        if True, the function is run as an instance method of the first
         argument (should be an ivy Array or Container).
    fw
        current backend (framework).
    fn_name
        name of the function to test.
    rtol_
        relative tolerance value.
    atol_
        absolute tolerance value.
    test_values
        if True, test for the correctness of the resulting values.
    test_gradients
        if True, test for the correctness of gradients.
    ground_truth_backend
        Ground Truth Backend to compare the result-values.
    device_
        The device on which to create arrays
    return_flat_np_arrays
        If test_values is False, this flag dictates whether the original returns are
        returned, or whether the flattened numpy arrays are returned.
    all_as_kwargs_np
        input arguments to the function as keyword arguments.

    Returns
    -------
    ret
        optional, return value from the function
    ret_gt
        optional, return value from the Ground Truth function

    Examples
    --------
    >>> input_dtypes = 'float64'
    >>> as_variable_flags = False
    >>> with_out = False
    >>> num_positional_args = 0
    >>> native_array_flags = False
    >>> container_flags = False
    >>> instance_method = False
    >>> fw = "torch"
    >>> fn_name = "abs"
    >>> x = np.array([-1])
    >>> test_function(input_dtypes, as_variable_flags, with_out,\
                            num_positional_args, native_array_flags,\
                            container_flags, instance_method, fw, fn_name, x=x)

    >>> input_dtypes = ['float64', 'float32']
    >>> as_variable_flags = [False, True]
    >>> with_out = False
    >>> num_positional_args = 1
    >>> native_array_flags = [True, False]
    >>> container_flags = [False, False]
    >>> instance_method = False
    >>> fw = "numpy"
    >>> fn_name = "add"
    >>> x1 = np.array([1, 3, 4])
    >>> x2 = np.array([-3, 15, 24])
    >>> test_function(input_dtypes, as_variable_flags, with_out,\
                            num_positional_args, native_array_flags,\
                             container_flags, instance_method,\
                              fw, fn_name, x1=x1, x2=x2)
    """
    # convert single values to length 1 lists
    input_dtypes, as_variable_flags, native_array_flags, container_flags = as_lists(
        input_dtypes, as_variable_flags, native_array_flags, container_flags
    )

    # make all lists equal in length
    num_arrays = max(
        len(input_dtypes),
        len(as_variable_flags),
        len(native_array_flags),
        len(container_flags),
    )
    if len(input_dtypes) < num_arrays:
        input_dtypes = [input_dtypes[0] for _ in range(num_arrays)]
    if len(as_variable_flags) < num_arrays:
        as_variable_flags = [as_variable_flags[0] for _ in range(num_arrays)]
    if len(native_array_flags) < num_arrays:
        native_array_flags = [native_array_flags[0] for _ in range(num_arrays)]
    if len(container_flags) < num_arrays:
        container_flags = [container_flags[0] for _ in range(num_arrays)]

    # update variable flags to be compatible with float dtype and with_out args
    as_variable_flags = [
        v if ivy.is_float_dtype(d) and not with_out else False
        for v, d in zip(as_variable_flags, input_dtypes)
    ]

    # update instance_method flag to only be considered if the
    # first term is either an ivy.Array or ivy.Container
    instance_method = instance_method and (
        not native_array_flags[0] or container_flags[0]
    )

    # split the arguments into their positional and keyword components
    args_np, kwargs_np = kwargs_to_args_n_kwargs(
        num_positional_args=num_positional_args, kwargs=all_as_kwargs_np
    )

    fn = getattr(ivy, fn_name)
    if gradient_incompatible_function(fn=fn):
        return
    test_unsupported = check_unsupported_dtype(
        fn=fn, input_dtypes=input_dtypes, all_as_kwargs_np=all_as_kwargs_np
    )
    if not test_unsupported:
        test_unsupported = check_unsupported_device(
            fn=fn, input_device=device_, all_as_kwargs_np=all_as_kwargs_np
        )
    if not test_unsupported:
        test_unsupported = check_unsupported_device_and_dtype(
            fn=fn,
            device=device_,
            input_dtypes=input_dtypes,
            all_as_kwargs_np=all_as_kwargs_np,
        )
    if test_unsupported:
        try:
            args, kwargs, num_arg_vals, args_idxs, kwargs_idxs = create_args_kwargs(
                args_np=args_np,
                kwargs_np=kwargs_np,
                input_dtypes=input_dtypes,
                as_variable_flags=as_variable_flags,
                native_array_flags=native_array_flags,
                container_flags=container_flags,
            )
        except Exception:
            return
    else:
        args, kwargs, num_arg_vals, args_idxs, kwargs_idxs = create_args_kwargs(
            args_np=args_np,
            kwargs_np=kwargs_np,
            input_dtypes=input_dtypes,
            as_variable_flags=as_variable_flags,
            native_array_flags=native_array_flags,
            container_flags=container_flags,
        )

    # run either as an instance method or from the API directly
    instance = None
    if instance_method:
        is_instance = [
            (not n) or c for n, c in zip(native_array_flags, container_flags)
        ]
        arg_is_instance = is_instance[:num_arg_vals]
        kwarg_is_instance = is_instance[num_arg_vals:]
        if arg_is_instance and max(arg_is_instance):
            i = 0
            for i, a in enumerate(arg_is_instance):
                if a:
                    break
            instance_idx = args_idxs[i]
            instance = ivy.index_nest(args, instance_idx)
            args = ivy.copy_nest(args, to_mutable=True)
            ivy.prune_nest_at_index(args, instance_idx)
        else:
            i = 0
            for i, a in enumerate(kwarg_is_instance):
                if a:
                    break
            instance_idx = kwargs_idxs[i]
            instance = ivy.index_nest(kwargs, instance_idx)
            kwargs = ivy.copy_nest(kwargs, to_mutable=True)
            ivy.prune_nest_at_index(kwargs, instance_idx)
        if test_unsupported:
            test_unsupported_function(
                fn=instance.__getattribute__(fn_name), args=args, kwargs=kwargs
            )
            return

        ret, ret_np_flat = get_ret_and_flattened_np_array(
            instance.__getattribute__(fn_name), *args, **kwargs
        )
    else:
        if test_unsupported:
            test_unsupported_function(
                fn=ivy.__dict__[fn_name], args=args, kwargs=kwargs
            )
            return
        ret, ret_np_flat = get_ret_and_flattened_np_array(
            ivy.__dict__[fn_name], *args, **kwargs
        )
    # assert idx of return if the idx of the out array provided
    if with_out:
        test_ret = ret
        if isinstance(ret, tuple):
            assert hasattr(ivy.__dict__[fn_name], "out_index")
            test_ret = ret[getattr(ivy.__dict__[fn_name], "out_index")]
        out = ivy.zeros_like(test_ret)
        if max(container_flags):
            assert ivy.is_ivy_container(test_ret)
        else:
            assert ivy.is_array(test_ret)
        if instance_method:
            ret, ret_np_flat = get_ret_and_flattened_np_array(
                instance.__getattribute__(fn_name), *args, **kwargs, out=out
            )
        else:
            ret, ret_np_flat = get_ret_and_flattened_np_array(
                ivy.__dict__[fn_name], *args, **kwargs, out=out
            )
        test_ret = ret
        if isinstance(ret, tuple):
            test_ret = ret[getattr(ivy.__dict__[fn_name], "out_index")]
        assert test_ret is out
        if not max(container_flags) and ivy.native_inplace_support:
            # these backends do not always support native inplace updates
            assert test_ret.data is out.data
    # compute the return with a Ground Truth backend
    ivy.set_backend(ground_truth_backend)
    try:
        fn = getattr(ivy, fn_name)
        test_unsupported = check_unsupported_dtype(
            fn=fn, input_dtypes=input_dtypes, all_as_kwargs_np=all_as_kwargs_np
        )
        # create args
        if test_unsupported:
            try:
                args, kwargs, _, _, _ = create_args_kwargs(
                    args_np=args_np,
                    kwargs_np=kwargs_np,
                    input_dtypes=input_dtypes,
                    as_variable_flags=as_variable_flags,
                    native_array_flags=native_array_flags,
                    container_flags=container_flags,
                )
            except Exception:
                ivy.unset_backend()
                return
        else:
            args, kwargs, _, _, _ = create_args_kwargs(
                args_np=args_np,
                kwargs_np=kwargs_np,
                input_dtypes=input_dtypes,
                as_variable_flags=as_variable_flags,
                native_array_flags=native_array_flags,
                container_flags=container_flags,
            )
        if test_unsupported:
            test_unsupported_function(
                fn=ivy.__dict__[fn_name], args=args, kwargs=kwargs
            )
            ivy.unset_backend()
            return
        ret_from_gt, ret_np_from_gt_flat = get_ret_and_flattened_np_array(
            ivy.__dict__[fn_name], *args, **kwargs
        )
    except Exception as e:
        ivy.unset_backend()
        raise e
    ivy.unset_backend()
    # gradient test
    if (
        test_gradients
        and not fw == "numpy"
        and all(as_variable_flags)
        and not any(container_flags)
        and not instance_method
    ):
        gradient_test(
            fn_name=fn_name,
            all_as_kwargs_np=all_as_kwargs_np,
            args_np=args_np,
            kwargs_np=kwargs_np,
            input_dtypes=input_dtypes,
            as_variable_flags=as_variable_flags,
            native_array_flags=native_array_flags,
            container_flags=container_flags,
            rtol_=rtol_,
            atol_=atol_,
        )

    # assuming value test will be handled manually in the test function
    if not test_values:
        if return_flat_np_arrays:
            return ret_np_flat, ret_np_from_gt_flat
        return ret, ret_from_gt
    # value test
    value_test(
        ret_np_flat=ret_np_flat,
        ret_np_from_gt_flat=ret_np_from_gt_flat,
        rtol=rtol_,
        atol=atol_,
        ground_truth_backend=ground_truth_backend,
    )


def test_frontend_function(
    *,
    input_dtypes: Union[ivy.Dtype, List[ivy.Dtype]],
    as_variable_flags: Union[bool, List[bool]],
    with_out: bool,
    num_positional_args: int,
    native_array_flags: Union[bool, List[bool]],
    fw: str,
    frontend: str,
    fn_tree: str,
    rtol: float = None,
    atol: float = 1e-06,
    test_values: bool = True,
    **all_as_kwargs_np,
):
    """Tests a frontend function for the current backend by comparing the result with
    the function in the associated framework.

    Parameters
    ----------
    input_dtypes
        data types of the input arguments in order.
    as_variable_flags
        dictates whether the corresponding input argument should be treated
        as an ivy Variable.
    with_out
        if True, the function is also tested with the optional out argument.
    num_positional_args
        number of input arguments that must be passed as positional
        arguments.
    native_array_flags
        dictates whether the corresponding input argument should be treated
        as a native array.
    fw
        current backend (framework).
    frontend
        current frontend (framework).
    fn_tree
        Path to function in frontend framework namespace.
    rtol
        relative tolerance value.
    atol
        absolute tolerance value.
    test_values
        if True, test for the correctness of the resulting values.
    all_as_kwargs_np
        input arguments to the function as keyword arguments.

    Returns
    -------
    ret
        optional, return value from the function
    ret_np
        optional, return value from the Numpy function
    """
    # convert single values to length 1 lists
    input_dtypes, as_variable_flags, native_array_flags = as_lists(
        input_dtypes, as_variable_flags, native_array_flags
    )
    # make all lists equal in length
    num_arrays = max(
        len(input_dtypes),
        len(as_variable_flags),
        len(native_array_flags),
    )
    if len(input_dtypes) < num_arrays:
        input_dtypes = [input_dtypes[0] for _ in range(num_arrays)]
    if len(as_variable_flags) < num_arrays:
        as_variable_flags = [as_variable_flags[0] for _ in range(num_arrays)]
    if len(native_array_flags) < num_arrays:
        native_array_flags = [native_array_flags[0] for _ in range(num_arrays)]

    # update variable flags to be compatible with float dtype and with_out args
    as_variable_flags = [
        v if ivy.is_float_dtype(d) and not with_out else False
        for v, d in zip(as_variable_flags, input_dtypes)
    ]

    # parse function name and frontend submodules (i.e. jax.lax, jax.numpy etc.)
    *frontend_submods, fn_tree = fn_tree.split(".")

    # check for unsupported dtypes in backend framework
    function = getattr(ivy.functional.frontends.__dict__[frontend], fn_tree)
    test_unsupported = check_unsupported_dtype(
        fn=function, input_dtypes=input_dtypes, all_as_kwargs_np=all_as_kwargs_np
    )

    # split the arguments into their positional and keyword components
    args_np, kwargs_np = kwargs_to_args_n_kwargs(
        num_positional_args=num_positional_args, kwargs=all_as_kwargs_np
    )

    # change all data types so that they are supported by this framework
    input_dtypes = ["float32" if d in ivy.invalid_dtypes else d for d in input_dtypes]

    # create args
    if test_unsupported:
        try:
            args, kwargs, num_arg_vals, args_idxs, kwargs_idxs = create_args_kwargs(
                args_np=args_np,
                kwargs_np=kwargs_np,
                input_dtypes=input_dtypes,
                as_variable_flags=as_variable_flags,
                native_array_flags=native_array_flags,
            )
            args_ivy, kwargs_ivy = ivy.args_to_ivy(*args, **kwargs)
        except Exception:
            return
    else:
        args, kwargs, num_arg_vals, args_idxs, kwargs_idxs = create_args_kwargs(
            args_np=args_np,
            kwargs_np=kwargs_np,
            input_dtypes=input_dtypes,
            as_variable_flags=as_variable_flags,
            native_array_flags=native_array_flags,
        )
        args_ivy, kwargs_ivy = ivy.args_to_ivy(*args, **kwargs)

    # frontend function
    frontend_fn = ivy.functional.frontends.__dict__[frontend].__dict__[fn_tree]

    # check and replace NativeClass object in arguments with ivy counterparts
    convs = {
        "jax": convjax,
        "numpy": convnumpy,
        "tensorflow": convtensor,
        "torch": convtorch,
    }
    if frontend in convs:
        conv = convs[frontend]
        args = ivy.nested_map(args, fn=conv, include_derived=True)
        kwargs = ivy.nested_map(kwargs, fn=conv, include_derived=True)

    # run from the Ivy API directly
    if test_unsupported:
        test_unsupported_function(fn=frontend_fn, args=args, kwargs=kwargs)
        return

    ret = frontend_fn(*args, **kwargs)
    ret = ivy.array(ret) if with_out and not ivy.is_array(ret) else ret
    # assert idx of return if the idx of the out array provided
    out = ret
    if with_out:
        assert not isinstance(ret, tuple)
        assert ivy.is_array(ret)
        if "out" in kwargs:
            kwargs["out"] = out
            kwargs_ivy["out"] = out
        else:
            args[ivy.arg_info(frontend_fn, name="out")["idx"]] = out
            args_ivy = list(args_ivy)
            args_ivy[ivy.arg_info(frontend_fn, name="out")["idx"]] = out
            args_ivy = tuple(args_ivy)
        ret = frontend_fn(*args, **kwargs)

        if ivy.native_inplace_support:
            # these backends do not always support native inplace updates
            assert ret.data is out.data

    # create NumPy args
    args_np = ivy.nested_map(
        args_ivy,
        lambda x: ivy.to_numpy(x._data) if isinstance(x, ivy.Array) else x,
    )
    kwargs_np = ivy.nested_map(
        kwargs_ivy,
        lambda x: ivy.to_numpy(x._data) if isinstance(x, ivy.Array) else x,
    )

    # temporarily set frontend framework as backend
    ivy.set_backend(frontend)
    backend_returned_scalar = False
    try:
        # check for unsupported dtypes in frontend framework
        function = getattr(ivy.functional.frontends.__dict__[frontend], fn_tree)
        test_unsupported = check_unsupported_dtype(
            fn=function, input_dtypes=input_dtypes, all_as_kwargs_np=all_as_kwargs_np
        )

        # create frontend framework args
        args_frontend = ivy.nested_map(
            args_np,
            lambda x: ivy.native_array(x) if isinstance(x, np.ndarray) else x,
        )
        kwargs_frontend = ivy.nested_map(
            kwargs_np,
            lambda x: ivy.native_array(x) if isinstance(x, np.ndarray) else x,
        )

        # change ivy dtypes to native dtypes
        if "dtype" in kwargs_frontend:
            kwargs_frontend["dtype"] = ivy.as_native_dtype(kwargs_frontend["dtype"])

        # change ivy device to native devices
        if "device" in kwargs_frontend:
            kwargs_frontend["device"] = ivy.as_native_dev(kwargs_frontend["device"])

        # check and replace the NativeClass objects in arguments with true counterparts
        args_frontend = ivy.nested_map(
            args_frontend, fn=convtrue, include_derived=True, max_depth=10
        )
        kwargs_frontend = ivy.nested_map(
            kwargs_frontend, fn=convtrue, include_derived=True, max_depth=10
        )

        # compute the return via the frontend framework
        frontend_fw = importlib.import_module(".".join([frontend] + frontend_submods))
        if test_unsupported:
            test_unsupported_function(
                fn=frontend_fw.__dict__[fn_tree],
                args=args_frontend,
                kwargs=kwargs_frontend,
            )
            return
        frontend_ret = frontend_fw.__dict__[fn_tree](*args_frontend, **kwargs_frontend)

        if frontend == "numpy" and not isinstance(frontend_ret, np.ndarray):
            backend_returned_scalar = True
            frontend_ret_np_flat = [np.asarray(frontend_ret)]
        else:
            # tuplify the frontend return
            if not isinstance(frontend_ret, tuple):
                frontend_ret = (frontend_ret,)
            frontend_ret_idxs = ivy.nested_indices_where(
                frontend_ret, ivy.is_native_array
            )
            frontend_ret_flat = ivy.multi_index_nest(frontend_ret, frontend_ret_idxs)
            frontend_ret_np_flat = [ivy.to_numpy(x) for x in frontend_ret_flat]
    except Exception as e:
        ivy.unset_backend()
        raise e
    # unset frontend framework from backend
    ivy.unset_backend()

    if backend_returned_scalar:
        ret_np_flat = ivy.to_numpy([ret])
    else:
        ret_np_flat = flatten_and_to_np(ret=ret)

    # assuming value test will be handled manually in the test function
    if not test_values:
        return ret_np_flat, frontend_ret_np_flat

    # value tests, iterating through each array in the flattened returns
    value_test(
        ret_np_flat=ret_np_flat,
        ret_np_from_gt_flat=frontend_ret_np_flat,
        rtol=rtol,
        atol=atol,
        ground_truth_backend=frontend,
<<<<<<< HEAD
    )


def test_frontend_array_instance_method(
    *,
    input_dtypes: Union[ivy.Dtype, List[ivy.Dtype]],
    as_variable_flags: Union[bool, List[bool]],
    with_out: bool,
    num_positional_args: int,
    native_array_flags: Union[bool, List[bool]],
    fw: str,
    frontend: str,
    frontend_class: object,
    fn_tree: str,
    rtol: float = None,
    atol: float = 1e-06,
    test_values: bool = True,
    **all_as_kwargs_np,
):
    # convert single values to length 1 lists
    input_dtypes, as_variable_flags, native_array_flags = as_lists(
        input_dtypes, as_variable_flags, native_array_flags
    )
    # make all lists equal in length
    num_arrays = max(
        len(input_dtypes),
        len(as_variable_flags),
        len(native_array_flags),
    )
    if len(input_dtypes) < num_arrays:
        input_dtypes = [input_dtypes[0] for _ in range(num_arrays)]
    if len(as_variable_flags) < num_arrays:
        as_variable_flags = [as_variable_flags[0] for _ in range(num_arrays)]
    if len(native_array_flags) < num_arrays:
        native_array_flags = [native_array_flags[0] for _ in range(num_arrays)]

    # update variable flags to be compatible with float dtype and with_out args
    as_variable_flags = [
        v if ivy.is_float_dtype(d) and not with_out else False
        for v, d in zip(as_variable_flags, input_dtypes)
    ]

    # parse function name and frontend submodules (i.e. jax.lax, jax.numpy etc.)
    *frontend_submods, fn_tree = fn_tree.split(".")

    # check for unsupported dtypes in backend framework
    function = getattr(ivy.functional.frontends.__dict__[frontend], fn_tree)
    test_unsupported = check_unsupported_dtype(
        fn=function, input_dtypes=input_dtypes, all_as_kwargs_np=all_as_kwargs_np
    )

    # split the arguments into their positional and keyword components
    args_np, kwargs_np = kwargs_to_args_n_kwargs(
        num_positional_args=num_positional_args, kwargs=all_as_kwargs_np
    )

    # change all data types so that they are supported by this framework
    input_dtypes = ["float32" if d in ivy.invalid_dtypes else d for d in input_dtypes]

    # create args
    if test_unsupported:
        try:
            args, kwargs, num_arg_vals, args_idxs, kwargs_idxs = create_args_kwargs(
                args_np=args_np,
                kwargs_np=kwargs_np,
                input_dtypes=input_dtypes,
                as_variable_flags=as_variable_flags,
                native_array_flags=native_array_flags,
            )
            args_ivy, kwargs_ivy = ivy.args_to_ivy(*args, **kwargs)
        except Exception:
            return
    else:
        args, kwargs, num_arg_vals, args_idxs, kwargs_idxs = create_args_kwargs(
            args_np=args_np,
            kwargs_np=kwargs_np,
            input_dtypes=input_dtypes,
            as_variable_flags=as_variable_flags,
            native_array_flags=native_array_flags,
        )
        args_ivy, kwargs_ivy = ivy.args_to_ivy(*args, **kwargs)

    # get instance array
    if args == []:
        instance_array = list(kwargs.values())[0]
        del kwargs[(list(kwargs.keys())[0])]
    else:
        instance_array = args[0]
        args = args[1:]

    # create class instance
    class_instance = frontend_class(instance_array)

    # frontend function
    fn_name = fn_tree.split(".")[-1]
    frontend_fn = class_instance.__getattribute__(fn_name)

    # run from Ivy API directly
    if test_unsupported:
        test_unsupported_function(fn=frontend_fn, args=args, kwargs=kwargs)
        return

    ret = frontend_fn(*args, **kwargs)
    ret = ivy.array(ret) if with_out and not ivy.is_array(ret) else ret

    # assert idx of return if the idx of the out array provided
    out = ret
    if with_out:
        assert not isinstance(ret, tuple)
        assert ivy.is_array(ret)
        if "out" in kwargs:
            kwargs["out"] = out
            kwargs_ivy["out"] = out
        else:
            args[ivy.arg_info(frontend_fn, name="out")["idx"]] = out
            args_ivy = list(args_ivy)
            args_ivy[ivy.arg_info(frontend_fn, name="out")["idx"]] = out
            args_ivy = tuple(args_ivy)
        ret = frontend_fn(*args, **kwargs)

        if ivy.native_inplace_support:
            # these backends do not always support native inplace updates
            assert ret.data is out.data

    # bfloat16 is not supported by numpy
    assume(not ("bfloat16" in input_dtypes))

    # create NumPy args
    args_np = ivy.nested_map(
        args_ivy,
        lambda x: ivy.to_numpy(x._data) if isinstance(x, ivy.Array) else x,
    )
    kwargs_np = ivy.nested_map(
        kwargs_ivy,
        lambda x: ivy.to_numpy(x._data) if isinstance(x, ivy.Array) else x,
    )

    # get instance array
    if args_np == [] or args_np == ():
        instance_np_array = list(kwargs_np.values())[0]
    else:
        instance_np_array = args_np[0]

    # create class instance
    class_instance_np = frontend_class(instance_np_array)

    # frontend function
    frontend_fn_np = class_instance_np.__getattribute__(fn_name)

    # remove self from all_as_kwargs_np
    del all_as_kwargs_np[(list(kwargs_np.keys())[0])]

    # temporarily set frontend framework as backend
    ivy.set_backend(frontend)
    backend_returned_scalar = False
    try:
        # run from Ivy API directly
        test_unsupported = check_unsupported_dtype(
            fn=frontend_fn_np,
            input_dtypes=input_dtypes,
            all_as_kwargs_np=all_as_kwargs_np,
        )

        # create frontend framework args
        args_frontend = ivy.nested_map(
            args_np,
            lambda x: ivy.native_array(x) if isinstance(x, np.ndarray) else x,
        )
        kwargs_frontend = ivy.nested_map(
            kwargs_np,
            lambda x: ivy.native_array(x) if isinstance(x, np.ndarray) else x,
        )

        # change ivy dtypes to native dtypes
        if "dtype" in kwargs_frontend:
            kwargs_frontend["dtype"] = ivy.as_native_dtype(kwargs_frontend["dtype"])

        # change ivy device to native devices
        if "device" in kwargs_frontend:
            kwargs_frontend["device"] = ivy.as_native_dev(kwargs_frontend["device"])

        # get instance array
        if args_frontend == () or args_frontend == []:
            frontend_instance_array = list(kwargs_frontend.values())[0]
            del kwargs_frontend[(list(kwargs_frontend.keys())[0])]
        else:
            frontend_instance_array = args_frontend[0]
            args_frontend = args_frontend[1:]

        # create class instance
        frontend_class_instance = frontend_class(frontend_instance_array)

        # frontend function
        frontend_fn = frontend_class_instance.__getattribute__(fn_name)

        # return from frontend framework
        if test_unsupported:
            test_unsupported_function(
                fn=frontend_fn, args=args_frontend, kwargs=kwargs_frontend
            )
            return
        frontend_ret = frontend_fn(*args_frontend, **kwargs_frontend)

        if frontend == "numpy" and not isinstance(frontend_ret, np.ndarray):
            backend_returned_scalar = True
            frontend_ret_np_flat = [np.asarray(frontend_ret)]
        else:
            # tuplify the frontend return
            if not isinstance(frontend_ret, tuple):
                frontend_ret = (frontend_ret,)
            frontend_ret_idxs = ivy.nested_indices_where(frontend_ret, ivy.is_array)
            frontend_ret_flat = ivy.multi_index_nest(frontend_ret, frontend_ret_idxs)
            frontend_ret_np_flat = [ivy.to_numpy(x) for x in frontend_ret_flat]
    except Exception as e:
        ivy.unset_backend()
        raise e
    # unset frontend framework from backend
    ivy.unset_backend()

    # handle scalar return
    if backend_returned_scalar:
        ret_np_flat = ivy.to_numpy([ret])
    else:
        ret_np_flat = flatten_and_to_np(ret=ret)

    # assuming value test will be handled manually in the test function
    if not test_values:
        return ret, frontend_ret

    # value tests, iterating through each array in the flattened returns
    value_test(
        ret_np_flat=ret_np_flat,
        ret_np_from_gt_flat=frontend_ret_np_flat,
        rtol=rtol,
        atol=atol,
        ground_truth_backend=frontend,
=======
>>>>>>> 8ef18a59
    )


# Hypothesis #
# -----------#


@st.composite
def array_dtypes(
    draw,
    *,
    num_arrays=st.shared(ints(min_value=1, max_value=4), key="num_arrays"),
    available_dtypes=ivy_np.valid_float_dtypes,
    shared_dtype=False,
):
    """Draws a list of data types.

    Parameters
    ----------
    draw
        special function that draws data randomly (but is reproducible) from a given
        data-set (ex. list).
    num_arrays
        number of data types to be drawn.
    available_dtypes
        universe of available data types.
    shared_dtype
        if True, all data types in the list are same.

    Returns
    -------
    A strategy that draws a list.
    """
    if not isinstance(num_arrays, int):
        num_arrays = draw(num_arrays)
    if num_arrays == 1:
        dtypes = draw(list_of_length(x=st.sampled_from(available_dtypes), length=1))
    elif shared_dtype:
        dtypes = draw(list_of_length(x=st.sampled_from(available_dtypes), length=1))
        dtypes = [dtypes[0] for _ in range(num_arrays)]
    else:
        unwanted_types = set(ivy.all_dtypes).difference(set(available_dtypes))
        pairs = ivy.promotion_table.keys()
        available_dtypes = [
            pair for pair in pairs if not any([d in pair for d in unwanted_types])
        ]
        dtypes = list(draw(st.sampled_from(available_dtypes)))
        if num_arrays > 2:
            dtypes += [dtypes[i % 2] for i in range(num_arrays - 2)]
    return dtypes


@st.composite
def array_bools(
    draw,
    *,
    num_arrays=st.shared(ints(min_value=1, max_value=4), key="num_arrays"),
):
    """Draws a boolean list of a given size.

    Parameters
    ----------
    draw
        special function that draws data randomly (but is reproducible) from a given
        data-set (ex. list).
    num_arrays
        size of the list.

    Returns
    -------
    A strategy that draws a list.
    """
    size = num_arrays if isinstance(num_arrays, int) else draw(num_arrays)
    return draw(st.lists(st.booleans(), min_size=size, max_size=size))


@st.composite
def lists(draw, *, arg, min_size=None, max_size=None, size_bounds=None):
    """Draws a list from the dataset arg.

    Parameters
    ----------
    draw
        special function that draws data randomly (but is reproducible) from a given
        data-set (ex. list).
    arg
        dataset of elements.
    min_size
        least size of the list.
    max_size
        max size of the list.
    size_bounds
        if min_size or max_size is None, draw them randomly from the range
        [size_bounds[0], size_bounds[1]].

    Returns
    -------
    A strategy that draws a list.
    """
    integers = (
        ints(min_value=size_bounds[0], max_value=size_bounds[1])
        if size_bounds
        else ints()
    )
    if isinstance(min_size, str):
        min_size = draw(st.shared(integers, key=min_size))
    if isinstance(max_size, str):
        max_size = draw(st.shared(integers, key=max_size))
    return draw(st.lists(arg, min_size=min_size, max_size=max_size))


@st.composite
def dtype_and_values(
    draw,
    *,
    available_dtypes=ivy_np.valid_dtypes,
    num_arrays=1,
    min_value=None,
    max_value=None,
    large_value_safety_factor=1.1,
    small_value_safety_factor=1.1,
    allow_inf=False,
    exclude_min=False,
    exclude_max=False,
    min_num_dims=0,
    max_num_dims=5,
    min_dim_size=1,
    max_dim_size=10,
    shape=None,
    shared_dtype=False,
    ret_shape=False,
    dtype=None,
):
    """Draws a list of arrays with elements from the given corresponding data types.

    Parameters
    ----------
    draw
        special function that draws data randomly (but is reproducible) from a given
        data-set (ex. list).
    available_dtypes
        if dtype is None, data types are drawn from this list randomly.
    num_arrays
        Number of arrays to be drawn.
    min_value
        minimum value of elements in each array.
    max_value
        maximum value of elements in each array.
    safety_factor
        Ratio of max_value to maximum allowed number in the data type.
    allow_inf
        if True, allow inf in the arrays.
    exclude_min
        if True, exclude the minimum limit.
    exclude_max
        if True, exclude the maximum limit.
    min_num_dims
        minimum size of the shape tuple.
    max_num_dims
        maximum size of the shape tuple.
    min_dim_size
        minimum value of each integer in the shape tuple.
    max_dim_size
        maximum value of each integer in the shape tuple.
    shape
        shape of the arrays in the list.
    shared_dtype
        if True, if dtype is None, a single shared dtype is drawn for all arrays.
    ret_shape
        if True, the shape of the arrays is also returned.
    dtype
        A list of data types for the given arrays.

    Returns
    -------
    A strategy that draws a list of dtype and arrays (as lists).
    """
    if isinstance(min_dim_size, st._internal.SearchStrategy):
        min_dim_size = draw(min_dim_size)
    if isinstance(max_dim_size, st._internal.SearchStrategy):
        max_dim_size = draw(max_dim_size)
    if isinstance(available_dtypes, st._internal.SearchStrategy):
        available_dtypes = draw(available_dtypes)
    if not isinstance(num_arrays, int):
        num_arrays = draw(num_arrays)
    if dtype is None:
        dtype = draw(
            array_dtypes(
                num_arrays=num_arrays,
                available_dtypes=available_dtypes,
                shared_dtype=shared_dtype,
            )
        )
    if shape is not None:
        if not isinstance(shape, (tuple, list)):
            shape = draw(shape)
    else:
        shape = draw(
            st.shared(
                get_shape(
                    min_num_dims=min_num_dims,
                    max_num_dims=max_num_dims,
                    min_dim_size=min_dim_size,
                    max_dim_size=max_dim_size,
                ),
                key="shape",
            )
        )
    values = []
    for i in range(num_arrays):
        values.append(
            draw(
                array_values(
                    dtype=dtype[i],
                    shape=shape,
                    min_value=min_value,
                    max_value=max_value,
                    allow_inf=allow_inf,
                    exclude_min=exclude_min,
                    exclude_max=exclude_max,
                    large_value_safety_factor=large_value_safety_factor,
                    small_value_safety_factor=small_value_safety_factor,
                )
            )
        )
    if num_arrays == 1:
        dtype = dtype[0]
        values = values[0]
    if ret_shape:
        return dtype, values, shape
    return dtype, values


@st.composite
def dtype_values_axis(
    draw,
    *,
    available_dtypes,
    min_value=None,
    max_value=None,
    large_value_safety_factor=1.1,
    small_value_safety_factor=1.1,
    allow_inf=False,
    exclude_min=False,
    exclude_max=False,
    min_num_dims=0,
    max_num_dims=5,
    min_dim_size=1,
    max_dim_size=10,
    shape=None,
    shared_dtype=False,
    min_axis=None,
    max_axis=None,
    valid_axis=False,
    allow_neg_axes=True,
    min_axes_size=1,
    max_axes_size=None,
    force_int_axis=False,
    ret_shape=False,
):
    """Draws an array with elements from the given data type, and a random axis of
    the array.

    Parameters
    ----------
    draw
        special function that draws data randomly (but is reproducible) from a given
        data-set (ex. list).
    available_dtypes
        if dtype is None, data type is drawn from this list randomly.
    min_value
        minimum value of elements in the array.
    max_value
        maximum value of elements in the array.
    allow_inf
        if True, allow inf in the array.
    exclude_min
        if True, exclude the minimum limit.
    exclude_max
        if True, exclude the maximum limit.
    min_num_dims
        minimum size of the shape tuple.
    max_num_dims
        maximum size of the shape tuple.
    min_dim_size
        minimum value of each integer in the shape tuple.
    max_dim_size
        maximum value of each integer in the shape tuple.
    valid_axis
        if True, a valid axis will be drawn from the array dimensions.
    allow_neg_axes
        if True, returned axes may include negative axes.
    min_axes_size
        minimum size of the axis tuple.
    max_axes_size
        maximum size of the axis tuple.
    force_int_axis
        if True, and only one axis is drawn, the returned axis will be an integer.
    shape
        shape of the array. if None, a random shape is drawn.
    shared_dtype
        if True, if dtype is None, a single shared dtype is drawn for all arrays.
    min_axis
        if shape is None, axis is drawn from the range [min_axis, max_axis].
    max_axis
        if shape is None, axis is drawn from the range [min_axis, max_axis].
    ret_shape
        if True, the shape of the arrays is also returned.

    Returns
    -------
    A strategy that draws a dtype, an array (as list), and an axis.
    """
    results = draw(
        dtype_and_values(
            available_dtypes=available_dtypes,
            min_value=min_value,
            max_value=max_value,
            large_value_safety_factor=large_value_safety_factor,
            small_value_safety_factor=small_value_safety_factor,
            allow_inf=allow_inf,
            exclude_min=exclude_min,
            exclude_max=exclude_max,
            min_num_dims=min_num_dims,
            max_num_dims=max_num_dims,
            min_dim_size=min_dim_size,
            max_dim_size=max_dim_size,
            shape=shape,
            shared_dtype=shared_dtype,
            ret_shape=True,
        )
    )
    dtype, values, arr_shape = results
    if valid_axis or shape:
        if not isinstance(values, list):
            axis = None
        else:
            axis = draw(
                get_axis(
                    shape=arr_shape,
                    min_size=min_axes_size,
                    max_size=max_axes_size,
                    allow_neg=allow_neg_axes,
                    force_int=force_int_axis,
                )
            )
    else:
        axis = draw(ints(min_value=min_axis, max_value=max_axis))
    if ret_shape:
        return dtype, values, axis, shape
    return dtype, values, axis


# taken from
# https://github.com/data-apis/array-api-tests/array_api_tests/test_manipulation_functions.py
@st.composite
def reshape_shapes(draw, *, shape):
    """Draws a random shape with the same number of elements as the given shape.

    Parameters
    ----------
    draw
        special function that draws data randomly (but is reproducible) from a given
        data-set (ex. list).
    shape
        list/strategy/tuple of integers representing an array shape.

    Returns
    -------
    A strategy that draws a tuple.
    """
    if isinstance(shape, st._internal.SearchStrategy):
        shape = draw(shape)
    size = 1 if len(shape) == 0 else math.prod(shape)
    rshape = draw(st.lists(ints(min_value=0)).filter(lambda s: math.prod(s) == size))
    # assume(all(side <= MAX_SIDE for side in rshape))
    if len(rshape) != 0 and size > 0 and draw(st.booleans()):
        index = draw(ints(min_value=0, max_value=len(rshape) - 1))
        rshape[index] = -1
    return tuple(rshape)


# taken from https://github.com/HypothesisWorks/hypothesis/issues/1115
@st.composite
def subsets(draw, *, elements):
    """Draws a subset of elements from the given elements.

    Parameters
    ----------
    draw
        special function that draws data randomly (but is reproducible) from a given
        data-set (ex. list).
    elements
        set of elements to be drawn from.

    Returns
    -------
    A strategy that draws a subset of elements.
    """
    return tuple(e for e in elements if draw(st.booleans()))


@st.composite
def array_and_indices(
    draw,
    last_dim_same_size=True,
    allow_inf=False,
    min_num_dims=1,
    max_num_dims=5,
    min_dim_size=1,
    max_dim_size=10,
):
    """Generates two arrays x & indices, the values in the indices array are indices
    of the array x. Draws an integers randomly from the minimum and maximum number of
    positional arguments a given function can take.

    Parameters
    ----------
    last_dim_same_size
        True:
            The shape of the indices array is the exact same as the shape of the values
            array.
        False:
            The last dimension of the second array is generated from a range of
            (0 -> dimension size of first array). This results in output shapes such as
            x = (5,5,5,5,5) & indices = (5,5,5,5,3) or x = (7,7) & indices = (7,2)
    allow_inf
        True: inf values are allowed to be generated in the values array
    min_num_dims
        The minimum number of dimensions the arrays can have.
    max_num_dims
        The maximum number of dimensions the arrays can have.
    min_dim_size
        The minimum size of the dimensions of the arrays.
    max_dim_size
        The maximum size of the dimensions of the arrays.

    Returns
    -------
    A strategy that can be used in the @given hypothesis decorator
    which generates arrays of values and indices.

    Examples
    --------
    @given(
        array_and_indices=array_and_indices(
            last_dim_same_size= False
            min_num_dims=1,
            max_num_dims=5,
            min_dim_size=1,
            max_dim_size=10
            )
    )
    @given(
        array_and_indices=array_and_indices( last_dim_same_size= True)
    )
    """
    x_num_dims = draw(ints(min_value=min_num_dims, max_value=max_num_dims))
    x_dim_size = draw(ints(min_value=min_dim_size, max_value=max_dim_size))
    x = draw(
        dtype_and_values(
            available_dtypes=ivy_np.valid_numeric_dtypes,
            allow_inf=allow_inf,
            ret_shape=True,
            min_num_dims=x_num_dims,
            max_num_dims=x_num_dims,
            min_dim_size=x_dim_size,
            max_dim_size=x_dim_size,
        )
    )
    indices_shape = list(x[2])
    if not last_dim_same_size:
        indices_dim_size = draw(ints(min_value=1, max_value=x_dim_size))
        indices_shape[-1] = indices_dim_size
    indices = draw(
        dtype_and_values(
            available_dtypes=["int32", "int64"],
            allow_inf=False,
            min_value=0,
            max_value=max(x[2][-1] - 1, 0),
            shape=indices_shape,
        )
    )
    x = x[0:2]
    return (x, indices)


def _zeroing(x):
    # covnert -0.0 to 0.0
    if x == 0.0:
        return 0.0


def _clamp_value(x, dtype):
    if ivy.is_int_dtype(dtype):
        d_info = ivy.iinfo(dtype)
    elif ivy.is_float_dtype(dtype):
        d_info = ivy.finfo(dtype)
    if x > d_info.max or x < d_info.min:
        return None  # Calculated later using safety factor
    return x


@st.composite
def array_values(
    draw,
    *,
    dtype,
    shape,
    min_value=None,
    max_value=None,
    allow_nan=False,
    allow_subnormal=False,
    allow_inf=False,
    exclude_min=True,
    exclude_max=True,
    allow_negative=True,
    large_value_safety_factor=1.1,
    small_value_safety_factor=1.1,
):
    """Draws a list (of lists) of a given shape containing values of a given data type.

    Parameters
    ----------
    draw
        special function that draws data randomly (but is reproducible) from a given
        data-set (ex. list).
    dtype
        data type of the elements of the list.
    shape
        shape of the required list.
    min_value
        minimum value of elements in the list.
    max_value
        maximum value of elements in the list.
    allow_nan
        if True, allow Nans in the list.
    allow_subnormal
        if True, allow subnormals in the list.
    allow_inf
        if True, allow inf in the list.
    exclude_min
        if True, exclude the minimum limit.
    exclude_max
        if True, exclude the maximum limit.
    allow_negative
        if True, allow negative numbers.
    safety_factor
        Ratio of max_value to maximum allowed number in the data type
    Returns
    -------
    A strategy that draws a list.
    """
    assert large_value_safety_factor >= 1, "large_value_safety_factor must be >= 1"
    exclude_min = exclude_min if ivy.exists(min_value) else False
    exclude_max = exclude_max if ivy.exists(max_value) else False
    size = 1
    if isinstance(shape, int):
        size = shape
    else:
        for dim in shape:
            size *= dim
    values = None
    min_value = _clamp_value(min_value, dtype) if ivy.exists(min_value) else None
    max_value = _clamp_value(max_value, dtype) if ivy.exists(max_value) else None
    if "uint" in dtype:
        if dtype == "uint8":
            min_value = ivy.default(
                min_value, 1 if small_value_safety_factor < 1 else 0
            )
            max_value = ivy.default(
                max_value, min(255, round(255 / large_value_safety_factor))
            )
        elif dtype == "uint16":
            min_value = ivy.default(
                min_value, 1 if small_value_safety_factor < 1 else 0
            )
            max_value = ivy.default(
                max_value, min(65535, round(65535 / large_value_safety_factor))
            )
        elif dtype == "uint32":
            min_value = ivy.default(
                min_value, 1 if small_value_safety_factor < 1 else 0
            )
            max_value = ivy.default(
                max_value,
                min(4294967295, round(4294967295 / large_value_safety_factor)),
            )
        elif dtype == "uint64":
            min_value = ivy.default(
                min_value, 1 if small_value_safety_factor < 1 else 0
            )
            max_value = ivy.default(
                max_value,
                min(
                    18446744073709551615,
                    round(18446744073709551615 / large_value_safety_factor),
                ),
            )
        values = draw(list_of_length(x=st.integers(min_value, max_value), length=size))
    elif "int" in dtype:

        if min_value is not None and max_value is not None:
            values = draw(
                list_of_length(
                    x=st.integers(min_value, max_value),
                    length=size,
                )
            )
        else:
            if dtype == "int8":
                min_value = ivy.default(
                    min_value, max(-128, round(-128 / large_value_safety_factor))
                )
                max_value = ivy.default(
                    max_value, min(127, round(127 / large_value_safety_factor))
                )

            elif dtype == "int16":
                min_value = ivy.default(
                    min_value, max(-32768, round(-32768 / large_value_safety_factor))
                )
                max_value = ivy.default(
                    max_value, min(32767, round(32767 / large_value_safety_factor))
                )

            elif dtype == "int32":
                min_value = ivy.default(
                    min_value,
                    max(-2147483648, round(-2147483648 / large_value_safety_factor)),
                )
                max_value = ivy.default(
                    max_value,
                    min(2147483647, round(2147483647 / large_value_safety_factor)),
                )

            elif dtype == "int64":
                min_value = ivy.default(
                    min_value,
                    max(
                        -9223372036854775808,
                        round(-9223372036854775808 / large_value_safety_factor),
                    ),
                )
                max_value = ivy.default(
                    max_value,
                    min(
                        9223372036854775807,
                        round(9223372036854775807 / large_value_safety_factor),
                    ),
                )
            max_neg_value = -1 if small_value_safety_factor > 1 else 0
            min_pos_value = 1 if small_value_safety_factor > 1 else 0

            if min_value >= max_neg_value:
                min_value = min_pos_value
                max_neg_value = max_value
            elif max_value <= min_pos_value:
                min_pos_value = min_value
                max_value = max_neg_value

            values = draw(
                list_of_length(
                    x=st.integers(min_value, max_neg_value)
                    | st.integers(min_pos_value, max_value),
                    length=size,
                )
            )
    elif dtype in ["float16", "bfloat16"]:
        if min_value is not None and max_value is not None:
            values = draw(
                list_of_length(
                    x=st.floats(
                        min_value=np.array(min_value, dtype="float16").tolist(),
                        max_value=np.array(max_value, dtype="float16").tolist(),
                        allow_nan=allow_nan,
                        allow_subnormal=allow_subnormal,
                        allow_infinity=allow_inf,
                        width=16,
                        exclude_min=exclude_min,
                        exclude_max=exclude_max,
                    ),
                    length=size,
                )
            )

        else:
            limit = math.log(small_value_safety_factor)
            min_value_neg = min_value
            max_value_neg = round(-1 * limit, 3)
            min_value_pos = round(limit, 3)
            max_value_pos = max_value
            max_value_neg, min_value_pos = (
                np.array([max_value_neg, min_value_pos]).astype("float16").tolist()
            )
            if min_value_neg is not None and min_value_neg >= max_value_neg:
                min_value_neg = min_value_pos
                max_value_neg = max_value_pos
            elif max_value_pos is not None and max_value_pos <= min_value_pos:
                min_value_pos = min_value_neg
                max_value_pos = max_value_neg
            values = draw(
                list_of_length(
                    x=st.floats(
                        min_value=min_value_neg,
                        max_value=max_value_neg,
                        allow_nan=allow_nan,
                        allow_subnormal=allow_subnormal,
                        allow_infinity=allow_inf,
                        width=16,
                        exclude_min=exclude_min,
                        exclude_max=exclude_max,
                    )
                    | st.floats(
                        min_value=min_value_pos,
                        max_value=max_value_pos,
                        allow_nan=allow_nan,
                        allow_subnormal=allow_subnormal,
                        allow_infinity=allow_inf,
                        width=16,
                        exclude_min=exclude_min,
                        exclude_max=exclude_max,
                    ),
                    length=size,
                )
            )
        values = [v / large_value_safety_factor for v in values]
    elif dtype == "float32":
        if min_value is not None and max_value is not None:
            values = draw(
                list_of_length(
                    x=st.floats(
                        min_value=np.array(min_value, dtype=dtype).tolist(),
                        max_value=np.array(max_value, dtype=dtype).tolist(),
                        allow_nan=allow_nan,
                        allow_subnormal=allow_subnormal,
                        allow_infinity=allow_inf,
                        width=32,
                        exclude_min=exclude_min,
                        exclude_max=exclude_max,
                    ),
                    length=size,
                )
            )
        else:
            limit = math.log(small_value_safety_factor)
            min_value_neg = min_value
            max_value_neg = round(-1 * limit, 6)
            min_value_pos = round(limit, 6)
            max_value_neg, min_value_pos = (
                np.array([max_value_neg, min_value_pos]).astype(dtype).tolist()
            )
            max_value_pos = max_value
            if min_value_neg is not None and min_value_neg >= max_value_neg:
                min_value_neg = min_value_pos
                max_value_neg = max_value_pos
            elif max_value_pos is not None and max_value_pos <= min_value_pos:
                min_value_pos = min_value_neg
                max_value_pos = max_value_neg

            min_value_pos = _zeroing(min_value_pos)
            max_value_pos = _zeroing(max_value_pos)
            min_value_neg = _zeroing(min_value_neg)
            max_value_neg = _zeroing(max_value_neg)

            values = draw(
                list_of_length(
                    x=st.floats(
                        min_value=min_value_neg,
                        max_value=max_value_neg,
                        allow_nan=allow_nan,
                        allow_subnormal=allow_subnormal,
                        allow_infinity=allow_inf,
                        width=32,
                        exclude_min=exclude_min,
                        exclude_max=exclude_max,
                    )
                    | st.floats(
                        min_value=min_value_pos,
                        max_value=max_value_pos,
                        allow_nan=allow_nan,
                        allow_subnormal=allow_subnormal,
                        allow_infinity=allow_inf,
                        width=32,
                        exclude_min=exclude_min,
                        exclude_max=exclude_max,
                    ),
                    length=size,
                )
            )
        values = [v / large_value_safety_factor for v in values]
    elif dtype == "float64":
        if min_value is not None and max_value is not None:
            values = draw(
                list_of_length(
                    x=st.floats(
                        min_value=np.array(min_value).astype(dtype).tolist(),
                        max_value=np.array(max_value).astype(dtype).tolist(),
                        allow_nan=allow_nan,
                        allow_subnormal=allow_subnormal,
                        allow_infinity=allow_inf,
                        width=64,
                        exclude_min=exclude_min,
                        exclude_max=exclude_max,
                    ),
                    length=size,
                )
            )
        else:
            limit = math.log(small_value_safety_factor)
            min_value_neg = min_value
            max_value_neg = round(-1 * limit, 15)
            min_value_pos = round(limit, 15)
            max_value_pos = max_value
            max_value_neg, min_value_pos = (
                np.array([max_value_neg, min_value_pos]).astype(dtype).tolist()
            )
            if min_value_neg is not None and min_value_neg >= max_value_neg:
                min_value_neg = min_value_pos
                max_value_neg = max_value_pos
            elif max_value_pos is not None and max_value_pos <= min_value_pos:
                min_value_pos = min_value_neg
                max_value_pos = max_value_neg
            values = draw(
                list_of_length(
                    x=st.floats(
                        min_value=min_value_neg,
                        max_value=max_value_neg,
                        allow_nan=allow_nan,
                        allow_subnormal=allow_subnormal,
                        allow_infinity=allow_inf,
                        width=64,
                        exclude_min=exclude_min,
                        exclude_max=exclude_max,
                    )
                    | st.floats(
                        min_value=min_value_pos,
                        max_value=max_value_pos,
                        allow_nan=allow_nan,
                        allow_subnormal=allow_subnormal,
                        allow_infinity=allow_inf,
                        width=64,
                        exclude_min=exclude_min,
                        exclude_max=exclude_max,
                    ),
                    length=size,
                )
            )
        values = [v / large_value_safety_factor for v in values]
    elif dtype == "bool":
        values = draw(list_of_length(x=st.booleans(), length=size))
    array = np.array(values)
    if dtype != "bool" and not allow_negative:
        array = np.abs(array)
    if isinstance(shape, (tuple, list)):
        array = array.reshape(shape)
    return array.tolist()


@st.composite
def get_shape(
    draw,
    *,
    allow_none=False,
    min_num_dims=0,
    max_num_dims=5,
    min_dim_size=1,
    max_dim_size=10,
):
    """Draws a tuple of integers drawn randomly from [min_dim_size, max_dim_size]
     of size drawn from min_num_dims to max_num_dims. Useful for randomly
     drawing the shape of an array.

    Parameters
    ----------
    draw
        special function that draws data randomly (but is reproducible) from a given
        data-set (ex. list).
    allow_none
        if True, allow for the result to be None.
    min_num_dims
        minimum size of the tuple.
    max_num_dims
        maximum size of the tuple.
    min_dim_size
        minimum value of each integer in the tuple.
    max_dim_size
        maximum value of each integer in the tuple.

    Returns
    -------
    A strategy that draws a tuple.
    """
    if allow_none:
        shape = draw(
            st.none()
            | st.lists(
                ints(min_value=min_dim_size, max_value=max_dim_size),
                min_size=min_num_dims,
                max_size=max_num_dims,
            )
        )
    else:
        shape = draw(
            st.lists(
                ints(min_value=min_dim_size, max_value=max_dim_size),
                min_size=min_num_dims,
                max_size=max_num_dims,
            )
        )
    if shape is None:
        return shape
    return tuple(shape)


def none_or_list_of_floats(
    *,
    dtype,
    size,
    min_value=None,
    max_value=None,
    exclude_min=False,
    exclude_max=False,
    no_none=False,
):
    """Draws a List containing Nones or Floats.

    Parameters
    ----------
    dtype
        float data type ('float16', 'float32', or 'float64').
    size
        size of the list required.
    min_value
        lower bound for values in the list
    max_value
        upper bound for values in the list
    exclude_min
        if True, exclude the min_value
    exclude_max
        if True, exclude the max_value
    no_none
        if True, List does not contains None

    Returns
    -------
    A strategy that draws a List containing Nones or Floats.
    """
    if no_none:
        if dtype == "float16":
            values = list_of_length(
                x=floats(
                    min_value=min_value,
                    max_value=max_value,
                    width=16,
                    allow_subnormal=False,
                    allow_infinity=False,
                    allow_nan=False,
                    exclude_min=exclude_min,
                    exclude_max=exclude_max,
                ),
                length=size,
            )
        elif dtype == "float32":
            values = list_of_length(
                x=st.floats(
                    min_value=min_value,
                    max_value=max_value,
                    width=32,
                    allow_subnormal=False,
                    allow_infinity=False,
                    allow_nan=False,
                    exclude_min=exclude_min,
                    exclude_max=exclude_max,
                ),
                length=size,
            )
        elif dtype == "float64":
            values = list_of_length(
                x=st.floats(
                    min_value=min_value,
                    max_value=max_value,
                    width=64,
                    allow_subnormal=False,
                    allow_infinity=False,
                    allow_nan=False,
                    exclude_min=exclude_min,
                    exclude_max=exclude_max,
                ),
                length=size,
            )
    else:
        if dtype == "float16":
            values = list_of_length(
                x=st.none()
                | st.floats(
                    min_value=min_value,
                    max_value=max_value,
                    width=16,
                    allow_subnormal=False,
                    allow_infinity=False,
                    allow_nan=False,
                    exclude_min=exclude_min,
                    exclude_max=exclude_max,
                ),
                length=size,
            )
        elif dtype == "float32":
            values = list_of_length(
                x=st.none()
                | st.floats(
                    min_value=min_value,
                    max_value=max_value,
                    width=32,
                    allow_subnormal=False,
                    allow_infinity=False,
                    allow_nan=False,
                    exclude_min=exclude_min,
                    exclude_max=exclude_max,
                ),
                length=size,
            )
        elif dtype == "float64":
            values = list_of_length(
                x=st.none()
                | st.floats(
                    min_value=min_value,
                    max_value=max_value,
                    width=64,
                    allow_subnormal=False,
                    allow_infinity=False,
                    allow_nan=False,
                    exclude_min=exclude_min,
                    exclude_max=exclude_max,
                ),
                length=size,
            )
    return values


@st.composite
def get_mean_std(draw, *, dtype):
    """Draws two integers representing the mean and standard deviation for a given data
    type.

    Parameters
    ----------
    draw
        special function that draws data randomly (but is reproducible) from a given
        data-set (ex. list).
    dtype
        data type.

    Returns
    -------
    A strategy that can be used in the @given hypothesis decorator.
    """
    values = draw(none_or_list_of_floats(dtype=dtype, size=2))
    values[1] = abs(values[1]) if values[1] else None
    return values[0], values[1]


@st.composite
def get_bounds(draw, *, dtype):
    """Draws two integers low, high for a given data type such that low < high.

    Parameters
    ----------
    draw
        special function that draws data randomly (but is reproducible) from a given
        data-set (ex. list).
    dtype
        data type.

    Returns
    -------
    A strategy that can be used in the @given hypothesis decorator.
    """
    if "int" in dtype:
        values = draw(array_values(dtype=dtype, shape=2))
        values[0], values[1] = abs(values[0]), abs(values[1])
        low, high = min(values), max(values)
        if low == high:
            return draw(get_bounds(dtype=dtype))
    else:
        values = draw(none_or_list_of_floats(dtype=dtype, size=2))
        if values[0] is not None and values[1] is not None:
            low, high = min(values), max(values)
        else:
            low, high = values[0], values[1]
        if ivy.default(low, 0.0) >= ivy.default(high, 1.0):
            return draw(get_bounds(dtype=dtype))
    return low, high


@st.composite
def get_axis(
    draw,
    *,
    shape,
    allow_neg=True,
    allow_none=False,
    sorted=True,
    unique=True,
    min_size=1,
    max_size=None,
    force_tuple=False,
    force_int=False,
):
    """Draws one or more axis for the given shape.

    Parameters
    ----------
    draw
        special function that draws data randomly (but is reproducible) from a given
        data-set (ex. list).
    shape
        shape of the array as a tuple, or a hypothesis strategy from which the shape
        will be drawn
    allow_neg
        boolean; if True, allow negative axes to be drawn
    allow_none
        boolean; if True, allow None to be drawn
    sorted
        boolean; if True, and a tuple of axes is drawn, tuple is sorted in increasing
        fashion
    unique
        boolean; if True, and a tuple of axes is drawn, all axes drawn will be unique
    min_size
        int or hypothesis strategy; if a tuple of axes is drawn, the minimum number of
        axes drawn
    max_size
        int or hypothesis strategy; if a tuple of axes is drawn, the maximum number of
        axes drawn.
        If None and unique is True, then it is set to the number of axes in the shape
    force_tuple
        boolean, if true, all axis will be returned as a tuple. If force_tuple and
        force_int are true, then an AssertionError is raised
    force_int
        boolean, if true, all axis will be returned as an int. If force_tuple and
        force_int are true, then an AssertionError is raised

    Returns
    -------
    A strategy that can be used in the @given hypothesis decorator.
    """
    assert not (force_int and force_tuple), (
        "Cannot return an int and a tuple. If "
        "both are valid then set 'force_int' "
        "and 'force_tuple' to False."
    )

    # Draw values from any strategies given
    if isinstance(shape, st._internal.SearchStrategy):
        shape = draw(shape)
    if isinstance(min_size, st._internal.SearchStrategy):
        min_size = draw(min_size)
    if isinstance(max_size, st._internal.SearchStrategy):
        max_size = draw(max_size)

    axes = len(shape)
    lower_axes_bound = axes if allow_neg else 0
    unique_by = (lambda x: shape[x]) if unique else None

    if max_size is None and unique:
        max_size = max(axes, min_size)

    valid_strategies = []

    if allow_none:
        valid_strategies.append(st.none())

    if not force_tuple:
        if axes == 0:
            valid_strategies.append(st.just(0))
        else:
            valid_strategies.append(st.integers(-lower_axes_bound, axes - 1))
    if not force_int:
        if axes == 0:
            valid_strategies.append(
                st.lists(st.just(0), min_size=min_size, max_size=max_size)
            )
        else:
            valid_strategies.append(
                st.lists(
                    st.integers(-lower_axes_bound, axes - 1),
                    min_size=min_size,
                    max_size=max_size,
                    unique_by=unique_by,
                )
            )

    axis = draw(st.one_of(*valid_strategies))

    if type(axis) == list:
        if sorted:

            def sort_key(ele, max_len):
                if ele < 0:
                    return ele + max_len - 1
                return ele

            axis.sort(key=(lambda ele: sort_key(ele, axes)))
        axis = tuple(axis)
    return axis


@st.composite
def num_positional_args(draw, *, fn_name: str = None):
    """Draws an integers randomly from the minimum and maximum number of positional
    arguments a given function can take.

    Parameters
    ----------
    draw
        special function that draws data randomly (but is reproducible) from a given
        data-set (ex. list).
    fn_name
        name of the function.

    Returns
    -------
    A strategy that can be used in the @given hypothesis decorator.

    Examples
    --------
    @given(
        num_positional_args=num_positional_args(fn_name="floor_divide")
    )
    @given(
        num_positional_args=num_positional_args(fn_name="add")
    )
    """
    num_positional_only = 0
    num_keyword_only = 0
    total = 0
    fn = None
    for i, fn_name_key in enumerate(fn_name.split(".")):
        if i == 0:
            fn = ivy.__dict__[fn_name_key]
        else:
            fn = fn.__dict__[fn_name_key]
    for param in inspect.signature(fn).parameters.values():
        if param.name == "self":
            continue
        total += 1
        if param.kind == param.POSITIONAL_ONLY:
            num_positional_only += 1
        elif param.kind == param.KEYWORD_ONLY:
            num_keyword_only += 1
        elif param.kind == param.VAR_KEYWORD:
            num_keyword_only += 1
    return draw(
        ints(min_value=num_positional_only, max_value=(total - num_keyword_only))
    )


@st.composite
def bool_val_flags(draw, cl_arg: Union[bool, None]):
    if cl_arg is not None:
        return draw(st.booleans().filter(lambda x: x == cl_arg))
    return draw(st.booleans())


def handle_cmd_line_args(test_fn):
    from ivy_tests.test_ivy.conftest import (
        FW_STRS,
        TEST_BACKENDS,
    )

    # first[1:-2] 5 arguments are all fixtures
    @given(data=st.data())
    @settings(max_examples=1)
    def new_fn(data, get_command_line_flags, device, f, fw, *args, **kwargs):
        gc.collect()
        flag, fw_string = (False, "")
        # skip test if device is gpu and backend is numpy
        if "gpu" in device and ivy.current_backend_str() == "numpy":
            # Numpy does not support GPU
            pytest.skip()
        if not f:
            # randomly draw a backend if not set
            fw_string = data.draw(st.sampled_from(FW_STRS))
            f = TEST_BACKENDS[fw_string]()
        else:
            # use the one which is parametrized
            flag = True

        # set backend using the context manager
        with f.use:
            # inspecting for keyword arguments in test function
            for param in inspect.signature(test_fn).parameters.values():
                if param.name in cmd_line_args:
                    kwargs[param.name] = data.draw(
                        bool_val_flags(get_command_line_flags[param.name])
                    )
                elif param.name == "fw":
                    kwargs["fw"] = fw if flag else fw_string
                elif param.name == "device":
                    kwargs["device"] = device
            return test_fn(*args, **kwargs)

    return new_fn


def gradient_incompatible_function(*, fn):
    return (
        not ivy.supports_gradients
        and hasattr(fn, "computes_gradients")
        and fn.computes_gradients
    )


@st.composite
def statistical_dtype_values(draw, *, function):
    dtype = draw(st.sampled_from(ivy_np.valid_float_dtypes))

    size = draw(st.integers(1, 10))

    if dtype == "float16":
        max_value = 2048
    elif dtype == "float32":
        max_value = 16777216
    elif dtype == "float64":
        max_value = 9.0071993e15
    elif dtype == "bfloat16":
        max_value = 9.0071993e15

    if function == "prod":
        abs_value_limit = 0.99 * max_value ** (1 / size)
    elif function in ["var", "std"]:
        abs_value_limit = 0.99 * (max_value / size) ** 0.5
    else:
        abs_value_limit = 0.99 * max_value / size

    values = draw(
        list_of_length(
            x=st.floats(
                -abs_value_limit,
                abs_value_limit,
                allow_subnormal=False,
                allow_infinity=False,
            ),
            length=size,
        )
    )

    shape = np.asarray(values, dtype=dtype).shape
    size = np.asarray(values, dtype=dtype).size
    axis = draw(get_axis(shape=shape, allow_none=True))
    if function == "var" or function == "std":
        if isinstance(axis, int):
            correction = draw(
                st.integers(-shape[axis], shape[axis] - 1)
                | st.floats(-shape[axis], shape[axis] - 1)
            )
            return dtype, values, axis, correction

        correction = draw(st.integers(-size, size - 1) | st.floats(-size, size - 1))
        return dtype, values, axis, correction

    return dtype, values, axis


@st.composite
def seed(draw):
    return draw(st.integers(min_value=0, max_value=2**8 - 1))<|MERGE_RESOLUTION|>--- conflicted
+++ resolved
@@ -12,7 +12,7 @@
 import math
 import gc
 from typing import Union, List
-from hypothesis import given, settings
+from hypothesis import given, assume, settings
 import hypothesis.extra.numpy as nph  # noqa
 from hypothesis.internal.floats import float_of
 
@@ -960,19 +960,51 @@
     otherwise.
     """
     unsupported_devices_dtypes_fn = ivy.function_unsupported_devices_and_dtypes(fn)
-
-    if device in unsupported_devices_dtypes_fn:
-        for d in input_dtypes:
-            if d in unsupported_devices_dtypes_fn[device]:
-                return True
-
-    if "device" in all_as_kwargs_np and "dtype" in all_as_kwargs_np:
-        dev = all_as_kwargs_np["device"]
-        dtype = all_as_kwargs_np["dtype"]
-        if dtype in unsupported_devices_dtypes_fn.get(dev, []):
-            return True
-
-    return False
+    supported_devices_dtypes_fn = ivy.function_supported_devices_and_dtypes(fn)
+    for i in range(len(unsupported_devices_dtypes_fn["devices"])):
+        if device in unsupported_devices_dtypes_fn["devices"][i]:
+            for d in input_dtypes:
+                if d in unsupported_devices_dtypes_fn["dtypes"][i]:
+                    test_unsupported = True
+                    break
+    if (
+        "device" in all_as_kwargs_np
+        and "dtype" in all_as_kwargs_np
+        and all_as_kwargs_np["device"] in unsupported_devices_dtypes_fn["devices"]
+    ):
+        index = unsupported_devices_dtypes_fn["devices"].index(
+            all_as_kwargs_np["device"]
+        )
+        if all_as_kwargs_np["dtype"] in unsupported_devices_dtypes_fn["dtypes"][index]:
+            test_unsupported = True
+    if test_unsupported:
+        return test_unsupported
+
+    for i in range(len(supported_devices_dtypes_fn["devices"])):
+        if device in supported_devices_dtypes_fn["devices"][i]:
+            for d in input_dtypes:
+                if d not in supported_devices_dtypes_fn["dtypes"][i]:
+                    test_unsupported = True
+                    break
+        else:
+            test_unsupported = True
+        if (
+            "device" in all_as_kwargs_np
+            and "dtype" in all_as_kwargs_np
+            and all_as_kwargs_np["device"] in supported_devices_dtypes_fn["devices"]
+        ):
+            if all_as_kwargs_np["device"] not in supported_devices_dtypes_fn["devices"]:
+                test_unsupported = True
+            else:
+                index = supported_devices_dtypes_fn["devices"].index(
+                    all_as_kwargs_np["device"]
+                )
+                if (
+                    all_as_kwargs_np["dtype"]
+                    not in supported_devices_dtypes_fn["dtypes"][index]
+                ):
+                    test_unsupported = True
+    return test_unsupported
 
 
 def create_args_kwargs(
@@ -1916,7 +1948,6 @@
         rtol=rtol,
         atol=atol,
         ground_truth_backend=frontend,
-<<<<<<< HEAD
     )
 
 
@@ -2153,8 +2184,6 @@
         rtol=rtol,
         atol=atol,
         ground_truth_backend=frontend,
-=======
->>>>>>> 8ef18a59
     )
 
 
