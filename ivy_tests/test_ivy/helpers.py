"""Collection of helpers for ivy unit tests."""

# global
import importlib
from contextlib import redirect_stdout
from io import StringIO
import sys
import re
import inspect
import numpy as np
import math
from typing import Union, List

TOLERANCE_DICT = {"float16": 1e-2, "float32": 1e-5, "float64": 1e-5, None: 1e-5}
cmd_line_args = (
    "as_variable",
    "native_array",
    "with_out",
    "container",
    "instance_method",
    "test_gradients"
)

try:
    import jax.numpy as jnp
except (ImportError, RuntimeError, AttributeError):
    jnp = None
try:
    import tensorflow as tf

    _tf_version = float(".".join(tf.__version__.split(".")[0:2]))
    if _tf_version >= 2.3:
        # noinspection PyPep8Naming,PyUnresolvedReferences
        from tensorflow.python.types.core import Tensor as tensor_type
    else:
        # noinspection PyPep8Naming
        # noinspection PyProtectedMember,PyUnresolvedReferences
        from tensorflow.python.framework.tensor_like import _TensorLike as tensor_type
    physical_devices = tf.config.list_physical_devices("GPU")
    for device in physical_devices:
        tf.config.experimental.set_memory_growth(device, True)
except ImportError:
    tf = None
try:
    import torch
except ImportError:
    torch = None
try:
    import mxnet as mx
    import mxnet.ndarray as mx_nd
except ImportError:
    mx = None
    mx_nd = None
from hypothesis import strategies as st
import hypothesis.extra.numpy as nph

# local
import ivy
import ivy.functional.backends.numpy as ivy_np


def get_ivy_numpy():
    try:
        import ivy.functional.backends.numpy
    except ImportError:
        return None
    return ivy.functional.backends.numpy


def get_ivy_jax():
    try:
        import ivy.functional.backends.jax
    except ImportError:
        return None
    return ivy.functional.backends.jax


def get_ivy_tensorflow():
    try:
        import ivy.functional.backends.tensorflow
    except ImportError:
        return None
    return ivy.functional.backends.tensorflow


def get_ivy_torch():
    try:
        import ivy.functional.backends.torch
    except ImportError:
        return None
    return ivy.functional.backends.torch


def get_ivy_mxnet():
    try:
        import ivy.functional.backends.mxnet
    except ImportError:
        return None
    return ivy.functional.backends.mxnet


_ivy_fws_dict = {
    "numpy": lambda: get_ivy_numpy(),
    "jax": lambda: get_ivy_jax(),
    "tensorflow": lambda: get_ivy_tensorflow(),
    "tensorflow_graph": lambda: get_ivy_tensorflow(),
    "torch": lambda: get_ivy_torch(),
    "mxnet": lambda: get_ivy_mxnet(),
}

_iterable_types = [list, tuple, dict]
_excluded = []


def _convert_vars(
    *, vars_in, from_type, to_type_callable=None, keep_other=True, to_type=None
):
    new_vars = list()
    for var in vars_in:
        if type(var) in _iterable_types:
            return_val = _convert_vars(
                vars_in=var, from_type=from_type, to_type_callable=to_type_callable
            )
            new_vars.append(return_val)
        elif isinstance(var, from_type):
            if isinstance(var, np.ndarray):
                if var.dtype == np.float64:
                    var = var.astype(np.float32)
                if bool(sum([stride < 0 for stride in var.strides])):
                    var = var.copy()
            if to_type_callable:
                new_vars.append(to_type_callable(var))
            else:
                raise Exception("Invalid. A conversion callable is required.")
        elif to_type is not None and isinstance(var, to_type):
            new_vars.append(var)
        elif keep_other:
            new_vars.append(var)

    return new_vars


def np_call(func, *args, **kwargs):
    ret = func(*args, **kwargs)
    if isinstance(ret, (list, tuple)):
        return ivy.to_native(ret, nested=True)
    return ivy.to_numpy(ret)


def jnp_call(func, *args, **kwargs):
    new_args = _convert_vars(
        vars_in=args, from_type=np.ndarray, to_type_callable=jnp.asarray
    )
    new_kw_vals = _convert_vars(
        vars_in=kwargs.values(), from_type=np.ndarray, to_type_callable=jnp.asarray
    )
    new_kwargs = dict(zip(kwargs.keys(), new_kw_vals))
    output = func(*new_args, **new_kwargs)
    if isinstance(output, tuple):
        return tuple(
            _convert_vars(
                vars_in=output,
                from_type=(jnp.ndarray, ivy.Array),
                to_type_callable=ivy.to_numpy,
            )
        )
    else:
        return _convert_vars(
            vars_in=[output],
            from_type=(jnp.ndarray, ivy.Array),
            to_type_callable=ivy.to_numpy,
        )[0]


def tf_call(func, *args, **kwargs):
    new_args = _convert_vars(
        vars_in=args, from_type=np.ndarray, to_type_callable=tf.convert_to_tensor
    )
    new_kw_vals = _convert_vars(
        vars_in=kwargs.values(),
        from_type=np.ndarray,
        to_type_callable=tf.convert_to_tensor,
    )
    new_kwargs = dict(zip(kwargs.keys(), new_kw_vals))
    output = func(*new_args, **new_kwargs)
    if isinstance(output, tuple):
        return tuple(
            _convert_vars(
                vars_in=output,
                from_type=(tensor_type, ivy.Array),
                to_type_callable=ivy.to_numpy,
            )
        )
    else:
        return _convert_vars(
            vars_in=[output],
            from_type=(tensor_type, ivy.Array),
            to_type_callable=ivy.to_numpy,
        )[0]


def tf_graph_call(func, *args, **kwargs):
    new_args = _convert_vars(
        vars_in=args, from_type=np.ndarray, to_type_callable=tf.convert_to_tensor
    )
    new_kw_vals = _convert_vars(
        vars_in=kwargs.values(),
        from_type=np.ndarray,
        to_type_callable=tf.convert_to_tensor,
    )
    new_kwargs = dict(zip(kwargs.keys(), new_kw_vals))

    @tf.function
    def tf_func(*local_args, **local_kwargs):
        return func(*local_args, **local_kwargs)

    output = tf_func(*new_args, **new_kwargs)

    if isinstance(output, tuple):
        return tuple(
            _convert_vars(
                vars_in=output,
                from_type=(tensor_type, ivy.Array),
                to_type_callable=ivy.to_numpy,
            )
        )
    else:
        return _convert_vars(
            vars_in=[output],
            from_type=(tensor_type, ivy.Array),
            to_type_callable=ivy.to_numpy,
        )[0]


def torch_call(func, *args, **kwargs):
    new_args = _convert_vars(
        vars_in=args, from_type=np.ndarray, to_type_callable=torch.from_numpy
    )
    new_kw_vals = _convert_vars(
        vars_in=kwargs.values(), from_type=np.ndarray, to_type_callable=torch.from_numpy
    )
    new_kwargs = dict(zip(kwargs.keys(), new_kw_vals))
    output = func(*new_args, **new_kwargs)
    if isinstance(output, tuple):
        return tuple(
            _convert_vars(
                vars_in=output,
                from_type=(torch.Tensor, ivy.Array),
                to_type_callable=ivy.to_numpy,
            )
        )
    else:
        return _convert_vars(
            vars_in=[output],
            from_type=(torch.Tensor, ivy.Array),
            to_type_callable=ivy.to_numpy,
        )[0]


def mx_call(func, *args, **kwargs):
    new_args = _convert_vars(
        vars_in=args, from_type=np.ndarray, to_type_callable=mx_nd.array
    )
    new_kw_items = _convert_vars(
        vars_in=kwargs.values(), from_type=np.ndarray, to_type_callable=mx_nd.array
    )
    new_kwargs = dict(zip(kwargs.keys(), new_kw_items))
    output = func(*new_args, **new_kwargs)
    if isinstance(output, tuple):
        return tuple(
            _convert_vars(
                vars_in=output,
                from_type=(mx_nd.ndarray.NDArray, ivy.Array),
                to_type_callable=ivy.to_numpy,
            )
        )
    else:
        return _convert_vars(
            vars_in=[output],
            from_type=(mx_nd.ndarray.NDArray, ivy.Array),
            to_type_callable=ivy.to_numpy,
        )[0]


_calls = [np_call, jnp_call, tf_call, tf_graph_call, torch_call, mx_call]


def assert_compilable(fn):
    try:
        ivy.compile(fn)
    except Exception as e:
        raise e


# function that trims white spaces from docstrings
def trim(*, docstring):
    """Trim function from PEP-257"""
    if not docstring:
        return ""
    # Convert tabs to spaces (following the normal Python rules)
    # and split into a list of lines:
    lines = docstring.expandtabs().splitlines()
    # Determine minimum indentation (first line doesn't count):
    indent = sys.maxsize
    for line in lines[1:]:
        stripped = line.lstrip()
        if stripped:
            indent = min(indent, len(line) - len(stripped))
    # Remove indentation (first line is special):
    trimmed = [lines[0].strip()]
    if indent < sys.maxsize:
        for line in lines[1:]:
            trimmed.append(line[indent:].rstrip())
    # Strip off trailing and leading blank lines:
    while trimmed and not trimmed[-1]:
        trimmed.pop()
    while trimmed and not trimmed[0]:
        trimmed.pop(0)

    # Current code/unittests expects a line return at
    # end of multiline docstrings
    # workaround expected behavior from unittests
    if "\n" in docstring:
        trimmed.append("")

    # Return a single string:
    return "\n".join(trimmed)


def docstring_examples_run(*, fn, from_container=False, from_array=False):
    if not hasattr(fn, "__name__"):
        return True
    fn_name = fn.__name__
    if fn_name not in ivy.backend_handler.ivy_original_dict:
        return True

    if from_container:
        docstring = getattr(
            ivy.backend_handler.ivy_original_dict["Container"], fn_name
        ).__doc__
    elif from_array:
        docstring = getattr(
            ivy.backend_handler.ivy_original_dict["Array"], fn_name
        ).__doc__
    else:
        docstring = ivy.backend_handler.ivy_original_dict[fn_name].__doc__

    if docstring is None:
        return True

    # removing extra new lines and trailing white spaces from the docstrings
    trimmed_docstring = trim(docstring=docstring)
    trimmed_docstring = trimmed_docstring.split("\n")

    # end_index: -1, if print statement is not found in the docstring
    end_index = -1

    # parsed_output is set as an empty string to manage functions with multiple inputs
    parsed_output = ""

    # parsing through the docstrings to find lines with print statement
    # following which is our parsed output
    sub = ">>> print("
    for index, line in enumerate(trimmed_docstring):
        if sub in line:
            end_index = trimmed_docstring.index("", index)
            p_output = trimmed_docstring[index + 1 : end_index]
            p_output = ("").join(p_output).replace(" ", "")
            parsed_output += p_output

    if end_index == -1:
        return True

    executable_lines = [
        line.split(">>>")[1][1:] for line in docstring.split("\n") if ">>>" in line
    ]

    # noinspection PyBroadException
    f = StringIO()
    with redirect_stdout(f):
        for line in executable_lines:
            # noinspection PyBroadException
            try:
                exec(line)
            except Exception as e:
                print(e, " ", ivy.current_backend_str(), " ", line)

    output = f.getvalue()
    output = output.rstrip()
    output = output.replace(" ", "").replace("\n", "")

    # handling cases when the stdout contains ANSI colour codes
    # 7-bit C1 ANSI sequences
    ansi_escape = re.compile(
        r"""
    \x1B  # ESC
    (?:   # 7-bit C1 Fe (except CSI)
        [@-Z\\-_]
    |     # or [ for CSI, followed by a control sequence
        \[
        [0-?]*  # Parameter bytes
        [ -/]*  # Intermediate bytes
        [@-~]   # Final byte
    )
    """,
        re.VERBOSE,
    )

    output = ansi_escape.sub("", output)

    # print("Output: ", output)
    # print("Putput: ", parsed_output)

    # assert output == parsed_output, "Output is unequal to the docstrings output."
    if not (output == parsed_output):
        print(
            "output for ",
            fn_name,
            " on run: ",
            output,
            "\noutput in docs :",
            parsed_output,
        )
        ivy.warn(
            "Output is unequal to the docstrings output: %s" % fn_name, stacklevel=0
        )
        return False
    return True


def var_fn(x, *, dtype=None, device=None):
    return ivy.variable(ivy.array(x, dtype=dtype, device=device))


def exclude(*, exclusion_list):
    global _excluded
    _excluded += list(set(exclusion_list) - set(_excluded))


def frameworks():
    return list(
        set(
            [
                ivy_fw()
                for fw_str, ivy_fw in _ivy_fws_dict.items()
                if ivy_fw() is not None and fw_str not in _excluded
            ]
        )
    )


def calls():
    return [
        call
        for (fw_str, ivy_fw), call in zip(_ivy_fws_dict.items(), _calls)
        if ivy_fw() is not None and fw_str not in _excluded
    ]


def f_n_calls():
    return [
        (ivy_fw(), call)
        for (fw_str, ivy_fw), call in zip(_ivy_fws_dict.items(), _calls)
        if ivy_fw() is not None and fw_str not in _excluded
    ]


def assert_all_close(ret_np, ret_from_np, rtol=1e-05, atol=1e-08):
    assert ret_np.dtype is ret_from_np.dtype, (
        "the return with a NumPy backend produced data type of {}, "
        "while the return with a {} backend returned a data type of {}.".format(
            ret_from_np.dtype, ivy.current_backend_str(), ret_np.dtype
        )
    )
    if ivy.is_ivy_container(ret_np) and ivy.is_ivy_container(ret_from_np):
        ivy.Container.multi_map(assert_all_close, [ret_np, ret_from_np])
    else:
        assert np.allclose(
            np.nan_to_num(ret_np), np.nan_to_num(ret_from_np), rtol=rtol, atol=atol
        ), "{} != {}".format(ret_np, ret_from_np)


def kwargs_to_args_n_kwargs(*, num_positional_args, kwargs):
    args = [v for v in list(kwargs.values())[:num_positional_args]]
    kwargs = {k: kwargs[k] for k in list(kwargs.keys())[num_positional_args:]}
    return args, kwargs


def list_of_length(*, x, length):
    return st.lists(x, min_size=length, max_size=length)


def as_cont(*, x):
    return ivy.Container({"a": x, "b": {"c": x, "d": x}})


def as_lists(*args):
    return (a if isinstance(a, list) else [a] for a in args)


def flatten(*, ret):
    # flatten the return
    if not isinstance(ret, tuple):
        ret = (ret,)

    ret_idxs = ivy.nested_indices_where(ret, ivy.is_ivy_array)
    ret_flat = ivy.multi_index_nest(ret, ret_idxs)

    # convert the return to NumPy
    ret_np_flat = [ivy.to_numpy(x) for x in ret_flat]
    return ret_np_flat


def get_ret_and_flattened_array(func, *args, **kwargs):
    ret = func(*args, **kwargs)
    return ret, flatten(ret=ret)


def value_test(*, ret_np_flat, ret_from_np_flat, rtol=None, atol=1e-6):
    if type(ret_np_flat) != list:
        ret_np_flat = [ret_np_flat]
    if type(ret_from_np_flat) != list:
        ret_from_np_flat = [ret_from_np_flat]
    assert len(ret_np_flat) == len(ret_from_np_flat)
    # value tests, iterating through each array in the flattened returns
    if not rtol:
        for ret_np, ret_from_np in zip(ret_np_flat, ret_from_np_flat):
            rtol = TOLERANCE_DICT.get(str(ret_from_np.dtype), 1e-03)
            assert_all_close(ret_np, ret_from_np, rtol=rtol, atol=atol)
    else:
        for ret_np, ret_from_np in zip(ret_np_flat, ret_from_np_flat):
            assert_all_close(ret_np, ret_from_np, rtol=rtol, atol=atol)


def args_to_container(array_args):
    array_args_container = ivy.Container({str(k): v for k, v in enumerate(array_args)})
    return array_args_container


def gradient_test(
    *,
    fn_name,
    all_as_kwargs_np,
    args_np,
    kwargs_np,
    input_dtypes,
    as_variable_flags,
    native_array_flags,
    container_flags,
    rtol_: float = None,
    atol_: float = 1e-06,
    ground_truth_backend: str = "torch",
):
    def grad_fn(xs):
        array_vals = [v for k, v in xs.to_iterator()]
        arg_array_vals = array_vals[0 : len(args_idxs)]
        kwarg_array_vals = array_vals[len(args_idxs) :]
        args_writeable = ivy.copy_nest(args)
        kwargs_writeable = ivy.copy_nest(kwargs)
        ivy.set_nest_at_indices(args_writeable, args_idxs, arg_array_vals)
        ivy.set_nest_at_indices(kwargs_writeable, kwargs_idxs, kwarg_array_vals)
        return ivy.mean(ivy.__dict__[fn_name](*args_writeable, **kwargs_writeable))

    args, kwargs, _, args_idxs, kwargs_idxs = create_args_kwargs(
        args_np=args_np,
        kwargs_np=kwargs_np,
        input_dtypes=input_dtypes,
        as_variable_flags=as_variable_flags,
        native_array_flags=native_array_flags,
        container_flags=container_flags,
    )
    arg_array_vals = list(ivy.multi_index_nest(args, args_idxs))
    kwarg_array_vals = list(ivy.multi_index_nest(kwargs, kwargs_idxs))
    xs = args_to_container(arg_array_vals + kwarg_array_vals)
    _, ret_np_flat = get_ret_and_flattened_array(
        ivy.execute_with_gradients, grad_fn, xs
    )
    grads_np_flat = ret_np_flat[1]
    # compute the return with a Ground Truth backend
    ivy.set_backend(ground_truth_backend)
    test_unsupported = check_unsupported_dtype(
        fn=ivy.__dict__[fn_name],
        input_dtypes=input_dtypes,
        all_as_kwargs_np=all_as_kwargs_np,
    )
    if test_unsupported:
        return
    args, kwargs, _, args_idxs, kwargs_idxs = create_args_kwargs(
        args_np=args_np,
        kwargs_np=kwargs_np,
        input_dtypes=input_dtypes,
        as_variable_flags=as_variable_flags,
        native_array_flags=native_array_flags,
        container_flags=container_flags,
    )
    arg_array_vals = list(ivy.multi_index_nest(args, args_idxs))
    kwarg_array_vals = list(ivy.multi_index_nest(kwargs, kwargs_idxs))
    xs = args_to_container(arg_array_vals + kwarg_array_vals)
    _, ret_np_from_gt_flat = get_ret_and_flattened_array(
        ivy.execute_with_gradients, grad_fn, xs
    )
    grads_np_from_gt_flat = ret_np_from_gt_flat[1]
    ivy.unset_backend()
    # value test
    value_test(
        ret_np_flat=grads_np_flat,
        ret_from_np_flat=grads_np_from_gt_flat,
        rtol=rtol_,
        atol=atol_,
    )


def check_unsupported_dtype(*, fn, input_dtypes, all_as_kwargs_np):
    # check for unsupported dtypes
    test_unsupported = False
    unsupported_dtypes_fn = ivy.function_unsupported_dtypes(fn)
    supported_dtypes_fn = ivy.function_supported_dtypes(fn)
    if unsupported_dtypes_fn:
        for d in input_dtypes:
            if d in unsupported_dtypes_fn:
                test_unsupported = True
                break
        if (
            "dtype" in all_as_kwargs_np
            and all_as_kwargs_np["dtype"] in unsupported_dtypes_fn
        ):
            test_unsupported = True
    if supported_dtypes_fn and not test_unsupported:
        for d in input_dtypes:
            if d not in supported_dtypes_fn:
                test_unsupported = True
                break
        if (
            "dtype" in all_as_kwargs_np
            and all_as_kwargs_np["dtype"] not in supported_dtypes_fn
        ):
            test_unsupported = True
    return test_unsupported


def check_unsupported_device(*, fn, input_device, all_as_kwargs_np):
    # check for unsupported dtypes
    test_unsupported = False
    unsupported_devices_fn = ivy.function_unsupported_devices(fn)
    supported_devices_fn = ivy.function_supported_devices(fn)
    if unsupported_devices_fn:
        if input_device in unsupported_devices_fn:
            test_unsupported = True
        if (
            "device" in all_as_kwargs_np
            and all_as_kwargs_np["device"] in unsupported_devices_fn
        ):
            test_unsupported = True
    if supported_devices_fn and not test_unsupported:
        if input_device not in supported_devices_fn:
            test_unsupported = True
        if (
            "device" in all_as_kwargs_np
            and all_as_kwargs_np["device"] not in supported_devices_fn
        ):
            test_unsupported = True
    return test_unsupported


def check_unsupported_device_and_dtype(*, fn, device, input_dtypes, all_as_kwargs_np):
    # check for unsupported dtypes
    test_unsupported = False
    unsupported_devices_dtypes_fn = ivy.function_unsupported_devices_and_dtypes(fn)
    supported_devices_dtypes_fn = ivy.function_supported_devices_and_dtypes(fn)
    for i in range(len(unsupported_devices_dtypes_fn["devices"])):
        if device in unsupported_devices_dtypes_fn["devices"][i]:
            for d in input_dtypes:
                if d in unsupported_devices_dtypes_fn["dtypes"][i]:
                    test_unsupported = True
                    break
    if (
        "device" in all_as_kwargs_np
        and "dtype" in all_as_kwargs_np
        and all_as_kwargs_np["device"] in unsupported_devices_dtypes_fn["devices"]
    ):
        index = unsupported_devices_dtypes_fn["devices"].index(
            all_as_kwargs_np["device"]
        )
        if all_as_kwargs_np["dtype"] in unsupported_devices_dtypes_fn["dtypes"][index]:
            test_unsupported = True
    if test_unsupported:
        return test_unsupported

    for i in range(len(supported_devices_dtypes_fn["devices"])):
        if device in supported_devices_dtypes_fn["devices"][i]:
            for d in input_dtypes:
                if d not in supported_devices_dtypes_fn["dtypes"][i]:
                    test_unsupported = True
                    break
        else:
            test_unsupported = True
        if (
            "device" in all_as_kwargs_np
            and "dtype" in all_as_kwargs_np
            and all_as_kwargs_np["device"] in supported_devices_dtypes_fn["devices"]
        ):
            if all_as_kwargs_np["device"] not in supported_devices_dtypes_fn["devices"]:
                test_unsupported = True
            else:
                index = supported_devices_dtypes_fn["devices"].index(
                    all_as_kwargs_np["device"]
                )
                if (
                    all_as_kwargs_np["dtype"]
                    not in supported_devices_dtypes_fn["dtypes"][index]
                ):
                    test_unsupported = True
    return test_unsupported


def create_args_kwargs(
    *,
    args_np,
    kwargs_np,
    input_dtypes,
    as_variable_flags,
    native_array_flags=None,
    container_flags=None,
):

    # extract all arrays from the arguments and keyword arguments
    args_idxs = ivy.nested_indices_where(args_np, lambda x: isinstance(x, np.ndarray))
    arg_np_vals = ivy.multi_index_nest(args_np, args_idxs)
    kwargs_idxs = ivy.nested_indices_where(
        kwargs_np, lambda x: isinstance(x, np.ndarray)
    )
    kwarg_np_vals = ivy.multi_index_nest(kwargs_np, kwargs_idxs)

    # assert that the number of arrays aligns with the dtypes and as_variable_flags
    num_arrays = len(arg_np_vals) + len(kwarg_np_vals)
    if num_arrays > 0:
        assert num_arrays == len(input_dtypes), (
            "Found {} arrays in the input arguments, but {} dtypes and "
            "as_variable_flags. Make sure to pass in a sequence of bools for all "
            "associated boolean flag inputs to test_function, with the sequence length "
            "being equal to the number of arrays in the arguments.".format(
                num_arrays, len(input_dtypes)
            )
        )

    # create args
    num_arg_vals = len(arg_np_vals)
    arg_array_vals = [
        ivy.array(x, dtype=d) for x, d in zip(arg_np_vals, input_dtypes[:num_arg_vals])
    ]
    arg_array_vals = [
        ivy.variable(x) if v else x
        for x, v in zip(arg_array_vals, as_variable_flags[:num_arg_vals])
    ]
    if native_array_flags:
        arg_array_vals = [
            ivy.to_native(x) if n else x
            for x, n in zip(arg_array_vals, native_array_flags[:num_arg_vals])
        ]
    if container_flags:
        arg_array_vals = [
            as_cont(x=x) if c else x
            for x, c in zip(arg_array_vals, container_flags[:num_arg_vals])
        ]
    args = ivy.copy_nest(args_np, to_mutable=True)
    ivy.set_nest_at_indices(args, args_idxs, arg_array_vals)

    # create kwargs
    kwarg_array_vals = [
        ivy.array(x, dtype=d)
        for x, d in zip(kwarg_np_vals, input_dtypes[num_arg_vals:])
    ]
    kwarg_array_vals = [
        ivy.variable(x) if v else x
        for x, v in zip(kwarg_array_vals, as_variable_flags[num_arg_vals:])
    ]
    if native_array_flags:
        kwarg_array_vals = [
            ivy.to_native(x) if n else x
            for x, n in zip(kwarg_array_vals, native_array_flags[num_arg_vals:])
        ]
    if container_flags:
        kwarg_array_vals = [
            as_cont(x=x) if c else x
            for x, c in zip(kwarg_array_vals, container_flags[num_arg_vals:])
        ]
    kwargs = ivy.copy_nest(kwargs_np, to_mutable=True)
    ivy.set_nest_at_indices(kwargs, kwargs_idxs, kwarg_array_vals)
    return args, kwargs, num_arg_vals, args_idxs, kwargs_idxs


def test_unsupported_function(*, fn, args, kwargs):
    try:
        fn(*args, **kwargs)
        assert False
    except:  # noqa
        return


def test_method(
    *,
    input_dtypes: Union[ivy.Dtype, List[ivy.Dtype]],
    as_variable_flags: Union[bool, List[bool]],
    all_as_kwargs_np,
    num_positional_args: int,
    input_dtypes_constructor: Union[ivy.Dtype, List[ivy.Dtype]],
    as_variable_flags_constructor: Union[bool, List[bool]],
    constructor_kwargs,
    num_positional_args_constructor: int,
    fw: str,
    class_name: str,
    rtol: float = None,
    atol: float = 1e-06,
    test_values: bool = True,
    ground_truth_backend: str = "numpy",
):
    """Tests a class-method that consumes (or returns) arrays for the current backend
    by comparing the result with numpy.

    Parameters
    ----------
    input_dtypes
        data types of the input arguments in order.
    as_variable_flags
        dictates whether the corresponding input argument should be treated as an
        ivy Variable.
    all_as_kwargs_np:
        input arguments to the function as keyword arguments.
    num_positional_args
        number of input arguments that must be passed as positional
        arguments.
    input_dtypes_constructor
        data types of the input arguments for the constructor in order.
    as_variable_flags_constructor
        dictates whether the corresponding input argument should be treated as an
        ivy Variable for the constructor
    constructor_kwargs:
        input arguments to the constructor as keyword arguments.
    num_positional_args_constructor
        number of input arguments that must be passed as positional
        arguments to the constructor.
    fw
        current backend (framework).
    class_name
        name of the class to test.
    rtol
        relative tolerance value.
    atol
        absolute tolerance value.
    test_values
        if True, test for the correctness of the resulting values.
    ground_truth_backend
        Ground Truth Backend to compare the result-values.

    Returns
    -------
    ret
        optional, return value from the function
    ret_gt
        optional, return value from the Ground Truth function
    """
    # convert single values to length 1 lists
    input_dtypes, as_variable_flags = as_lists(input_dtypes, as_variable_flags)
    # update variable flags to be compatible with float dtype
    as_variable_flags = [
        v if ivy.is_float_dtype(d) else False
        for v, d in zip(as_variable_flags, input_dtypes)
    ]

    # change all data types so that they are supported by this framework
    input_dtypes = ["float32" if d in ivy.invalid_dtypes else d for d in input_dtypes]

    # create args
    calling_args_np, calling_kwargs_np = kwargs_to_args_n_kwargs(
        num_positional_args=num_positional_args, kwargs=all_as_kwargs_np
    )
    calling_args, calling_kwargs, _, _, _ = create_args_kwargs(
        args_np=calling_args_np,
        kwargs_np=calling_kwargs_np,
        input_dtypes=input_dtypes,
        as_variable_flags=as_variable_flags,
    )

    constructor_args_np, constructor_kwargs_np = kwargs_to_args_n_kwargs(
        num_positional_args=num_positional_args_constructor, kwargs=constructor_kwargs
    )
    constructor_args, constructor_kwargs, _, _, _ = create_args_kwargs(
        args_np=constructor_args_np,
        kwargs_np=constructor_kwargs_np,
        input_dtypes=input_dtypes_constructor,
        as_variable_flags=as_variable_flags_constructor,
    )
    # run
    ins = ivy.__dict__[class_name](*constructor_args, **constructor_kwargs)
    ret, ret_np_flat = get_ret_and_flattened_array(ins, *calling_args, **calling_kwargs)
    # compute the return with a Ground Truth backend
    ivy.set_backend(ground_truth_backend)
    calling_args_gt, calling_kwargs_gt, _, _, _ = create_args_kwargs(
        args_np=calling_args_np,
        kwargs_np=calling_kwargs_np,
        input_dtypes=input_dtypes,
        as_variable_flags=as_variable_flags,
    )
    constructor_args_gt, constructor_kwargs_gt, _, _, _ = create_args_kwargs(
        args_np=constructor_args_np,
        kwargs_np=constructor_kwargs_np,
        input_dtypes=input_dtypes_constructor,
        as_variable_flags=as_variable_flags_constructor,
    )
    ins_gt = ivy.__dict__[class_name](*constructor_args_gt, **constructor_kwargs_gt)
    ret_from_gt, ret_np_from_gt_flat = get_ret_and_flattened_array(
        ins_gt, *calling_args_gt, **calling_kwargs_gt
    )
    ivy.unset_backend()
    # assuming value test will be handled manually in the test function
    if not test_values:
        return ret, ret_from_gt
    # value test
    value_test(
        ret_np_flat=ret_np_flat,
        ret_from_np_flat=ret_np_from_gt_flat,
        rtol=rtol,
        atol=atol,
    )


def test_function(
    *,
    input_dtypes: Union[ivy.Dtype, List[ivy.Dtype]],
    as_variable_flags: Union[bool, List[bool]],
    with_out: bool,
    num_positional_args: int,
    native_array_flags: Union[bool, List[bool]],
    container_flags: Union[bool, List[bool]],
    instance_method: bool,
    fw: str,
    fn_name: str,
    rtol_: float = None,
    atol_: float = 1e-06,
    test_values: bool = True,
    test_gradients: bool = False,
    ground_truth_backend: str = "numpy",
    device_: str = "cpu",
    **all_as_kwargs_np,
):
    """Tests a function that consumes (or returns) arrays for the current backend
    by comparing the result with numpy.

    Parameters
    ----------
    input_dtypes
        data types of the input arguments in order.
    as_variable_flags
        dictates whether the corresponding input argument should be treated
        as an ivy Variable.
    with_out
        if True, the function is also tested with the optional out argument.
    num_positional_args
        number of input arguments that must be passed as positional
        arguments.
    native_array_flags
        dictates whether the corresponding input argument should be treated
         as a native array.
    container_flags
        dictates whether the corresponding input argument should be treated
         as an ivy Container.
    instance_method
        if True, the function is run as an instance method of the first
         argument (should be an ivy Array or Container).
    fw
        current backend (framework).
    fn_name
        name of the function to test.
    rtol_
        relative tolerance value.
    atol_
        absolute tolerance value.
    test_values
        if True, test for the correctness of the resulting values.
    test_gradients
        if True, test for the correctness of gradients.
    ground_truth_backend
        Ground Truth Backend to compare the result-values.
    all_as_kwargs_np
        input arguments to the function as keyword arguments.

    Returns
    -------
    ret
        optional, return value from the function
    ret_gt
        optional, return value from the Ground Truth function

    Examples
    --------
    >>> input_dtypes = 'float64'
    >>> as_variable_flags = False
    >>> with_out = False
    >>> num_positional_args = 0
    >>> native_array_flags = False
    >>> container_flags = False
    >>> instance_method = False
    >>> fw = "torch"
    >>> fn_name = "abs"
    >>> x = np.array([-1])
    >>> test_function(input_dtypes, as_variable_flags, with_out,\
                            num_positional_args, native_array_flags,\
                            container_flags, instance_method, fw, fn_name, x=x)

    >>> input_dtypes = ['float64', 'float32']
    >>> as_variable_flags = [False, True]
    >>> with_out = False
    >>> num_positional_args = 1
    >>> native_array_flags = [True, False]
    >>> container_flags = [False, False]
    >>> instance_method = False
    >>> fw = "numpy"
    >>> fn_name = "add"
    >>> x1 = np.array([1, 3, 4])
    >>> x2 = np.array([-3, 15, 24])
    >>> test_function(input_dtypes, as_variable_flags, with_out,\
                            num_positional_args, native_array_flags,\
                             container_flags, instance_method,\
                              fw, fn_name, x1=x1, x2=x2)
    """
    # convert single values to length 1 lists
    input_dtypes, as_variable_flags, native_array_flags, container_flags = as_lists(
        input_dtypes, as_variable_flags, native_array_flags, container_flags
    )

    # make all lists equal in length
    num_arrays = max(
        len(input_dtypes),
        len(as_variable_flags),
        len(native_array_flags),
        len(container_flags),
    )
    if len(input_dtypes) < num_arrays:
        input_dtypes = [input_dtypes[0] for _ in range(num_arrays)]
    if len(as_variable_flags) < num_arrays:
        as_variable_flags = [as_variable_flags[0] for _ in range(num_arrays)]
    if len(native_array_flags) < num_arrays:
        native_array_flags = [native_array_flags[0] for _ in range(num_arrays)]
    if len(container_flags) < num_arrays:
        container_flags = [container_flags[0] for _ in range(num_arrays)]

    # update variable flags to be compatible with float dtype and with_out args
    as_variable_flags = [
        v if ivy.is_float_dtype(d) and not with_out else False
        for v, d in zip(as_variable_flags, input_dtypes)
    ]

    # update instance_method flag to only be considered if the
    # first term is either an ivy.Array or ivy.Container
    instance_method = instance_method and (
        not native_array_flags[0] or container_flags[0]
    )

    # split the arguments into their positional and keyword components
    args_np, kwargs_np = kwargs_to_args_n_kwargs(
        num_positional_args=num_positional_args, kwargs=all_as_kwargs_np
    )

    fn = getattr(ivy, fn_name)
    test_unsupported = check_unsupported_dtype(
        fn=fn, input_dtypes=input_dtypes, all_as_kwargs_np=all_as_kwargs_np
    )
    if not test_unsupported:
        test_unsupported = check_unsupported_device(
            fn=fn, input_device=device_, all_as_kwargs_np=all_as_kwargs_np
        )
    if not test_unsupported:
        test_unsupported = check_unsupported_device_and_dtype(
            fn=fn,
            device=device_,
            input_dtypes=input_dtypes,
            all_as_kwargs_np=all_as_kwargs_np,
        )
    if test_unsupported:
        try:
            args, kwargs, num_arg_vals, args_idxs, kwargs_idxs = create_args_kwargs(
                args_np=args_np,
                kwargs_np=kwargs_np,
                input_dtypes=input_dtypes,
                as_variable_flags=as_variable_flags,
                native_array_flags=native_array_flags,
                container_flags=container_flags,
            )
        except Exception:
            return
    else:
        args, kwargs, num_arg_vals, args_idxs, kwargs_idxs = create_args_kwargs(
            args_np=args_np,
            kwargs_np=kwargs_np,
            input_dtypes=input_dtypes,
            as_variable_flags=as_variable_flags,
            native_array_flags=native_array_flags,
            container_flags=container_flags,
        )

    # run either as an instance method or from the API directly
    instance = None
    if instance_method:
        is_instance = [
            (not n) or c for n, c in zip(native_array_flags, container_flags)
        ]
        arg_is_instance = is_instance[:num_arg_vals]
        kwarg_is_instance = is_instance[num_arg_vals:]
        if arg_is_instance and max(arg_is_instance):
            i = 0
            for i, a in enumerate(arg_is_instance):
                if a:
                    break
            instance_idx = args_idxs[i]
            instance = ivy.index_nest(args, instance_idx)
            args = ivy.copy_nest(args, to_mutable=True)
            ivy.prune_nest_at_index(args, instance_idx)
        else:
            i = 0
            for i, a in enumerate(kwarg_is_instance):
                if a:
                    break
            instance_idx = kwargs_idxs[i]
            instance = ivy.index_nest(kwargs, instance_idx)
            kwargs = ivy.copy_nest(kwargs, to_mutable=True)
            ivy.prune_nest_at_index(kwargs, instance_idx)
        if test_unsupported:
            test_unsupported_function(
                fn=instance.__getattribute__(fn_name), args=args, kwargs=kwargs
            )
            return

        ret, ret_np_flat = get_ret_and_flattened_array(
            instance.__getattribute__(fn_name), *args, **kwargs
        )
    else:
        if test_unsupported:
            test_unsupported_function(
                fn=ivy.__dict__[fn_name], args=args, kwargs=kwargs
            )
            return
        ret, ret_np_flat = get_ret_and_flattened_array(
            ivy.__dict__[fn_name], *args, **kwargs
        )
    # assert idx of return if the idx of the out array provided
    if with_out:
        out = ivy.zeros_like(ret)
        assert not isinstance(ret, tuple)
        if max(container_flags):
            assert ivy.is_ivy_container(ret)
        else:
            assert ivy.is_array(ret)
        if instance_method:
            ret, ret_np_flat = get_ret_and_flattened_array(
                instance.__getattribute__(fn_name), *args, **kwargs, out=out
            )
        else:
            ret, ret_np_flat = get_ret_and_flattened_array(
                ivy.__dict__[fn_name], *args, **kwargs, out=out
            )
        assert ret is out
        if not max(container_flags) and ivy.native_inplace_support:
            # these backends do not always support native inplace updates
            assert ret.data is out.data
    # compute the return with a Ground Truth backend
    ivy.set_backend(ground_truth_backend)
    try:
        fn = getattr(ivy, fn_name)
        test_unsupported = check_unsupported_dtype(
            fn=fn, input_dtypes=input_dtypes, all_as_kwargs_np=all_as_kwargs_np
        )
        # create args
        if test_unsupported:
            try:
                args, kwargs, _, _, _ = create_args_kwargs(
                    args_np=args_np,
                    kwargs_np=kwargs_np,
                    input_dtypes=input_dtypes,
                    as_variable_flags=as_variable_flags,
                    native_array_flags=native_array_flags,
                    container_flags=container_flags,
                )
            except Exception:
                ivy.unset_backend()
                return
        else:
            args, kwargs, _, _, _ = create_args_kwargs(
                args_np=args_np,
                kwargs_np=kwargs_np,
                input_dtypes=input_dtypes,
                as_variable_flags=as_variable_flags,
                native_array_flags=native_array_flags,
                container_flags=container_flags,
            )
        if test_unsupported:
            test_unsupported_function(
                fn=ivy.__dict__[fn_name], args=args, kwargs=kwargs
            )
            ivy.unset_backend()
            return
        ret_from_gt, ret_np_from_gt_flat = get_ret_and_flattened_array(
            ivy.__dict__[fn_name], *args, **kwargs
        )
    except Exception as e:
        ivy.unset_backend()
        raise e
    ivy.unset_backend()
    # gradient test
    if (
        test_gradients
        and not fw == "numpy"
        and all(as_variable_flags)
        and not any(container_flags)
        and not instance_method
    ):
        gradient_test(
            fn_name=fn_name,
            all_as_kwargs_np=all_as_kwargs_np,
            args_np=args_np,
            kwargs_np=kwargs_np,
            input_dtypes=input_dtypes,
            as_variable_flags=as_variable_flags,
            native_array_flags=native_array_flags,
            container_flags=container_flags,
            rtol_=rtol_,
            atol_=atol_,
        )

    # assuming value test will be handled manually in the test function
    if not test_values:
        return ret, ret_from_gt
    # value test
    value_test(
        ret_np_flat=ret_np_flat,
        ret_from_np_flat=ret_np_from_gt_flat,
        rtol=rtol_,
        atol=atol_,
    )


def test_frontend_function(
    *,
    input_dtypes: Union[ivy.Dtype, List[ivy.Dtype]],
    as_variable_flags: Union[bool, List[bool]],
    with_out: bool,
    num_positional_args: int,
    native_array_flags: Union[bool, List[bool]],
    fw: str,
    frontend: str,
    fn_name: str,
    rtol: float = None,
    atol: float = 1e-06,
    test_values: bool = True,
    **all_as_kwargs_np,
):
    """Tests a frontend function for the current backend by comparing the result with
    the function in the associated framework.

    Parameters
    ----------
    input_dtypes
        data types of the input arguments in order.
    as_variable_flags
        dictates whether the corresponding input argument should be treated
        as an ivy Variable.
    with_out
        if True, the function is also tested with the optional out argument.
    num_positional_args
        number of input arguments that must be passed as positional
        arguments.
    native_array_flags
        dictates whether the corresponding input argument should be treated
        as a native array.
    fw
        current backend (framework).
    frontend
        current frontend (framework).
    fn_name
        name of the function to test.
    rtol
        relative tolerance value.
    atol
        absolute tolerance value.
    test_values
        if True, test for the correctness of the resulting values.
    all_as_kwargs_np
        input arguments to the function as keyword arguments.

    Returns
    -------
    ret
        optional, return value from the function
    ret_np
        optional, return value from the Numpy function
    """
    # convert single values to length 1 lists
    input_dtypes, as_variable_flags, native_array_flags = as_lists(
        input_dtypes, as_variable_flags, native_array_flags
    )

    # update variable flags to be compatible with float dtype and with_out args
    as_variable_flags = [
        v if ivy.is_float_dtype(d) and not with_out else False
        for v, d in zip(as_variable_flags, input_dtypes)
    ]

    # parse function name and frontend submodules (i.e. jax.lax, jax.numpy etc.)
    *frontend_submods, fn_name = fn_name.split(".")

    # check for unsupported dtypes in backend framework
    function = getattr(ivy.functional.frontends.__dict__[frontend], fn_name)
    test_unsupported = check_unsupported_dtype(
        fn=function, input_dtypes=input_dtypes, all_as_kwargs_np=all_as_kwargs_np
    )

    # split the arguments into their positional and keyword components
    args_np, kwargs_np = kwargs_to_args_n_kwargs(
        num_positional_args=num_positional_args, kwargs=all_as_kwargs_np
    )

    # change all data types so that they are supported by this framework
    input_dtypes = ["float32" if d in ivy.invalid_dtypes else d for d in input_dtypes]

    # create args
    if test_unsupported:
        try:
            args, kwargs, num_arg_vals, args_idxs, kwargs_idxs = create_args_kwargs(
                args_np=args_np,
                kwargs_np=kwargs_np,
                input_dtypes=input_dtypes,
                as_variable_flags=as_variable_flags,
                native_array_flags=native_array_flags,
            )
            args_ivy, kwargs_ivy = ivy.args_to_ivy(*args, **kwargs)
        except Exception:
            return
    else:
        args, kwargs, num_arg_vals, args_idxs, kwargs_idxs = create_args_kwargs(
            args_np=args_np,
            kwargs_np=kwargs_np,
            input_dtypes=input_dtypes,
            as_variable_flags=as_variable_flags,
            native_array_flags=native_array_flags,
        )
        args_ivy, kwargs_ivy = ivy.args_to_ivy(*args, **kwargs)

    # frontend function
    frontend_fn = ivy.functional.frontends.__dict__[frontend].__dict__[fn_name]

    # run from the Ivy API directly
    if test_unsupported:
        test_unsupported_function(fn=frontend_fn, args=args, kwargs=kwargs)
        return
    ret = frontend_fn(*args, **kwargs)

    # assert idx of return if the idx of the out array provided
    out = ret
    if with_out:
        assert not isinstance(ret, tuple)
        assert ivy.is_array(ret)
        if "out" in kwargs:
            kwargs["out"] = out
        else:
            args[ivy.arg_info(frontend_fn, name="out")["idx"]] = out
        ret = frontend_fn(*args, **kwargs)

        if ivy.native_inplace_support:
            # these backends do not always support native inplace updates
            assert ret.data is out.data

    if "bfloat16" in input_dtypes:
        return  # bfloat16 is not supported by numpy

    # create NumPy args
    args_np = ivy.nested_map(
        args_ivy,
        lambda x: ivy.to_numpy(x._data) if isinstance(x, ivy.Array) else x,
    )
    kwargs_np = ivy.nested_map(
        kwargs_ivy,
        lambda x: ivy.to_numpy(x._data) if isinstance(x, ivy.Array) else x,
    )

    # temporarily set frontend framework as backend
    ivy.set_backend(frontend)
    try:
        # check for unsupported dtypes in frontend framework
        function = getattr(ivy.functional.frontends.__dict__[frontend], fn_name)
        test_unsupported = check_unsupported_dtype(
            fn=function, input_dtypes=input_dtypes, all_as_kwargs_np=all_as_kwargs_np
        )

        # create frontend framework args
        args_frontend = ivy.nested_map(
            args_np,
            lambda x: ivy.native_array(x) if isinstance(x, np.ndarray) else x,
        )
        kwargs_frontend = ivy.nested_map(
            kwargs_np,
            lambda x: ivy.native_array(x) if isinstance(x, np.ndarray) else x,
        )

<<<<<<< HEAD
        #fix for torch not accepting string args for dtype
        if "dtype" in kwargs_frontend and frontend == 'torch':
=======
        # fix for torch not accepting string args for dtype
        if "dtype" in kwargs_frontend and frontend == "torch":
>>>>>>> f4b9b7f9
            kwargs_frontend["dtype"] = ivy.as_native_dtype(kwargs_frontend["dtype"])

        # compute the return via the frontend framework
        frontend_fw = importlib.import_module(".".join([frontend] + frontend_submods))
        if test_unsupported:
            test_unsupported_function(
                fn=frontend_fw.__dict__[fn_name],
                args=args_frontend,
                kwargs=kwargs_frontend,
            )
            return
        frontend_ret = frontend_fw.__dict__[fn_name](*args_frontend, **kwargs_frontend)

        # tuplify the frontend return
        if not isinstance(frontend_ret, tuple):
            frontend_ret = (frontend_ret,)

        # flatten the frontend return and convert to NumPy arrays
        frontend_ret_idxs = ivy.nested_indices_where(frontend_ret, ivy.is_native_array)
        frontend_ret_flat = ivy.multi_index_nest(frontend_ret, frontend_ret_idxs)
        frontend_ret_np_flat = [ivy.to_numpy(x) for x in frontend_ret_flat]
    except Exception as e:
        ivy.unset_backend()
        raise e
    # unset frontend framework from backend
    ivy.unset_backend()

    # assuming value test will be handled manually in the test function
    if not test_values:
        return ret, frontend_ret

    # flatten the return
    ret_np_flat = flatten(ret=ret)

    # value tests, iterating through each array in the flattened returns
    value_test(
        ret_np_flat=ret_np_flat,
        ret_from_np_flat=frontend_ret_np_flat,
        rtol=rtol,
        atol=atol,
    )


# Hypothesis #
# -----------#


@st.composite
def array_dtypes(
    draw,
    *,
    num_arrays=st.shared(st.integers(min_value=1, max_value=4), key="num_arrays"),
    available_dtypes=ivy_np.valid_float_dtypes,
    shared_dtype=False,
):
    if not isinstance(num_arrays, int):
        num_arrays = draw(num_arrays)
    if num_arrays == 1:
        dtypes = draw(list_of_length(x=st.sampled_from(available_dtypes), length=1))
    elif shared_dtype:
        dtypes = draw(list_of_length(x=st.sampled_from(available_dtypes), length=1))
        dtypes = [dtypes[0] for _ in range(num_arrays)]
    else:
        unwanted_types = set(ivy.all_dtypes).difference(set(available_dtypes))
        pairs = ivy.promotion_table.keys()
        available_dtypes = [
            pair for pair in pairs if not any([d in pair for d in unwanted_types])
        ]
        dtypes = list(draw(st.sampled_from(available_dtypes)))
        if num_arrays > 2:
            dtypes += [dtypes[i % 2] for i in range(num_arrays - 2)]
    return dtypes


@st.composite
def array_bools(
    draw,
    *,
    num_arrays=st.shared(st.integers(min_value=1, max_value=4), key="num_arrays"),
):
    size = num_arrays if isinstance(num_arrays, int) else draw(num_arrays)
    return draw(st.lists(st.booleans(), min_size=size, max_size=size))


@st.composite
def lists(draw, *, arg, min_size=None, max_size=None, size_bounds=None):
    ints = st.integers(size_bounds[0], size_bounds[1]) if size_bounds else st.integers()
    if isinstance(min_size, str):
        min_size = draw(st.shared(ints, key=min_size))
    if isinstance(max_size, str):
        max_size = draw(st.shared(ints, key=max_size))
    return draw(st.lists(arg, min_size=min_size, max_size=max_size))


@st.composite
def valid_axes(draw, *, ndim=None, size_bounds=None):
    ints = st.integers(size_bounds[0], size_bounds[1]) if size_bounds else st.integers()
    dims = draw(st.shared(ints, key=ndim))
    any_axis_strategy = (
        st.none() | st.integers(-dims, dims - 1) | nph.valid_tuple_axes(dims)
    )
    return draw(any_axis_strategy)


@st.composite
def integers(draw, *, min_value=None, max_value=None):
    if isinstance(min_value, str):
        min_value = draw(st.shared(st.integers(), key=min_value))
    if isinstance(max_value, str):
        max_value = draw(st.shared(st.integers(), key=max_value))
    return draw(st.integers(min_value=min_value, max_value=max_value))


@st.composite
def dtype_and_values(
    draw,
    *,
    available_dtypes=ivy_np.valid_dtypes,
    num_arrays=1,
    min_value=None,
    max_value=None,
    safety_factor=0.95,
    allow_inf=False,
    exclude_min=False,
    exclude_max=False,
    min_num_dims=0,
    max_num_dims=5,
    min_dim_size=1,
    max_dim_size=10,
    shape=None,
    shared_dtype=False,
    ret_shape=False,
    dtype=None,
):
    if not isinstance(num_arrays, int):
        num_arrays = draw(num_arrays)
    if dtype is None:
        dtype = draw(
            array_dtypes(
                num_arrays=num_arrays,
                available_dtypes=available_dtypes,
                shared_dtype=shared_dtype,
            )
        )
    if shape is not None:
        if not isinstance(shape, (tuple, list)):
            shape = draw(shape)
    else:
        shape = draw(
            st.shared(
                get_shape(
                    min_num_dims=min_num_dims,
                    max_num_dims=max_num_dims,
                    min_dim_size=min_dim_size,
                    max_dim_size=max_dim_size,
                ),
                key="shape",
            )
        )
    values = []
    for i in range(num_arrays):
        values.append(
            draw(
                array_values(
                    dtype=dtype[i],
                    shape=shape,
                    min_value=min_value,
                    max_value=max_value,
                    allow_inf=allow_inf,
                    exclude_min=exclude_min,
                    exclude_max=exclude_max,
                    safety_factor=safety_factor,
                )
            )
        )
    if num_arrays == 1:
        dtype = dtype[0]
        values = values[0]
    if ret_shape:
        return dtype, values, shape
    return dtype, values


@st.composite
def dtype_values_axis(
    draw,
    *,
    available_dtypes,
    min_value=None,
    max_value=None,
    allow_inf=True,
    exclude_min=False,
    exclude_max=False,
    min_num_dims=0,
    max_num_dims=5,
    min_dim_size=1,
    max_dim_size=10,
    shape=None,
    shared_dtype=False,
    min_axis=None,
    max_axis=None,
    ret_shape=False,
):
    results = draw(
        dtype_and_values(
            available_dtypes=available_dtypes,
            min_value=min_value,
            max_value=max_value,
            allow_inf=allow_inf,
            exclude_min=exclude_min,
            exclude_max=exclude_max,
            min_num_dims=min_num_dims,
            max_num_dims=max_num_dims,
            min_dim_size=min_dim_size,
            max_dim_size=max_dim_size,
            shape=shape,
            shared_dtype=shared_dtype,
            ret_shape=ret_shape,
        )
    )
    if ret_shape:
        dtype, values, shape = results
    else:
        dtype, values = results
    if not isinstance(values, list):
        return dtype, values, None
    if shape is not None:
        return dtype, values, draw(get_axis(shape=shape))
    axis = draw(integers(min_value=min_axis, max_value=max_axis))
    return dtype, values, axis


# taken from
# https://github.com/data-apis/array-api-tests/array_api_tests/test_manipulation_functions.py
@st.composite
def reshape_shapes(draw, *, shape):
    size = 1 if len(shape) == 0 else math.prod(shape)
    rshape = draw(st.lists(st.integers(0)).filter(lambda s: math.prod(s) == size))
    # assume(all(side <= MAX_SIDE for side in rshape))
    if len(rshape) != 0 and size > 0 and draw(st.booleans()):
        index = draw(st.integers(0, len(rshape) - 1))
        rshape[index] = -1
    return tuple(rshape)


# taken from https://github.com/HypothesisWorks/hypothesis/issues/1115
@st.composite
def subsets(draw, *, elements):
    return tuple(e for e in elements if draw(st.booleans()))


@st.composite
def array_and_indices(
    draw,
    last_dim_same_size=True,
    allow_inf=False,
    min_num_dims=1,
    max_num_dims=5,
    min_dim_size=1,
    max_dim_size=10,
):
    """Generates two arrays x & indices, the values in the indices array are indices
    of the array x. Draws an integers randomly from the minimum and maximum number of
    positional arguments a given function can take.

    Parameters
    ----------
    last_dim_same_size
        True:
            The shape of the indices array is the exact same as the shape of the values
            array.
        False:
            The last dimension of the second array is generated from a range of
            (0 -> dimension size of first array). This results in output shapes such as
            x = (5,5,5,5,5) & indices = (5,5,5,5,3) or x = (7,7) & indices = (7,2)
    allow_inf
        True: inf values are allowed to be generated in the values array
    min_num_dims
        The minimum number of dimensions the arrays can have.
    max_num_dims
        The maximum number of dimensions the arrays can have.
    min_dim_size
        The minimum size of the dimensions of the arrays.
    max_dim_size
        The maximum size of the dimensions of the arrays.

    Returns
    -------
    A strategy that can be used in the @given hypothesis decorator
    which generates arrays of values and indices.

    Examples
    --------
    @given(
        array_and_indices=array_and_indices(
            last_dim_same_size= False
            min_num_dims=1,
            max_num_dims=5,
            min_dim_size=1,
            max_dim_size=10
            )
    )
    @given(
        array_and_indices=array_and_indices( last_dim_same_size= True)
    )
    """
    x_num_dims = draw(st.integers(min_value=min_num_dims, max_value=max_num_dims))
    x_dim_size = draw(st.integers(min_value=min_dim_size, max_value=max_dim_size))
    x = draw(
        dtype_and_values(
            available_dtypes=ivy_np.valid_numeric_dtypes,
            allow_inf=allow_inf,
            ret_shape=True,
            min_num_dims=x_num_dims,
            max_num_dims=x_num_dims,
            min_dim_size=x_dim_size,
            max_dim_size=x_dim_size,
        )
    )
    indices_shape = list(x[2])
    if not (last_dim_same_size):
        indices_dim_size = draw(st.integers(min_value=1, max_value=x_dim_size))
        indices_shape[-1] = indices_dim_size
    indices = draw(
        dtype_and_values(
            available_dtypes=["int32", "int64"],
            allow_inf=False,
            min_value=0,
            max_value=max(x[2][-1] - 1, 0),
            shape=indices_shape,
        )
    )
    x = x[0:2]
    return (x, indices)


@st.composite
def array_values(
    draw,
    *,
    dtype,
    shape,
    min_value=None,
    max_value=None,
    allow_nan=False,
    allow_subnormal=False,
    allow_inf=False,
    exclude_min=True,
    exclude_max=True,
    allow_negative=True,
    safety_factor=0.95,
):
    exclude_min = exclude_min if ivy.exists(min_value) else False
    exclude_max = exclude_max if ivy.exists(max_value) else False
    size = 1
    if isinstance(shape, int):
        size = shape
    else:
        for dim in shape:
            size *= dim
    values = None
    if "int" in dtype:
        if dtype == "int8":
            min_value = ivy.default(min_value, round(-128 * safety_factor))
            max_value = ivy.default(max_value, round(127 * safety_factor))
        elif dtype == "int16":
            min_value = ivy.default(min_value, round(-32768 * safety_factor))
            max_value = ivy.default(max_value, round(32767 * safety_factor))
        elif dtype == "int32":
            min_value = ivy.default(min_value, round(-2147483648 * safety_factor))
            max_value = ivy.default(max_value, round(2147483647 * safety_factor))
        elif dtype == "int64":
            min_value = ivy.default(
                min_value, round(-9223372036854775808 * safety_factor)
            )
            max_value = ivy.default(
                max_value, round(9223372036854775807 * safety_factor)
            )
        elif dtype == "uint8":
            min_value = ivy.default(min_value, round(0 * safety_factor))
            max_value = ivy.default(max_value, round(255 * safety_factor))
        elif dtype == "uint16":
            min_value = ivy.default(min_value, round(0 * safety_factor))
            max_value = ivy.default(max_value, round(65535 * safety_factor))
        elif dtype == "uint32":
            min_value = ivy.default(min_value, round(0 * safety_factor))
            max_value = ivy.default(max_value, round(4294967295 * safety_factor))
        elif dtype == "uint64":
            min_value = ivy.default(min_value, round(0 * safety_factor))
            max_value = ivy.default(
                max_value, round(18446744073709551615 * safety_factor)
            )
        values = draw(list_of_length(x=st.integers(min_value, max_value), length=size))
    elif dtype == "float16":
        values = draw(
            list_of_length(
                x=st.floats(
                    min_value=min_value,
                    max_value=max_value,
                    allow_nan=allow_nan,
                    allow_subnormal=allow_subnormal,
                    allow_infinity=allow_inf,
                    width=16,
                    exclude_min=exclude_min,
                    exclude_max=exclude_max,
                ),
                length=size,
            )
        )
    elif dtype in ["float32", "bfloat16"]:
        values = draw(
            list_of_length(
                x=st.floats(
                    min_value=min_value,
                    max_value=max_value,
                    allow_nan=allow_nan,
                    allow_subnormal=allow_subnormal,
                    allow_infinity=allow_inf,
                    width=32,
                    exclude_min=exclude_min,
                    exclude_max=exclude_max,
                ),
                length=size,
            )
        )
        values = [v * safety_factor for v in values]
    elif dtype == "float64":
        values = draw(
            list_of_length(
                x=st.floats(
                    min_value=min_value,
                    max_value=max_value,
                    allow_nan=allow_nan,
                    allow_subnormal=allow_subnormal,
                    allow_infinity=allow_inf,
                    width=64,
                    exclude_min=exclude_min,
                    exclude_max=exclude_max,
                ),
                length=size,
            )
        )
        values = [v * safety_factor for v in values]
    elif dtype == "bool":
        values = draw(list_of_length(x=st.booleans(), length=size))
    array = np.array(values)
    if dtype != "bool" and not allow_negative:
        array = np.abs(array)
    if isinstance(shape, (tuple, list)):
        array = array.reshape(shape)
    return array.tolist()


@st.composite
def get_shape(
    draw,
    *,
    allow_none=False,
    min_num_dims=0,
    max_num_dims=5,
    min_dim_size=1,
    max_dim_size=10,
):
    if allow_none:
        shape = draw(
            st.none()
            | st.lists(
                st.integers(min_value=min_dim_size, max_value=max_dim_size),
                min_size=min_num_dims,
                max_size=max_num_dims,
            )
        )
    else:
        shape = draw(
            st.lists(
                st.integers(min_value=min_dim_size, max_value=max_dim_size),
                min_size=min_num_dims,
                max_size=max_num_dims,
            )
        )
    if shape is None:
        return shape
    return tuple(shape)


def none_or_list_of_floats(
    *,
    dtype,
    size,
    min_value=None,
    max_value=None,
    exclude_min=False,
    exclude_max=False,
    no_none=False,
):
    """Draws a List containing Nones or Floats.

    Parameters
    ----------
    dtype
        float data type ('float16', 'float32', or 'float64').
    size
        size of the list required.
    min_value
        lower bound for values in the list
    max_value
        upper bound for values in the list
    exclude_min
        if True, exclude the min_value
    exclude_max
        if True, exclude the max_value
    no_none
        if True, List does not contains None

    Returns
    -------
    A strategy that draws a List containing Nones or Floats.
    """
    if no_none:
        if dtype == "float16":
            values = list_of_length(
                x=st.floats(
                    min_value=min_value,
                    max_value=max_value,
                    width=16,
                    allow_subnormal=False,
                    allow_infinity=False,
                    allow_nan=False,
                    exclude_min=exclude_min,
                    exclude_max=exclude_max,
                ),
                length=size,
            )
        elif dtype == "float32":
            values = list_of_length(
                x=st.floats(
                    min_value=min_value,
                    max_value=max_value,
                    width=32,
                    allow_subnormal=False,
                    allow_infinity=False,
                    allow_nan=False,
                    exclude_min=exclude_min,
                    exclude_max=exclude_max,
                ),
                length=size,
            )
        elif dtype == "float64":
            values = list_of_length(
                x=st.floats(
                    min_value=min_value,
                    max_value=max_value,
                    width=64,
                    allow_subnormal=False,
                    allow_infinity=False,
                    allow_nan=False,
                    exclude_min=exclude_min,
                    exclude_max=exclude_max,
                ),
                length=size,
            )
    else:
        if dtype == "float16":
            values = list_of_length(
                x=st.none()
                | st.floats(
                    min_value=min_value,
                    max_value=max_value,
                    width=16,
                    allow_subnormal=False,
                    allow_infinity=False,
                    allow_nan=False,
                    exclude_min=exclude_min,
                    exclude_max=exclude_max,
                ),
                length=size,
            )
        elif dtype == "float32":
            values = list_of_length(
                x=st.none()
                | st.floats(
                    min_value=min_value,
                    max_value=max_value,
                    width=32,
                    allow_subnormal=False,
                    allow_infinity=False,
                    allow_nan=False,
                    exclude_min=exclude_min,
                    exclude_max=exclude_max,
                ),
                length=size,
            )
        elif dtype == "float64":
            values = list_of_length(
                x=st.none()
                | st.floats(
                    min_value=min_value,
                    max_value=max_value,
                    width=64,
                    allow_subnormal=False,
                    allow_infinity=False,
                    allow_nan=False,
                    exclude_min=exclude_min,
                    exclude_max=exclude_max,
                ),
                length=size,
            )
    return values


@st.composite
def get_mean_std(draw, *, dtype):
    """Draws two integers representing the mean and standard deviation for a given data
    type.

    Parameters
    ----------
    draw
        special function that draws data randomly (but is reproducible) from a given
        data-set (ex. list).
    dtype
        data type.

    Returns
    -------
    A strategy that can be used in the @given hypothesis decorator.
    """
    values = draw(none_or_list_of_floats(dtype=dtype, size=2))
    values[1] = abs(values[1]) if values[1] else None
    return values[0], values[1]


@st.composite
def get_bounds(draw, *, dtype):
    """Draws two integers low, high for a given data type such that low < high.

    Parameters
    ----------
    draw
        special function that draws data randomly (but is reproducible) from a given
        data-set (ex. list).
    dtype
        data type.

    Returns
    -------
    A strategy that can be used in the @given hypothesis decorator.
    """
    if "int" in dtype:
        values = draw(array_values(dtype=dtype, shape=2))
        values[0], values[1] = abs(values[0]), abs(values[1])
        low, high = min(values), max(values)
        if low == high:
            return draw(get_bounds(dtype=dtype))
    else:
        values = draw(none_or_list_of_floats(dtype=dtype, size=2))
        if values[0] is not None and values[1] is not None:
            low, high = min(values), max(values)
        else:
            low, high = values[0], values[1]
        if ivy.default(low, 0.0) >= ivy.default(high, 1.0):
            return draw(get_bounds(dtype=dtype))
    return low, high


@st.composite
def get_axis(draw, *, shape, allow_none=False):
    """Draws one or more axis for the given shape.

    Parameters
    ----------
    draw
        special function that draws data randomly (but is reproducible) from a given
        data-set (ex. list).
    shape
        shape of the array.
    allow_none
        if True, allow None to be drawn

    Returns
    -------
    A strategy that can be used in the @given hypothesis decorator.
    """
    axes = len(shape)
    if allow_none:
        axis = draw(
            st.none()
            | st.integers(-axes, axes - 1)
            | st.lists(
                st.integers(-axes, axes - 1),
                min_size=1,
                max_size=axes,
                unique_by=lambda x: shape[x],
            )
        )
    else:
        axis = draw(
            st.integers(-axes, axes - 1)
            | st.lists(
                st.integers(-axes, axes - 1),
                min_size=1,
                max_size=axes,
                unique_by=lambda x: shape[x],
            )
        )
    if type(axis) == list:

        def sort_key(ele, max_len):
            if ele < 0:
                return ele + max_len - 1
            return ele

        axis.sort(key=(lambda ele: sort_key(ele, axes)))
        axis = tuple(axis)
    return axis


@st.composite
def num_positional_args(draw, *, fn_name: str = None):
    """Draws an integers randomly from the minimum and maximum number of positional
    arguments a given function can take.

    Parameters
    ----------
    draw
        special function that draws data randomly (but is reproducible) from a given
        data-set (ex. list).
    fn_name
        name of the function.

    Returns
    -------
    A strategy that can be used in the @given hypothesis decorator.

    Examples
    --------
    @given(
        num_positional_args=num_positional_args(fn_name="floor_divide")
    )
    @given(
        num_positional_args=num_positional_args(fn_name="add")
    )
    """
    num_positional_only = 0
    num_keyword_only = 0
    total = 0
    fn = None
    for i, fn_name_key in enumerate(fn_name.split(".")):
        if i == 0:
            fn = ivy.__dict__[fn_name_key]
        else:
            fn = fn.__dict__[fn_name_key]
    for param in inspect.signature(fn).parameters.values():
        total += 1
        if param.kind == param.POSITIONAL_ONLY:
            num_positional_only += 1
        elif param.kind == param.KEYWORD_ONLY:
            num_keyword_only += 1
    return draw(
        integers(min_value=num_positional_only, max_value=(total - num_keyword_only))
    )


@st.composite
def bool_val_flags(draw, cl_arg: Union[bool, None]):
    if cl_arg is not None:
        return draw(st.booleans().filter(lambda x: x == cl_arg))
    return draw(st.booleans())


def handle_cmd_line_args(test_fn):
    # first four arguments are all fixtures
    def new_fn(data, get_command_line_flags, fw, device, call, *args, **kwargs):
        # inspecting for keyword arguments in test function
        for param in inspect.signature(test_fn).parameters.values():
            if param.name in cmd_line_args:
                kwargs[param.name] = data.draw(
                    bool_val_flags(get_command_line_flags[param.name])
                )
            elif param.name == "data":
                kwargs["data"] = data
            elif param.name == "fw":
                kwargs["fw"] = fw
            elif param.name == "device":
                kwargs["device"] = device
            elif param.name == "call":
                kwargs["call"] = call
        return test_fn(*args, **kwargs)

    return new_fn<|MERGE_RESOLUTION|>--- conflicted
+++ resolved
@@ -1400,13 +1400,8 @@
             lambda x: ivy.native_array(x) if isinstance(x, np.ndarray) else x,
         )
 
-<<<<<<< HEAD
-        #fix for torch not accepting string args for dtype
-        if "dtype" in kwargs_frontend and frontend == 'torch':
-=======
         # fix for torch not accepting string args for dtype
         if "dtype" in kwargs_frontend and frontend == "torch":
->>>>>>> f4b9b7f9
             kwargs_frontend["dtype"] = ivy.as_native_dtype(kwargs_frontend["dtype"])
 
         # compute the return via the frontend framework
