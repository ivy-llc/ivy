"""Collection of helpers for ivy unit tests."""

# global
from contextlib import redirect_stdout
from io import StringIO
import sys
import re

import numpy as np
import math
from numpy import array_api as xp
from hypothesis.extra.array_api import make_strategies_namespace

xps = make_strategies_namespace(xp)


try:
    import jax.numpy as _jnp
except ImportError:
    _jnp = None
try:
    import tensorflow as _tf

    _tf_version = float(".".join(_tf.__version__.split(".")[0:2]))
    if _tf_version >= 2.3:
        # noinspection PyPep8Naming,PyUnresolvedReferences
        from tensorflow.python.types.core import Tensor as tensor_type
    else:
        # noinspection PyPep8Naming
        # noinspection PyProtectedMember,PyUnresolvedReferences
        from tensorflow.python.framework.tensor_like import _TensorLike as tensor_type
    physical_devices = _tf.config.list_physical_devices("GPU")
    for device in physical_devices:
        _tf.config.experimental.set_memory_growth(device, True)
except ImportError:
    _tf = None
try:
    import torch as _torch
except ImportError:
    _torch = None
try:
    import mxnet as _mx
    import mxnet.ndarray as _mx_nd
except ImportError:
    _mx = None
    _mx_nd = None
from hypothesis import strategies as st
import hypothesis.extra.numpy as nph

# local
import ivy
import ivy.functional.backends.numpy as ivy_np


def get_ivy_numpy():
    try:
        import ivy.functional.backends.numpy
    except ImportError:
        return None
    return ivy.functional.backends.numpy


def get_ivy_jax():
    try:
        import ivy.functional.backends.jax
    except ImportError:
        return None
    return ivy.functional.backends.jax


def get_ivy_tensorflow():
    try:
        import ivy.functional.backends.tensorflow
    except ImportError:
        return None
    return ivy.functional.backends.tensorflow


def get_ivy_torch():
    try:
        import ivy.functional.backends.torch
    except ImportError:
        return None
    return ivy.functional.backends.torch


def get_ivy_mxnet():
    try:
        import ivy.functional.backends.mxnet
    except ImportError:
        return None
    return ivy.functional.backends.mxnet


_ivy_fws_dict = {
    "numpy": lambda: get_ivy_numpy(),
    "jax": lambda: get_ivy_jax(),
    "tensorflow": lambda: get_ivy_tensorflow(),
    "tensorflow_graph": lambda: get_ivy_tensorflow(),
    "torch": lambda: get_ivy_torch(),
    "mxnet": lambda: get_ivy_mxnet(),
}

_iterable_types = [list, tuple, dict]
_excluded = []


def _convert_vars(
    vars_in, from_type, to_type_callable=None, keep_other=True, to_type=None
):
    new_vars = list()
    for var in vars_in:
        if type(var) in _iterable_types:
            return_val = _convert_vars(var, from_type, to_type_callable)
            new_vars.append(return_val)
        elif isinstance(var, from_type):
            if isinstance(var, np.ndarray):
                if var.dtype == np.float64:
                    var = var.astype(np.float32)
                if bool(sum([stride < 0 for stride in var.strides])):
                    var = var.copy()
            if to_type_callable:
                new_vars.append(to_type_callable(var))
            else:
                raise Exception("Invalid. A conversion callable is required.")
        elif to_type is not None and isinstance(var, to_type):
            new_vars.append(var)
        elif keep_other:
            new_vars.append(var)

    return new_vars


def np_call(func, *args, **kwargs):
    ret = func(*args, **kwargs)
    if isinstance(ret, (list, tuple)):
        return ivy.to_native(ret, nested=True)
    return ivy.to_numpy(ret)


def jnp_call(func, *args, **kwargs):
    new_args = _convert_vars(args, np.ndarray, _jnp.asarray)
    new_kw_vals = _convert_vars(kwargs.values(), np.ndarray, _jnp.asarray)
    new_kwargs = dict(zip(kwargs.keys(), new_kw_vals))
    output = func(*new_args, **new_kwargs)
    if isinstance(output, tuple):
        return tuple(_convert_vars(output, (_jnp.ndarray, ivy.Array), ivy.to_numpy))
    else:
        return _convert_vars([output], (_jnp.ndarray, ivy.Array), ivy.to_numpy)[0]


def tf_call(func, *args, **kwargs):
    new_args = _convert_vars(args, np.ndarray, _tf.convert_to_tensor)
    new_kw_vals = _convert_vars(kwargs.values(), np.ndarray, _tf.convert_to_tensor)
    new_kwargs = dict(zip(kwargs.keys(), new_kw_vals))
    output = func(*new_args, **new_kwargs)
    if isinstance(output, tuple):
        return tuple(_convert_vars(output, (tensor_type, ivy.Array), ivy.to_numpy))
    else:
        return _convert_vars([output], (tensor_type, ivy.Array), ivy.to_numpy)[0]


def tf_graph_call(func, *args, **kwargs):
    new_args = _convert_vars(args, np.ndarray, _tf.convert_to_tensor)
    new_kw_vals = _convert_vars(kwargs.values(), np.ndarray, _tf.convert_to_tensor)
    new_kwargs = dict(zip(kwargs.keys(), new_kw_vals))

    @_tf.function
    def tf_func(*local_args, **local_kwargs):
        return func(*local_args, **local_kwargs)

    output = tf_func(*new_args, **new_kwargs)

    if isinstance(output, tuple):
        return tuple(_convert_vars(output, (tensor_type, ivy.Array), ivy.to_numpy))
    else:
        return _convert_vars([output], (tensor_type, ivy.Array), ivy.to_numpy)[0]


def torch_call(func, *args, **kwargs):
    new_args = _convert_vars(args, np.ndarray, _torch.from_numpy)
    new_kw_vals = _convert_vars(kwargs.values(), np.ndarray, _torch.from_numpy)
    new_kwargs = dict(zip(kwargs.keys(), new_kw_vals))
    output = func(*new_args, **new_kwargs)
    if isinstance(output, tuple):
        return tuple(_convert_vars(output, (_torch.Tensor, ivy.Array), ivy.to_numpy))
    else:
        return _convert_vars([output], (_torch.Tensor, ivy.Array), ivy.to_numpy)[0]


def mx_call(func, *args, **kwargs):
    new_args = _convert_vars(args, np.ndarray, _mx_nd.array)
    new_kw_items = _convert_vars(kwargs.values(), np.ndarray, _mx_nd.array)
    new_kwargs = dict(zip(kwargs.keys(), new_kw_items))
    output = func(*new_args, **new_kwargs)
    if isinstance(output, tuple):
        return tuple(
            _convert_vars(output, (_mx_nd.ndarray.NDArray, ivy.Array), ivy.to_numpy)
        )
    else:
        return _convert_vars(
            [output], (_mx_nd.ndarray.NDArray, ivy.Array), ivy.to_numpy
        )[0]


_calls = [np_call, jnp_call, tf_call, tf_graph_call, torch_call, mx_call]


def assert_compilable(fn):
    try:
        ivy.compile(fn)
    except Exception as e:
        raise e


# function that trims white spaces from docstrings
def trim(docstring):
    """Trim function from PEP-257"""
    if not docstring:
        return ""
    # Convert tabs to spaces (following the normal Python rules)
    # and split into a list of lines:
    lines = docstring.expandtabs().splitlines()
    # Determine minimum indentation (first line doesn't count):
    indent = sys.maxsize
    for line in lines[1:]:
        stripped = line.lstrip()
        if stripped:
            indent = min(indent, len(line) - len(stripped))
    # Remove indentation (first line is special):
    trimmed = [lines[0].strip()]
    if indent < sys.maxsize:
        for line in lines[1:]:
            trimmed.append(line[indent:].rstrip())
    # Strip off trailing and leading blank lines:
    while trimmed and not trimmed[-1]:
        trimmed.pop()
    while trimmed and not trimmed[0]:
        trimmed.pop(0)

    # Current code/unittests expects a line return at
    # end of multiline docstrings
    # workaround expected behavior from unittests
    if "\n" in docstring:
        trimmed.append("")

    # Return a single string:
    return "\n".join(trimmed)


def docstring_examples_run(fn):
    if not hasattr(fn, "__name__"):
        return True
    fn_name = fn.__name__
    if fn_name not in ivy.backend_handler.ivy_original_dict:
        return True

    docstring = ivy.backend_handler.ivy_original_dict[fn_name].__doc__

    if docstring is None:
        return True

    # removing extra new lines and trailing white spaces from the docstrings
    trimmed_docstring = trim(docstring)
    trimmed_docstring = trimmed_docstring.split("\n")

    # end_index: -1, if print statement is not found in the docstring
    end_index = -1

    # parsed_output is set as an empty string to manage functions with multiple inputs
    parsed_output = ""

    # parsing through the docstrings to find lines with print statement
    # following which is our parsed output
    sub = ">>> print("
    for index, line in enumerate(trimmed_docstring):
        if sub in line:
            end_index = trimmed_docstring.index("", index)
            p_output = trimmed_docstring[index + 1 : end_index]
            p_output = ("").join(p_output).replace(" ", "")
            parsed_output += p_output

    if end_index == -1:
        return True

    executable_lines = [
        line.split(">>>")[1][1:] for line in docstring.split("\n") if ">>>" in line
    ]

    # noinspection PyBroadException
    f = StringIO()
    with redirect_stdout(f):
        for line in executable_lines:
            try:
                exec(line)
            except RuntimeError:
                raise Exception("ERROR EXECUTING FUNCTION IN DOCSTRING")

    output = f.getvalue()
    output = output.rstrip()
    output = output.replace(" ", "").replace("\n", "")

    # handling cases when the stdout contains ANSI colour codes
    # 7-bit C1 ANSI sequences
    ansi_escape = re.compile(
        r"""
    \x1B  # ESC
    (?:   # 7-bit C1 Fe (except CSI)
        [@-Z\\-_]
    |     # or [ for CSI, followed by a control sequence
        \[
        [0-?]*  # Parameter bytes
        [ -/]*  # Intermediate bytes
        [@-~]   # Final byte
    )
    """,
        re.VERBOSE,
    )

    output = ansi_escape.sub("", output)

    print("Output: ", output)
    print("Putput: ", parsed_output)

    assert output == parsed_output, "Output is unequal to the docstrings output."
    return True


def var_fn(a, b=None, c=None, dtype=None):
    return ivy.variable(ivy.array(a, b, c))


def exclude(exclusion_list):
    global _excluded
    _excluded += list(set(exclusion_list) - set(_excluded))


def frameworks():
    return list(
        set(
            [
                ivy_fw()
                for fw_str, ivy_fw in _ivy_fws_dict.items()
                if ivy_fw() is not None and fw_str not in _excluded
            ]
        )
    )


def calls():
    return [
        call
        for (fw_str, ivy_fw), call in zip(_ivy_fws_dict.items(), _calls)
        if ivy_fw() is not None and fw_str not in _excluded
    ]


def f_n_calls():
    return [
        (ivy_fw(), call)
        for (fw_str, ivy_fw), call in zip(_ivy_fws_dict.items(), _calls)
        if ivy_fw() is not None and fw_str not in _excluded
    ]


def assert_all_close(x, y, rtol=1e-05, atol=1e-08):
    if ivy.is_ivy_container(x) and ivy.is_ivy_container(y):
        ivy.Container.multi_map(assert_all_close, [x, y])
    else:
        assert np.allclose(
            np.nan_to_num(x), np.nan_to_num(y), rtol=rtol, atol=atol
        ), "{} != {}".format(x, y)


def kwargs_to_args_n_kwargs(num_positional_args, kwargs):
    args = [v for v in list(kwargs.values())[:num_positional_args]]
    kwargs = {k: kwargs[k] for k in list(kwargs.keys())[num_positional_args:]}
    return args, kwargs


def list_of_length(x, length):
    return st.lists(x, min_size=length, max_size=length)


def as_cont(x):
    return ivy.Container({"a": x, "b": {"c": x, "d": x}})


def as_lists(dtype, as_variable, native_array, container):
    if not isinstance(dtype, list):
        dtype = [dtype]
    if not isinstance(as_variable, list):
        as_variable = [as_variable]
    if not isinstance(native_array, list):
        native_array = [native_array]
    if not isinstance(container, list):
        container = [container]
    return dtype, as_variable, native_array, container


def test_array_function(
    dtype,
    as_variable,
    with_out,
    num_positional_args,
    native_array,
    container,
    instance_method,
    fw,
    fn_name,
    rtol=1e-03,
    atol=1e-06,
    **all_as_kwargs_np
):

    # convert single values to length 1 lists
    dtype, as_variable, native_array, container = as_lists(
        dtype, as_variable, native_array, container
    )

    # update variable flags to be compatible with float dtype and with_out args
    as_variable = [
        v if ivy.is_float_dtype(d) and not with_out else False
        for v, d in zip(as_variable, dtype)
    ]

    # update instance_method flag to only be considered if the
    # first term is either an ivy.Array or ivy.Container
    instance_method = instance_method and (not native_array[0] or container[0])

    # split the arguments into their positional and keyword components
    args_np, kwargs_np = kwargs_to_args_n_kwargs(num_positional_args, all_as_kwargs_np)

    # change all data types so that they are supported by this framework
    dtype = ["float32" if d in ivy.invalid_dtypes else d for d in dtype]

    # create args
    args_idxs = ivy.nested_indices_where(args_np, lambda x: isinstance(x, np.ndarray))
    arg_np_vals = ivy.multi_index_nest(args_np, args_idxs)
    num_arg_vals = len(arg_np_vals)
    arg_array_vals = [
        ivy.array(x, dtype=d) for x, d in zip(arg_np_vals, dtype[:num_arg_vals])
    ]
    arg_array_vals = [
        ivy.variable(x) if v else x
        for x, v in zip(arg_array_vals, as_variable[:num_arg_vals])
    ]
    arg_array_vals = [
        ivy.to_native(x) if n else x
        for x, n in zip(arg_array_vals, native_array[:num_arg_vals])
    ]
    arg_array_vals = [
        as_cont(x) if c else x for x, c in zip(arg_array_vals, container[:num_arg_vals])
    ]
    args = ivy.copy_nest(args_np, to_mutable=True)
    ivy.set_nest_at_indices(args, args_idxs, arg_array_vals)

    # create kwargs
    kwargs_idxs = ivy.nested_indices_where(
        kwargs_np, lambda x: isinstance(x, np.ndarray)
    )
    kwarg_np_vals = ivy.multi_index_nest(kwargs_np, kwargs_idxs)
    kwarg_array_vals = [
        ivy.array(x, dtype=d) for x, d in zip(kwarg_np_vals, dtype[num_arg_vals:])
    ]
    kwarg_array_vals = [
        ivy.variable(x) if v else x
        for x, v in zip(kwarg_array_vals, as_variable[num_arg_vals:])
    ]
    kwarg_array_vals = [
        ivy.to_native(x) if n else x
        for x, n in zip(kwarg_array_vals, native_array[num_arg_vals:])
    ]
    kwarg_array_vals = [
        as_cont(x) if c else x
        for x, c in zip(kwarg_array_vals, container[num_arg_vals:])
    ]
    kwargs = ivy.copy_nest(kwargs_np, to_mutable=True)
    ivy.set_nest_at_indices(kwargs, kwargs_idxs, kwarg_array_vals)

    # create numpy args
    args_np = ivy.nested_map(
        args,
        lambda x: ivy.to_numpy(x) if ivy.is_ivy_container(x) or ivy.is_array(x) else x,
    )
    kwargs_np = ivy.nested_map(
        kwargs,
        lambda x: ivy.to_numpy(x) if ivy.is_ivy_container(x) or ivy.is_array(x) else x,
    )

    # run either as an instance method or from the API directly
    instance = None
    if instance_method:
        is_instance = [(not n) or c for n, c in zip(native_array, container)]
        arg_is_instance = is_instance[:num_arg_vals]
        kwarg_is_instance = is_instance[num_arg_vals:]
        if arg_is_instance and max(arg_is_instance):
            i = 0
            for i, a in enumerate(arg_is_instance):
                if a:
                    break
            instance_idx = args_idxs[i]
            instance = ivy.index_nest(args, instance_idx)
            args = ivy.copy_nest(args, to_mutable=True)
            ivy.prune_nest_at_index(args, instance_idx)
        else:
            i = 0
            for i, a in enumerate(kwarg_is_instance):
                if a:
                    break
            instance_idx = kwargs_idxs[i]
            instance = ivy.index_nest(kwargs, instance_idx)
            kwargs = ivy.copy_nest(kwargs, to_mutable=True)
            ivy.prune_nest_at_index(kwargs, instance_idx)
        ret = instance.__getattribute__(fn_name)(*args, **kwargs)
    else:
        ret = ivy.__dict__[fn_name](*args, **kwargs)

    # assert idx of return if the idx of the out array provided
    out = ret
    if with_out:
        assert not isinstance(ret, tuple)
        if max(container):
            assert ivy.is_ivy_container(ret)
        else:
            assert ivy.is_array(ret)
        if instance_method:
            ret = instance.__getattribute__(fn_name)(*args, **kwargs, out=out)
        else:
            ret = ivy.__dict__[fn_name](*args, **kwargs, out=out)

        if max(container):
            assert ret is out

        if max(container) or fw in ["tensorflow", "jax", "numpy"]:
            # these backends do not always support native inplace updates
            pass
        else:
            assert ret.data is out.data

    # value test
    if not isinstance(ret, tuple):
        ret = (ret,)
    if dtype == "bfloat16":
        return  # bfloat16 is not supported by numpy
    ret_idxs = ivy.nested_indices_where(ret, ivy.is_ivy_array)
    ret_flat = ivy.multi_index_nest(ret, ret_idxs)
    ret_np_flat = [ivy.to_numpy(x) for x in ret_flat]
    ivy.set_backend("numpy")
    ret_from_np = ivy.to_native(
        ivy.__dict__[fn_name](*args_np, **kwargs_np), nested=True
    )
    ivy.unset_backend()
    if not isinstance(ret_from_np, tuple):
        ret_from_np = (ret_from_np,)
    ret_from_np_flat = ivy.multi_index_nest(ret_from_np, ret_idxs)
    for ret_np, ret_from_np in zip(ret_np_flat, ret_from_np_flat):
        assert_all_close(ret_np, ret_from_np, rtol=rtol, atol=atol)


# Hypothesis #
# -----------#


@st.composite
def array_dtypes(draw, na=st.shared(st.integers(), key="num_arrays")):
    size = na if isinstance(na, int) else draw(na)
    return draw(
        st.lists(
            st.sampled_from(ivy_np.valid_float_dtypes), min_size=size, max_size=size
        )
    )


@st.composite
def array_bools(draw, na=st.shared(st.integers(), key="num_arrays")):
    size = na if isinstance(na, int) else draw(na)
    return draw(st.lists(st.booleans(), min_size=size, max_size=size))


@st.composite
def lists(draw, arg, min_size=None, max_size=None, size_bounds=None):
    ints = st.integers(size_bounds[0], size_bounds[1]) if size_bounds else st.integers()
    if isinstance(min_size, str):
        min_size = draw(st.shared(ints, key=min_size))
    if isinstance(max_size, str):
        max_size = draw(st.shared(ints, key=max_size))
    return draw(st.lists(arg, min_size=min_size, max_size=max_size))


@st.composite
def valid_axes(draw, ndim=None, size_bounds=None):
    ints = st.integers(size_bounds[0], size_bounds[1]) if size_bounds else st.integers()
    dims = draw(st.shared(ints, key=ndim))
    any_axis_strategy = (
        st.none() | st.integers(-dims, dims - 1) | nph.valid_tuple_axes(dims)
    )
    return draw(any_axis_strategy)


@st.composite
def integers(draw, min_value=None, max_value=None):
    if isinstance(min_value, str):
        min_value = draw(st.shared(st.integers(), key=min_value))
    if isinstance(max_value, str):
        max_value = draw(st.shared(st.integers(), key=max_value))
    return draw(st.integers(min_value=min_value, max_value=max_value))


@st.composite
def dtype_and_values(draw,
                     available_dtypes,
                     n_arrays=1,
                     allow_inf=True,
                     max_num_dims=5,
                     max_dim_size=10):
    if n_arrays == 1:
        types = set(available_dtypes).difference(set(ivy.invalid_dtypes))
        dtype = draw(list_of_length(st.sampled_from(tuple(types)), 1))
    else:
        unwanted_types = set(ivy.invalid_dtypes).union(
            set(ivy.all_dtypes).difference(set(available_dtypes))
        )
        pairs = ivy.promotion_table.keys()
        types = [pair for pair in pairs if not any([d in pair for d in unwanted_types])]
        dtype = list(draw(st.sampled_from(types)))
    if n_arrays == 3:
        dtype.append(dtype[0])
    shape = draw(get_shape(max_num_dims=max_num_dims, max_dim_size=max_dim_size))
    values = []
    for i in range(n_arrays):
        values.append(draw(array_values(dtype=dtype[i],
                                        shape=shape,
                                        allow_inf=allow_inf)))
    if n_arrays == 1:
        dtype = dtype[0]
        values = values[0]
    return dtype, values


# taken from
# https://github.com/data-apis/array-api-tests/array_api_tests/test_manipulation_functions.py
@st.composite
def reshape_shapes(draw, shape):
    size = 1 if len(shape) == 0 else math.prod(shape)
    rshape = draw(st.lists(st.integers(0)).filter(lambda s: math.prod(s) == size))
    # assume(all(side <= MAX_SIDE for side in rshape))
    if len(rshape) != 0 and size > 0 and draw(st.booleans()):
        index = draw(st.integers(0, len(rshape) - 1))
        rshape[index] = -1
    return tuple(rshape)


# taken from https://github.com/HypothesisWorks/hypothesis/issues/1115
@st.composite
def subsets(draw, elements):
    return tuple(e for e in elements if draw(st.booleans()))


@st.composite
def array_values(draw,
                 dtype,
                 shape,
                 min_value=None,
                 max_value=None,
                 allow_nan=False,
                 allow_subnormal=False,
                 allow_inf=False,
                 exclude_min=False,
                 exclude_max=False):
    size = 1
    if type(shape) != tuple:
        size = shape
    else:
        for dim in shape:
            size *= dim
    if 'int' in dtype:
        if dtype == "int8":
            min_value = min_value if min_value else -128
            max_value = max_value if max_value else 127
        elif dtype == "int16":
            min_value = min_value if min_value else -32768
            max_value = max_value if max_value else 32767
        elif dtype == "int32":
            min_value = min_value if min_value else -2147483648
            max_value = max_value if max_value else 2147483647
        elif dtype == "int64":
            min_value = min_value if min_value else -9223372036854775808
            max_value = max_value if max_value else 9223372036854775807
        elif dtype == "uint8":
            min_value = min_value if min_value else 0
            max_value = max_value if max_value else 255
        elif dtype == "uint16":
            min_value = min_value if min_value else 0
            max_value = max_value if max_value else 65535
        elif dtype == "uint32":
            min_value = min_value if min_value else 0
            max_value = max_value if max_value else 4294967295
        elif dtype == "uint64":
            min_value = min_value if min_value else 0
            max_value = max_value if max_value else 18446744073709551615
        values = draw(list_of_length(st.integers(min_value, max_value), size))
    elif dtype == "float16":
        values = draw(list_of_length(st.floats(min_value=min_value,
                                               max_value=max_value,
                                               allow_nan=allow_nan,
                                               allow_subnormal=allow_subnormal,
                                               allow_infinity=allow_inf,
                                               width=16,
                                               exclude_min=exclude_min,
                                               exclude_max=exclude_max), size))
    elif dtype == "float32":
        values = draw(list_of_length(st.floats(min_value=min_value,
                                               max_value=max_value,
                                               allow_nan=allow_nan,
                                               allow_subnormal=allow_subnormal,
                                               allow_infinity=allow_inf,
                                               width=32,
                                               exclude_min=exclude_min,
                                               exclude_max=exclude_max), size))
    elif dtype == "float64":
        values = draw(list_of_length(st.floats(min_value=min_value,
                                               max_value=max_value,
                                               allow_nan=allow_nan,
                                               allow_subnormal=allow_subnormal,
                                               allow_infinity=allow_inf,
                                               width=64,
                                               exclude_min=exclude_min,
                                               exclude_max=exclude_max), size))
    elif dtype == "bool":
        values = draw(list_of_length(st.booleans(), size))
    array = np.array(values)
    if type(shape) == tuple:
        array = array.reshape(shape)
    return array.tolist()


@st.composite
def get_shape(draw,
              allow_none=False,
              min_num_dims=0,
              max_num_dims=5,
              min_dim_size=1,
              max_dim_size=10):
    if allow_none:
        shape = draw(st.none() | st.lists(st.integers(min_value=min_dim_size,
                                                      max_value=max_dim_size),
                                          min_size=min_num_dims,
                                          max_size=max_num_dims))
    else:
        shape = draw(st.lists(st.integers(min_value=min_dim_size,
                                          max_value=max_dim_size),
                              min_size=min_num_dims,
                              max_size=max_num_dims))
    if shape is None:
        return shape
    return tuple(shape)


def none_or_list_of_floats(
        dtype,
        size,
        min_value=None,
        max_value=None,
        exclude_min=False,
        exclude_max=False,
        no_none=False
):
    if no_none:
        if dtype == "float16":
            values = list_of_length(st.floats(min_value=min_value,
                                              max_value=max_value,
                                              width=16,
                                              allow_subnormal=False,
                                              allow_infinity=False,
                                              allow_nan=False,
                                              exclude_min=exclude_min,
                                              exclude_max=exclude_max), size)
        elif dtype == "float32":
            values = list_of_length(st.floats(min_value=min_value,
                                              max_value=max_value,
                                              width=32,
                                              allow_subnormal=False,
                                              allow_infinity=False,
                                              allow_nan=False,
                                              exclude_min=exclude_min,
                                              exclude_max=exclude_max), size)
        elif dtype == "float64":
            values = list_of_length(st.floats(min_value=min_value,
                                              max_value=max_value,
                                              width=64,
                                              allow_subnormal=False,
                                              allow_infinity=False,
                                              allow_nan=False,
                                              exclude_min=exclude_min,
                                              exclude_max=exclude_max), size)
    else:
        if dtype == "float16":
            values = list_of_length(st.none() | st.floats(min_value=min_value,
                                                          max_value=max_value,
                                                          width=16,
                                                          allow_subnormal=False,
                                                          allow_infinity=False,
                                                          allow_nan=False,
                                                          exclude_min=exclude_min,
                                                          exclude_max=exclude_max),
                                    size)
        elif dtype == "float32":
            values = list_of_length(st.none() | st.floats(min_value=min_value,
                                                          max_value=max_value,
                                                          width=32,
                                                          allow_subnormal=False,
                                                          allow_infinity=False,
                                                          allow_nan=False,
                                                          exclude_min=exclude_min,
                                                          exclude_max=exclude_max),
                                    size)
        elif dtype == "float64":
            values = list_of_length(st.none() | st.floats(min_value=min_value,
                                                          max_value=max_value,
                                                          width=64,
                                                          allow_subnormal=False,
                                                          allow_infinity=False,
                                                          allow_nan=False,
                                                          exclude_min=exclude_min,
                                                          exclude_max=exclude_max),
                                    size)
    return values


@st.composite
def get_mean_std(draw, dtype):
    values = draw(none_or_list_of_floats(dtype, 2))
    values[1] = abs(values[1]) if values[1] else None
    return values[0], values[1]


@st.composite
def get_bounds(draw, dtype):
    if 'int' in dtype:
        values = draw(array_values(dtype, 2))
        values[0], values[1] = abs(values[0]), abs(values[1])
        low, high = min(values), max(values)
        if low == high:
            return draw(get_bounds(dtype))
    else:
        values = draw(none_or_list_of_floats(dtype, 2))
        if values[0] is not None and values[1] is not None:
            low, high = min(values), max(values)
        else:
            low, high = values[0], values[1]
        if ivy.default(low, 0.0) >= ivy.default(high, 1.0):
            return draw(get_bounds(dtype))
    return low, high


@st.composite
def get_probs(draw, dtype):
<<<<<<< HEAD
    shape = draw(st.lists(st.integers(min_value=2, max_value=8),
                          min_size=2,
                          max_size=2))
    probs = []
    for i in range(shape[0]):
        probs.append(draw(none_or_list_of_floats(
            dtype,
            shape[1],
            min_value=0,
            exclude_min=True,
            no_none=True
        )))
    return probs, shape[1]


@st.composite
def get_float_array(draw, dtype, allow_nan=False, allow_negative=True):
    shape = draw(get_shape(allow_none=False, min_size=1))
    res = np.asarray(draw(xps.arrays(dtype, shape)))
    if not allow_nan:
        res[np.isnan(res)] = 0
    if not allow_negative:
        res = np.abs(res)
    return res.tolist()


@st.composite
def get_axis(draw, dtype):
    shape = draw(get_shape(allow_none=False, min_size=1))
    res = np.asarray(draw(
        xps.arrays(dtype,
                   shape,
                   elements=xps.from_dtype(
                       dtype,
                       min_value=np.nextafter(0, 1)*1e50 if dtype == 'float64' else 0)
                   )
    ))
    axes = len(shape)
    axis = draw(st.none()
                | st.integers(-axes, axes-1)
                | st.lists(st.integers(-axes, axes-1),
                           min_size=1,
                           max_size=axes,
                           unique_by=lambda x: shape[x]))
    if type(axis) == list:
        def sort_key(ele, max_len):
            if ele < 0:
                return ele + max_len - 1
            return ele
        axis.sort(key=(lambda ele: sort_key(ele, axes)))
        axis = tuple(axis)
    return res, axis
=======
    shape = draw(get_shape(min_num_dims=2,
                           max_num_dims=5,
                           min_dim_size=2,
                           max_dim_size=10))
    probs = draw(array_values(dtype,
                              shape,
                              min_value=0,
                              exclude_min=True))
    return probs, shape[1]
>>>>>>> 9f575755
<|MERGE_RESOLUTION|>--- conflicted
+++ resolved
@@ -856,31 +856,15 @@
 
 @st.composite
 def get_probs(draw, dtype):
-<<<<<<< HEAD
-    shape = draw(st.lists(st.integers(min_value=2, max_value=8),
-                          min_size=2,
-                          max_size=2))
-    probs = []
-    for i in range(shape[0]):
-        probs.append(draw(none_or_list_of_floats(
-            dtype,
-            shape[1],
-            min_value=0,
-            exclude_min=True,
-            no_none=True
-        )))
+    shape = draw(get_shape(min_num_dims=2,
+                           max_num_dims=5,
+                           min_dim_size=2,
+                           max_dim_size=10))
+    probs = draw(array_values(dtype,
+                              shape,
+                              min_value=0,
+                              exclude_min=True))
     return probs, shape[1]
-
-
-@st.composite
-def get_float_array(draw, dtype, allow_nan=False, allow_negative=True):
-    shape = draw(get_shape(allow_none=False, min_size=1))
-    res = np.asarray(draw(xps.arrays(dtype, shape)))
-    if not allow_nan:
-        res[np.isnan(res)] = 0
-    if not allow_negative:
-        res = np.abs(res)
-    return res.tolist()
 
 
 @st.composite
@@ -908,15 +892,4 @@
             return ele
         axis.sort(key=(lambda ele: sort_key(ele, axes)))
         axis = tuple(axis)
-    return res, axis
-=======
-    shape = draw(get_shape(min_num_dims=2,
-                           max_num_dims=5,
-                           min_dim_size=2,
-                           max_dim_size=10))
-    probs = draw(array_values(dtype,
-                              shape,
-                              min_value=0,
-                              exclude_min=True))
-    return probs, shape[1]
->>>>>>> 9f575755
+    return res, axis