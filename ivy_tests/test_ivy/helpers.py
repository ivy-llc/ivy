--- conflicted
+++ resolved
@@ -2913,59 +2913,10 @@
     else:
         for dim in shape:
             size *= dim
-<<<<<<< HEAD
 
     if "float" in dtype:
         kind_dtype = "float"
         dtype_info = ivy.finfo(dtype)
-=======
-    values = None
-    limit = math.log(small_value_safety_factor)
-    min_value = _clamp_value(min_value, dtype) if ivy.exists(min_value) else None
-    max_value = _clamp_value(max_value, dtype) if ivy.exists(max_value) else None
-    if "uint" in dtype:
-        if dtype == "uint8":
-            min_value = ivy.default(
-                min_value, 1 if small_value_safety_factor < 1 else 0
-            )
-            max_value = ivy.default(
-                max_value, min(255, round(255 / large_value_safety_factor))
-            )
-        elif dtype == "uint16":
-            min_value = ivy.default(
-                min_value, 1 if small_value_safety_factor < 1 else 0
-            )
-            max_value = ivy.default(
-                max_value, min(65535, round(65535 / large_value_safety_factor))
-            )
-        elif dtype == "uint32":
-            min_value = ivy.default(
-                min_value, 1 if small_value_safety_factor < 1 else 0
-            )
-            max_value = ivy.default(
-                max_value,
-                min(4294967295, round(4294967295 / large_value_safety_factor)),
-            )
-        elif dtype == "uint64":
-            min_value = ivy.default(
-                min_value, 1 if small_value_safety_factor < 1 else 0
-            )
-            max_value = ivy.default(
-                max_value,
-                min(
-                    18446744073709551615,
-                    round(18446744073709551615 / large_value_safety_factor),
-                ),
-            )
-        values = draw(list_of_length(x=st.integers(min_value, max_value), length=size))
-        for i, v in enumerate(values):
-            if max_op == "sqrt" and v != 0:
-                v = v / abs(v) * math.sqrt(abs(v))
-            elif max_op == "log" and v != 0:
-                v = (v / abs(v)) * (math.log(abs(v)) / math.log(2))
-            values[i] = int(v / large_value_safety_factor)
-
->>>>>>> ffcd6061
     elif "int" in dtype:
         kind_dtype = "int"
         dtype_info = ivy.iinfo(dtype)
@@ -3082,85 +3033,7 @@
                     length=size,
                 )
             )
-<<<<<<< HEAD
     else:
-=======
-            for i, v in enumerate(values):
-                if max_op == "sqrt" and v != 0:
-                    v = v / abs(v) * math.sqrt(abs(v))
-                elif max_op == "log" and v != 0:
-                    v = (v / abs(v)) * (math.log(abs(v)) / math.log(2))
-                values[i] = int(v / large_value_safety_factor)
-    elif "float" in dtype:
-        dtype_info = {
-            "float16": {"cast_type": "float16", "round_places": 3, "width": 16},
-            "bfloat16": {"cast_type": "float16", "round_places": 3, "width": 16},
-            "float32": {"cast_type": "float32", "round_places": 6, "width": 32},
-            "float64": {"cast_type": "float16", "round_places": 15, "width": 64},
-        }
-        min_value_neg = min_value
-        max_value_neg = round(-1 * limit, dtype_info[dtype]["round_places"])
-        min_value_pos = round(limit, dtype_info[dtype]["round_places"])
-        max_value_pos = max_value
-        if min_value_neg is None or max_value is None:
-            if min_value_neg is not None and min_value_neg >= max_value_neg:
-                min_value_neg = max(min_value_pos, min_value_neg)
-                max_value_neg = (
-                    max(max_value_pos, min_value_neg)
-                    if max_value_pos is not None
-                    else min_value_neg
-                )
-            if max_value_pos is not None and max_value_pos <= min_value_pos:
-                min_value_pos = (
-                    min(min_value_neg, min_value_pos)
-                    if min_value_neg is not None
-                    else min_value_pos
-                )
-                max_value_pos = min(max_value_neg, min_value_pos)
-        else:
-            min_value_neg = min_value
-            max_value_neg = max_value
-            min_value_pos = min_value
-            max_value_pos = max_value
-        bounds = [min_value_neg, max_value_neg, min_value_pos, max_value_pos]
-        bounds = [
-            _zeroing_and_casting(x, cast_type=dtype_info[dtype]["cast_type"])
-            for x in bounds
-        ]
-        min_value_neg, max_value_neg, min_value_pos, max_value_pos = bounds
-        values = draw(
-            list_of_length(
-                x=st.floats(
-                    min_value=min_value_neg,
-                    max_value=max_value_neg,
-                    allow_nan=allow_nan,
-                    allow_subnormal=allow_subnormal,
-                    allow_infinity=allow_inf,
-                    width=dtype_info[dtype]["width"],
-                    exclude_min=exclude_min,
-                    exclude_max=exclude_max,
-                )
-                | st.floats(
-                    min_value=min_value_pos,
-                    max_value=max_value_pos,
-                    allow_nan=allow_nan,
-                    allow_subnormal=allow_subnormal,
-                    allow_infinity=allow_inf,
-                    width=dtype_info[dtype]["width"],
-                    exclude_min=exclude_min,
-                    exclude_max=exclude_max,
-                ),
-                length=size,
-            )
-        )
-        for i, v in enumerate(values):
-            if max_op == "sqrt" and v != 0:
-                v = v / abs(v) * math.sqrt(abs(v))
-            elif max_op == "log" and v != 0:
-                v = (v / abs(v)) * (math.log(abs(v)) / math.log(2))
-            values[i] = v / large_value_safety_factor
-    elif dtype == "bool":
->>>>>>> ffcd6061
         values = draw(list_of_length(x=st.booleans(), length=size))
 
     array = np.array(values)
