--- conflicted
+++ resolved
@@ -536,11 +536,7 @@
     return dtype, values
 
 
-<<<<<<< HEAD
-# taken from 
-=======
 # taken from
->>>>>>> e7425b19
 # https://github.com/data-apis/array-api-tests/array_api_tests/test_manipulation_functions.py
 @st.composite
 def reshape_shapes(draw, shape):
