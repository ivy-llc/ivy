"""Collection of helpers for ivy unit tests."""

# global
import importlib
from contextlib import redirect_stdout
from io import StringIO
import sys
import re
import inspect
import pytest
import numpy as np
import math
from typing import Union, List
from hypothesis import assume, given, settings
import hypothesis.extra.numpy as nph  # noqa
from hypothesis.internal.floats import float_of

# local
from ivy.functional.backends.jax.general import is_native_array as is_jax_native_array
from ivy.functional.backends.numpy.general import (
    is_native_array as is_numpy_native_array,
)
from ivy.functional.backends.tensorflow.general import (
    is_native_array as is_tensorflow_native_array,
)
from ivy.functional.backends.torch.general import (
    is_native_array as is_torch_native_array,
)


TOLERANCE_DICT = {"float16": 1e-2, "float32": 1e-5, "float64": 1e-5, None: 1e-5}
cmd_line_args = (
    "as_variable",
    "native_array",
    "with_out",
    "container",
    "instance_method",
    "test_gradients",
)

try:
    import tensorflow as tf

    physical_devices = tf.config.list_physical_devices("GPU")
    for device in physical_devices:
        tf.config.experimental.set_memory_growth(device, True)
except ImportError:
    tf = None
from hypothesis import strategies as st

# local
import ivy
import ivy.functional.backends.numpy as ivy_np


def get_ivy_numpy():
    """Import Numpy module from ivy"""
    try:
        import ivy.functional.backends.numpy
    except ImportError:
        return None
    return ivy.functional.backends.numpy


def get_ivy_jax():
    """Import JAX module from ivy"""
    try:
        import ivy.functional.backends.jax
    except ImportError:
        return None
    return ivy.functional.backends.jax


def get_ivy_tensorflow():
    """Import Tensorflow module from ivy"""
    try:
        import ivy.functional.backends.tensorflow
    except ImportError:
        return None
    return ivy.functional.backends.tensorflow


def get_ivy_torch():
    """Import Torch module from ivy"""
    try:
        import ivy.functional.backends.torch
    except ImportError:
        return None
    return ivy.functional.backends.torch


def get_ivy_mxnet():
    """Import MXNET module from ivy"""
    try:
        import ivy.functional.backends.mxnet
    except ImportError:
        return None
    return ivy.functional.backends.mxnet


_ivy_fws_dict = {
    "numpy": lambda: get_ivy_numpy(),
    "jax": lambda: get_ivy_jax(),
    "tensorflow": lambda: get_ivy_tensorflow(),
    "tensorflow_graph": lambda: get_ivy_tensorflow(),
    "torch": lambda: get_ivy_torch(),
    "mxnet": lambda: get_ivy_mxnet(),
}

_iterable_types = [list, tuple, dict]
_excluded = []


def _convert_vars(
    *, vars_in, from_type, to_type_callable=None, keep_other=True, to_type=None
):
    new_vars = list()
    for var in vars_in:
        if type(var) in _iterable_types:
            return_val = _convert_vars(
                vars_in=var, from_type=from_type, to_type_callable=to_type_callable
            )
            new_vars.append(return_val)
        elif isinstance(var, from_type):
            if isinstance(var, np.ndarray):
                if var.dtype == np.float64:
                    var = var.astype(np.float32)
                if bool(sum([stride < 0 for stride in var.strides])):
                    var = var.copy()
            if to_type_callable:
                new_vars.append(to_type_callable(var))
            else:
                raise Exception("Invalid. A conversion callable is required.")
        elif to_type is not None and isinstance(var, to_type):
            new_vars.append(var)
        elif keep_other:
            new_vars.append(var)

    return new_vars


# function that trims white spaces from docstrings
def trim(*, docstring):
    """Trim function from PEP-257"""
    if not docstring:
        return ""
    # Convert tabs to spaces (following the normal Python rules)
    # and split into a list of lines:
    lines = docstring.expandtabs().splitlines()
    # Determine minimum indentation (first line doesn't count):
    indent = sys.maxsize
    for line in lines[1:]:
        stripped = line.lstrip()
        if stripped:
            indent = min(indent, len(line) - len(stripped))
    # Remove indentation (first line is special):
    trimmed = [lines[0].strip()]
    if indent < sys.maxsize:
        for line in lines[1:]:
            trimmed.append(line[indent:].rstrip())
    # Strip off trailing and leading blank lines:
    while trimmed and not trimmed[-1]:
        trimmed.pop()
    while trimmed and not trimmed[0]:
        trimmed.pop(0)

    # Current code/unittests expects a line return at
    # end of multiline docstrings
    # workaround expected behavior from unittests
    if "\n" in docstring:
        trimmed.append("")

    # Return a single string:
    return "\n".join(trimmed)


def docstring_examples_run(
    *, fn, from_container=False, from_array=False, num_sig_fig=3
):
    """Performs docstring tests for a given function.

    Parameters
    ----------
    fn
        Callable function to be tested.
    from_container
        if True, check docstring of the function as a method of an Ivy Container.
    from_array
        if True, check docstring of the function as a method of an Ivy Array.
    num_sig_fig
        Number of significant figures to check in the example.

    Returns
    -------
    None if the test passes, else marks the test as failed.
    """
    if not hasattr(fn, "__name__"):
        return True
    fn_name = fn.__name__
    if fn_name not in ivy.backend_handler.ivy_original_dict:
        return True

    if from_container:
        docstring = getattr(
            ivy.backend_handler.ivy_original_dict["Container"], fn_name
        ).__doc__
    elif from_array:
        docstring = getattr(
            ivy.backend_handler.ivy_original_dict["Array"], fn_name
        ).__doc__
    else:
        docstring = ivy.backend_handler.ivy_original_dict[fn_name].__doc__

    if docstring is None:
        return True

    # removing extra new lines and trailing white spaces from the docstrings
    trimmed_docstring = trim(docstring=docstring)
    trimmed_docstring = trimmed_docstring.split("\n")

    # end_index: -1, if print statement is not found in the docstring
    end_index = -1

    # parsed_output is set as an empty string to manage functions with multiple inputs
    parsed_output = ""

    # parsing through the docstrings to find lines with print statement
    # following which is our parsed output
    sub = ">>> print("
    for index, line in enumerate(trimmed_docstring):
        if sub in line:
            end_index = trimmed_docstring.index("", index)
            p_output = trimmed_docstring[index + 1 : end_index]
            p_output = ("").join(p_output).replace(" ", "")
            if parsed_output != "":
                parsed_output += ","
            parsed_output += p_output

    if end_index == -1:
        return True

    executable_lines = [
        line.split(">>>")[1][1:] for line in docstring.split("\n") if ">>>" in line
    ]

    # noinspection PyBroadException
    f = StringIO()
    with redirect_stdout(f):
        for line in executable_lines:
            # noinspection PyBroadException
            try:
                if f.getvalue() != "" and f.getvalue()[-2] != ",":
                    print(",")
                exec(line)
            except Exception as e:
                print(e, " ", ivy.current_backend_str(), " ", line)

    output = f.getvalue()
    output = output.rstrip()
    output = output.replace(" ", "").replace("\n", "")
    output = output.rstrip(",")

    # handling cases when the stdout contains ANSI colour codes
    # 7-bit C1 ANSI sequences
    ansi_escape = re.compile(
        r"""
    \x1B  # ESC
    (?:   # 7-bit C1 Fe (except CSI)
        [@-Z\\-_]
    |     # or [ for CSI, followed by a control sequence
        \[
        [0-?]*  # Parameter bytes
        [ -/]*  # Intermediate bytes
        [@-~]   # Final byte
    )
    """,
        re.VERBOSE,
    )

    output = ansi_escape.sub("", output)

    # print("Output: ", output)
    # print("Putput: ", parsed_output)

    # assert output == parsed_output, "Output is unequal to the docstrings output."
    sig_fig = float("1e-" + str(num_sig_fig))
    numeric_pattern = re.compile(
        r"""
            [\{\}\(\)\[\]]|\w+:
        """,
        re.VERBOSE,
    )
    num_output = output.replace("ivy.array", "")
    num_output = numeric_pattern.sub("", num_output)
    num_parsed_output = parsed_output.replace("ivy.array", "")
    num_parsed_output = numeric_pattern.sub("", num_parsed_output)
    num_output = num_output.split(",")
    num_parsed_output = num_parsed_output.split(",")
    docstr_result = True
    for (doc_u, doc_v) in zip(num_output, num_parsed_output):
        try:
            docstr_result = np.allclose(
                np.nan_to_num(complex(doc_u)),
                np.nan_to_num(complex(doc_v)),
                rtol=sig_fig,
            )
        except Exception:
            if str(doc_u) != str(doc_v):
                docstr_result = False
        if not docstr_result:
            print(
                "output for ",
                fn_name,
                " on run: ",
                output,
                "\noutput in docs :",
                parsed_output,
                "\n",
                doc_u,
                " != ",
                doc_v,
                "\n",
            )
            ivy.warn(
                "Output is unequal to the docstrings output: %s" % fn_name, stacklevel=0
            )
            break
    return docstr_result


def var_fn(x, *, dtype=None, device=None):
    """Returns x as an Ivy Variable wrapping an Ivy Array with given dtype and device"""
    return ivy.variable(ivy.array(x, dtype=dtype, device=device))


@st.composite
def floats(
    draw,
    *,
    min_value=None,
    max_value=None,
    allow_nan=False,
    allow_inf=False,
    allow_subnormal=False,
    width=None,
    exclude_min=True,
    exclude_max=True,
    safety_factor=0.99,
    small_value_safety_factor=1.1,
):
    """Draws an arbitrarily sized list of floats with a safety factor applied
        to avoid values being generated at the edge of a dtype limit.

    Parameters
    ----------
    draw
        special function that draws data randomly (but is reproducible) from a given
        data-set (ex. list).
    min_value
        minimum value of floats generated.
    max_value
        maximum value of floats generated.
    allow_nan
        if True, allow Nans in the list.
    allow_inf
        if True, allow inf in the list.
    allow_subnormal
        if True, allow subnormals in the list.
    width
        The width argument specifies the maximum number of bits of precision
        required to represent the generated float. Valid values are 16, 32, or 64.
    exclude_min
        if True, exclude the minimum limit.
    exclude_max
        if True, exclude the maximum limit.
    safety_factor
        default = 0.99. Only values which are 99% or less than the edge of
        the limit for a given dtype are generated.
    small_value_safety_factor
        default = 1.1.

    Returns
    -------
    ret
        list of floats.
    """
    lim_float16 = 65504
    lim_float32 = 3.4028235e38
    lim_float64 = 1.7976931348623157e308

    if min_value is not None and max_value is not None:
        if (
            min_value > -lim_float16 * safety_factor
            and max_value < lim_float16 * safety_factor
            and (width == 16 or not ivy.exists(width))
        ):
            # dtype float16
            width = 16
        elif (
            min_value > -lim_float32 * safety_factor
            and max_value < lim_float32 * safety_factor
            and (width == 32 or not ivy.exists(width))
        ):
            # dtype float32
            width = 32
        else:
            # dtype float64
            width = 64

        min_value = float_of(min_value, width)
        max_value = float_of(max_value, width)

        values = draw(
            st.floats(
                min_value=min_value,
                max_value=max_value,
                allow_nan=allow_nan,
                allow_subnormal=allow_subnormal,
                allow_infinity=allow_inf,
                width=width,
                exclude_min=exclude_min,
                exclude_max=exclude_max,
            )
        )

    else:
        if ivy.exists(min_value):
            if min_value > -lim_float16 * safety_factor and (
                width == 16 or not ivy.exists(width)
            ):
                dtype_min = "float16"
            elif min_value > -lim_float32 * safety_factor and (
                width == 32 or not ivy.exists(width)
            ):
                dtype_min = "float32"
            else:
                dtype_min = "float64"
        else:
            dtype_min = draw(st.sampled_from(ivy_np.valid_float_dtypes))

        if ivy.exists(max_value):
            if max_value < lim_float16 * safety_factor and (
                width == 16 or not ivy.exists(width)
            ):
                dtype_max = "float16"
            elif max_value < lim_float32 * safety_factor and (
                width == 32 or not ivy.exists(width)
            ):
                dtype_max = "float32"
            else:
                dtype_max = "float64"
        else:
            dtype_max = draw(st.sampled_from(ivy_np.valid_float_dtypes))

        dtype = ivy.promote_types(dtype_min, dtype_max)

        if dtype == "float16" or 16 == ivy.default(width, 0):
            width = 16
            min_value = float_of(-lim_float16 * safety_factor, width)
            max_value = float_of(lim_float16 * safety_factor, width)
        elif dtype in ["float32", "bfloat16"] or 32 == ivy.default(width, 0):
            width = 32
            min_value = float_of(-lim_float32 * safety_factor, width)
            max_value = float_of(lim_float32 * safety_factor, width)
        else:
            width = 64
            min_value = float_of(-lim_float64 * safety_factor, width)
            max_value = float_of(lim_float64 * safety_factor, width)

        values = draw(
            st.floats(
                min_value=min_value,
                max_value=max_value,
                allow_nan=allow_nan,
                allow_subnormal=allow_subnormal,
                allow_infinity=allow_inf,
                width=width,
                exclude_min=exclude_min,
                exclude_max=exclude_max,
            )
        )
    return values


@st.composite
def ints(draw, *, min_value=None, max_value=None, safety_factor=0.95):
    """Draws an arbitrarily sized list of integers with a safety factor
    applied to values.

    Parameters
    ----------
    draw
        special function that draws data randomly (but is reproducible) from a given
        data-set (ex. list).
    min_value
        minimum value of integers generated.
    max_value
        maximum value of integers generated.
    safety_factor
        default = 0.95. Only values which are 95% or less than the edge of
        the limit for a given dtype are generated.

    Returns
    -------
    ret
        list of integers.
    """
    dtype = draw(st.sampled_from(ivy_np.valid_int_dtypes))

    if dtype == "int8":
        min_value = ivy.default(min_value, round(-128 * safety_factor))
        max_value = ivy.default(max_value, round(127 * safety_factor))
    elif dtype == "int16":
        min_value = ivy.default(min_value, round(-32768 * safety_factor))
        max_value = ivy.default(max_value, round(32767 * safety_factor))
    elif dtype == "int32":
        min_value = ivy.default(min_value, round(-2147483648 * safety_factor))
        max_value = ivy.default(max_value, round(2147483647 * safety_factor))
    elif dtype == "int64":
        min_value = ivy.default(min_value, round(-9223372036854775808 * safety_factor))
        max_value = ivy.default(max_value, round(9223372036854775807 * safety_factor))
    elif dtype == "uint8":
        min_value = ivy.default(min_value, round(0 * safety_factor))
        max_value = ivy.default(max_value, round(255 * safety_factor))
    elif dtype == "uint16":
        min_value = ivy.default(min_value, round(0 * safety_factor))
        max_value = ivy.default(max_value, round(65535 * safety_factor))
    elif dtype == "uint32":
        min_value = ivy.default(min_value, round(0 * safety_factor))
        max_value = ivy.default(max_value, round(4294967295 * safety_factor))
    elif dtype == "uint64":
        min_value = ivy.default(min_value, round(0 * safety_factor))
        max_value = ivy.default(max_value, round(18446744073709551615 * safety_factor))

    return draw(st.integers(min_value, max_value))


def assert_all_close(
    ret_np, ret_from_gt_np, rtol=1e-05, atol=1e-08, ground_truth_backend="TensorFlow"
):
    """Matches the ret_np and ret_from_np inputs element-by-element to ensure that
    they are the same.

    Parameters
    ----------
    ret_np
        Return from the framework to test. Ivy Container or Numpy Array.
    ret_from_gt_np
        Return from the ground truth framework. Ivy Container or Numpy Array.
    rtol
        Relative Tolerance Value.
    atol
        Absolute Tolerance Value.
    ground_truth_backend
        Ground Truth Backend Framework.

    Returns
    -------
    None if the test passes, else marks the test as failed.
    """
    assert ret_np.dtype is ret_from_gt_np.dtype, (
        "the return with a {} backend produced data type of {}, while the return with"
        " a {} backend returned a data type of {}.".format(
            ground_truth_backend,
            ret_from_gt_np.dtype,
            ivy.current_backend_str(),
            ret_np.dtype,
        )
    )
    if ivy.is_ivy_container(ret_np) and ivy.is_ivy_container(ret_from_gt_np):
        ivy.Container.multi_map(assert_all_close, [ret_np, ret_from_gt_np])
    else:
        assert np.allclose(
            np.nan_to_num(ret_np), np.nan_to_num(ret_from_gt_np), rtol=rtol, atol=atol
        ), "{} != {}".format(ret_np, ret_from_gt_np)


def assert_same_type_and_shape(values, this_key_chain):
    x, y = values
    assert type(x) is type(y), "type(x) = {}, type(y) = {}".format(type(x), type(y))
    if isinstance(x, np.ndarray):
        assert x.shape == y.shape, "x.shape = {}, y.shape = {}".format(x.shape, y.shape)
        assert x.dtype == y.dtype, "x.dtype = {}, y.dtype = {}".format(x.dtype, y.dtype)


def kwargs_to_args_n_kwargs(*, num_positional_args, kwargs):
    """Splits the kwargs into args and kwargs, with the first num_positional_args ported
    to args.
    """
    args = [v for v in list(kwargs.values())[:num_positional_args]]
    kwargs = {k: kwargs[k] for k in list(kwargs.keys())[num_positional_args:]}
    return args, kwargs


def list_of_length(*, x, length):
    """Returns a random list of the given length from elements in x."""
    return st.lists(x, min_size=length, max_size=length)


def as_cont(*, x):
    """Returns x as an Ivy Container, containing x at all its leaves."""
    return ivy.Container({"a": x, "b": {"c": x, "d": x}})


def as_lists(*args):
    """Changes the elements in args to be of type list."""
    return (a if isinstance(a, list) else [a] for a in args)


def flatten_fw(*, ret, fw):
    """Returns a flattened numpy version of the arrays in ret for a given framework."""
    if not isinstance(ret, tuple):
        ret = (ret,)
    if fw == "jax":
        ret_idxs = ivy.nested_indices_where(
            ret, lambda x: ivy.is_ivy_array(x) or is_jax_native_array(x)
        )
    elif fw == "numpy":
        ret_idxs = ivy.nested_indices_where(
            ret, lambda x: ivy.is_ivy_array(x) or is_numpy_native_array(x)
        )
    elif fw == "tensorflow":
        ret_idxs = ivy.nested_indices_where(
            ret, lambda x: ivy.is_ivy_array(x) or is_tensorflow_native_array(x)
        )
    else:
        ret_idxs = ivy.nested_indices_where(
            ret, lambda x: ivy.is_ivy_array(x) or is_torch_native_array(x)
        )
    ret_flat = ivy.multi_index_nest(ret, ret_idxs)

    # convert the return to NumPy
    ret_np_flat = [ivy.to_numpy(x) for x in ret_flat]
    return ret_np_flat


def flatten(*, ret):
    """Returns a flattened numpy version of the arrays in ret."""
    if not isinstance(ret, tuple):
        ret = (ret,)
    ret_idxs = ivy.nested_indices_where(ret, ivy.is_ivy_array)
    return ivy.multi_index_nest(ret, ret_idxs)


def flatten_and_to_np(*, ret):
    # flatten the return
    ret_flat = flatten(ret=ret)
    # convert the return to NumPy
    return [ivy.to_numpy(x) for x in ret_flat]


def get_ret_and_flattened_np_array(func, *args, **kwargs):
    """
    Runs func with args and kwargs, and returns the result along with its flattened
    version.
    """
    ret = func(*args, **kwargs)
    return ret, flatten_and_to_np(ret=ret)


def value_test(
    *,
    ret_np_flat,
    ret_np_from_gt_flat,
    rtol=None,
    atol=1e-6,
    ground_truth_backend="TensorFlow",
):
    """Performs a value test for matching the arrays in ret_np_flat and
    ret_from_np_flat.

    Parameters
    ----------
    ret_np_flat
        A list (flattened) containing Numpy arrays. Return from the
        framework to test.
    ret_from_np_flat
        A list (flattened) containing Numpy arrays. Return from the ground
        truth framework.
    rtol
        Relative Tolerance Value.
    atol
        Absolute Tolerance Value.
    ground_truth_backend
        Ground Truth Backend Framework.

    Returns
    -------
    None if the value test passes, else marks the test as failed.
    """
    if type(ret_np_flat) != list:
        ret_np_flat = [ret_np_flat]
    if type(ret_np_from_gt_flat) != list:
        ret_np_from_gt_flat = [ret_np_from_gt_flat]
    assert len(ret_np_flat) == len(ret_np_from_gt_flat), (
        "len(ret_np_flat) != len(ret_np_from_gt_flat):\n\n"
        "ret_np_flat:\n\n{}\n\nret_np_from_gt_flat:\n\n{}".format(
            ret_np_flat, ret_np_from_gt_flat
        )
    )
    # value tests, iterating through each array in the flattened returns
    if not rtol:
        for ret_np, ret_np_from_gt in zip(ret_np_flat, ret_np_from_gt_flat):
            rtol = TOLERANCE_DICT.get(str(ret_np_from_gt.dtype), 1e-03)
            assert_all_close(
                ret_np,
                ret_np_from_gt,
                rtol=rtol,
                atol=atol,
                ground_truth_backend=ground_truth_backend,
            )
    else:
        for ret_np, ret_np_from_gt in zip(ret_np_flat, ret_np_from_gt_flat):
            assert_all_close(
                ret_np,
                ret_np_from_gt,
                rtol=rtol,
                atol=atol,
                ground_truth_backend=ground_truth_backend,
            )


def args_to_container(array_args):
    array_args_container = ivy.Container({str(k): v for k, v in enumerate(array_args)})
    return array_args_container


def gradient_test(
    *,
    fn_name,
    all_as_kwargs_np,
    args_np,
    kwargs_np,
    input_dtypes,
    as_variable_flags,
    native_array_flags,
    container_flags,
    rtol_: float = None,
    atol_: float = 1e-06,
    ground_truth_backend: str = "torch",
):
    def grad_fn(xs):
        array_vals = [v for k, v in xs.to_iterator()]
        arg_array_vals = array_vals[0 : len(args_idxs)]
        kwarg_array_vals = array_vals[len(args_idxs) :]
        args_writeable = ivy.copy_nest(args)
        kwargs_writeable = ivy.copy_nest(kwargs)
        ivy.set_nest_at_indices(args_writeable, args_idxs, arg_array_vals)
        ivy.set_nest_at_indices(kwargs_writeable, kwargs_idxs, kwarg_array_vals)
        return ivy.mean(ivy.__dict__[fn_name](*args_writeable, **kwargs_writeable))

    args, kwargs, _, args_idxs, kwargs_idxs = create_args_kwargs(
        args_np=args_np,
        kwargs_np=kwargs_np,
        input_dtypes=input_dtypes,
        as_variable_flags=as_variable_flags,
        native_array_flags=native_array_flags,
        container_flags=container_flags,
    )
    arg_array_vals = list(ivy.multi_index_nest(args, args_idxs))
    kwarg_array_vals = list(ivy.multi_index_nest(kwargs, kwargs_idxs))
    xs = args_to_container(arg_array_vals + kwarg_array_vals)
    _, ret_np_flat = get_ret_and_flattened_np_array(
        ivy.execute_with_gradients, grad_fn, xs
    )
    grads_np_flat = ret_np_flat[1]
    # compute the return with a Ground Truth backend
    ivy.set_backend(ground_truth_backend)
    test_unsupported = check_unsupported_dtype(
        fn=ivy.__dict__[fn_name],
        input_dtypes=input_dtypes,
        all_as_kwargs_np=all_as_kwargs_np,
    )
    if test_unsupported:
        return
    args, kwargs, _, args_idxs, kwargs_idxs = create_args_kwargs(
        args_np=args_np,
        kwargs_np=kwargs_np,
        input_dtypes=input_dtypes,
        as_variable_flags=as_variable_flags,
        native_array_flags=native_array_flags,
        container_flags=container_flags,
    )
    arg_array_vals = list(ivy.multi_index_nest(args, args_idxs))
    kwarg_array_vals = list(ivy.multi_index_nest(kwargs, kwargs_idxs))
    xs = args_to_container(arg_array_vals + kwarg_array_vals)
    _, ret_np_from_gt_flat = get_ret_and_flattened_np_array(
        ivy.execute_with_gradients, grad_fn, xs
    )
    grads_np_from_gt_flat = ret_np_from_gt_flat[1]
    ivy.unset_backend()
    # value test
    value_test(
        ret_np_flat=grads_np_flat,
        ret_np_from_gt_flat=grads_np_from_gt_flat,
        rtol=rtol_,
        atol=atol_,
    )


def check_unsupported_dtype(*, fn, input_dtypes, all_as_kwargs_np):
    """Checks whether a function does not support the input data types or the output
    data type.

    Parameters
    ----------
    fn
        The function to check.
    input_dtypes
        data-types of the input arguments and keyword-arguments.
    all_as_kwargs_np
        All arguments in Numpy Format, to check for the presence of dtype argument.

    Returns
    -------
    True if the function does not support the given input or output data types, False
    otherwise.
    """
    test_unsupported = False
    unsupported_dtypes_fn = ivy.function_unsupported_dtypes(fn)
    supported_dtypes_fn = ivy.function_supported_dtypes(fn)
    if unsupported_dtypes_fn:
        for d in input_dtypes:
            if d in unsupported_dtypes_fn:
                test_unsupported = True
                break
        if (
            "dtype" in all_as_kwargs_np
            and all_as_kwargs_np["dtype"] in unsupported_dtypes_fn
        ):
            test_unsupported = True
    if supported_dtypes_fn and not test_unsupported:
        for d in input_dtypes:
            if d not in supported_dtypes_fn:
                test_unsupported = True
                break
        if (
            "dtype" in all_as_kwargs_np
            and all_as_kwargs_np["dtype"] not in supported_dtypes_fn
        ):
            test_unsupported = True
    return test_unsupported


def check_unsupported_device(*, fn, input_device, all_as_kwargs_np):
    """Checks whether a function does not support a given device.

    Parameters
    ----------
    fn
        The function to check.
    input_device
        The backend device.
    all_as_kwargs_np
        All arguments in Numpy Format, to check for the presence of dtype argument.

    Returns
    -------
    True if the function does not support the given device, False otherwise.
    """
    test_unsupported = False
    unsupported_devices_fn = ivy.function_unsupported_devices(fn)
    supported_devices_fn = ivy.function_supported_devices(fn)
    if unsupported_devices_fn:
        if input_device in unsupported_devices_fn:
            test_unsupported = True
        if (
            "device" in all_as_kwargs_np
            and all_as_kwargs_np["device"] in unsupported_devices_fn
        ):
            test_unsupported = True
    if supported_devices_fn and not test_unsupported:
        if input_device not in supported_devices_fn:
            test_unsupported = True
        if (
            "device" in all_as_kwargs_np
            and all_as_kwargs_np["device"] not in supported_devices_fn
        ):
            test_unsupported = True
    return test_unsupported


def check_unsupported_device_and_dtype(*, fn, device, input_dtypes, all_as_kwargs_np):
    """Checks whether a function does not support a given device or data types.

    Parameters
    ----------
    fn
        The function to check.
    device
        The backend device to check.
    input_dtypes
        data-types of the input arguments and keyword-arguments.
    all_as_kwargs_np
        All arguments in Numpy Format, to check for the presence of dtype argument.

    Returns
    -------
    True if the function does not support either the device or any data type, False
    otherwise.
    """
    test_unsupported = False
    unsupported_devices_dtypes_fn = ivy.function_unsupported_devices_and_dtypes(fn)
    supported_devices_dtypes_fn = ivy.function_supported_devices_and_dtypes(fn)
    for i in range(len(unsupported_devices_dtypes_fn["devices"])):
        if device in unsupported_devices_dtypes_fn["devices"][i]:
            for d in input_dtypes:
                if d in unsupported_devices_dtypes_fn["dtypes"][i]:
                    test_unsupported = True
                    break
    if (
        "device" in all_as_kwargs_np
        and "dtype" in all_as_kwargs_np
        and all_as_kwargs_np["device"] in unsupported_devices_dtypes_fn["devices"]
    ):
        index = unsupported_devices_dtypes_fn["devices"].index(
            all_as_kwargs_np["device"]
        )
        if all_as_kwargs_np["dtype"] in unsupported_devices_dtypes_fn["dtypes"][index]:
            test_unsupported = True
    if test_unsupported:
        return test_unsupported

    for i in range(len(supported_devices_dtypes_fn["devices"])):
        if device in supported_devices_dtypes_fn["devices"][i]:
            for d in input_dtypes:
                if d not in supported_devices_dtypes_fn["dtypes"][i]:
                    test_unsupported = True
                    break
        else:
            test_unsupported = True
        if (
            "device" in all_as_kwargs_np
            and "dtype" in all_as_kwargs_np
            and all_as_kwargs_np["device"] in supported_devices_dtypes_fn["devices"]
        ):
            if all_as_kwargs_np["device"] not in supported_devices_dtypes_fn["devices"]:
                test_unsupported = True
            else:
                index = supported_devices_dtypes_fn["devices"].index(
                    all_as_kwargs_np["device"]
                )
                if (
                    all_as_kwargs_np["dtype"]
                    not in supported_devices_dtypes_fn["dtypes"][index]
                ):
                    test_unsupported = True
    return test_unsupported


def create_args_kwargs(
    *,
    args_np,
    kwargs_np,
    input_dtypes,
    as_variable_flags,
    native_array_flags=None,
    container_flags=None,
):
    """Creates arguments and keyword-arguments for the function to test.

    Parameters
    ----------
    args_np
        A dictionary of arguments in Numpy.
    kwargs_np
        A dictionary of keyword-arguments in Numpy.
    input_dtypes
        data-types of the input arguments and keyword-arguments.
    as_variable_flags
        A list of booleans. if True for a corresponding input argument, it is called
        as an Ivy Variable.
    native_array_flags
        if not None, the corresponding argument is called as a Native Array.
    container_flags
        if not None, the corresponding argument is called as an Ivy Container.

    Returns
    -------
    Arguments, Keyword-arguments, number of arguments, and indexes on arguments and
    keyword-arguments.
    """
    # extract all arrays from the arguments and keyword arguments
    args_idxs = ivy.nested_indices_where(args_np, lambda x: isinstance(x, np.ndarray))
    arg_np_vals = ivy.multi_index_nest(args_np, args_idxs)
    kwargs_idxs = ivy.nested_indices_where(
        kwargs_np, lambda x: isinstance(x, np.ndarray)
    )
    kwarg_np_vals = ivy.multi_index_nest(kwargs_np, kwargs_idxs)

    # assert that the number of arrays aligns with the dtypes and as_variable_flags
    num_arrays = len(arg_np_vals) + len(kwarg_np_vals)
    if num_arrays > 0:
        assert num_arrays == len(input_dtypes), (
            "Found {} arrays in the input arguments, but {} dtypes and "
            "as_variable_flags. Make sure to pass in a sequence of bools for all "
            "associated boolean flag inputs to test_function, with the sequence length "
            "being equal to the number of arrays in the arguments.".format(
                num_arrays, len(input_dtypes)
            )
        )

    # create args
    num_arg_vals = len(arg_np_vals)
    arg_array_vals = [
        ivy.array(x, dtype=d) for x, d in zip(arg_np_vals, input_dtypes[:num_arg_vals])
    ]
    arg_array_vals = [
        ivy.variable(x) if v else x
        for x, v in zip(arg_array_vals, as_variable_flags[:num_arg_vals])
    ]
    if native_array_flags:
        arg_array_vals = [
            ivy.to_native(x) if n else x
            for x, n in zip(arg_array_vals, native_array_flags[:num_arg_vals])
        ]
    if container_flags:
        arg_array_vals = [
            as_cont(x=x) if c else x
            for x, c in zip(arg_array_vals, container_flags[:num_arg_vals])
        ]
    args = ivy.copy_nest(args_np, to_mutable=True)
    ivy.set_nest_at_indices(args, args_idxs, arg_array_vals)

    # create kwargs
    kwarg_array_vals = [
        ivy.array(x, dtype=d)
        for x, d in zip(kwarg_np_vals, input_dtypes[num_arg_vals:])
    ]
    kwarg_array_vals = [
        ivy.variable(x) if v else x
        for x, v in zip(kwarg_array_vals, as_variable_flags[num_arg_vals:])
    ]
    if native_array_flags:
        kwarg_array_vals = [
            ivy.to_native(x) if n else x
            for x, n in zip(kwarg_array_vals, native_array_flags[num_arg_vals:])
        ]
    if container_flags:
        kwarg_array_vals = [
            as_cont(x=x) if c else x
            for x, c in zip(kwarg_array_vals, container_flags[num_arg_vals:])
        ]
    kwargs = ivy.copy_nest(kwargs_np, to_mutable=True)
    ivy.set_nest_at_indices(kwargs, kwargs_idxs, kwarg_array_vals)
    return args, kwargs, num_arg_vals, args_idxs, kwargs_idxs


def test_unsupported_function(*, fn, args, kwargs):
    """Tests a function with an unsupported datatype to raise an exception.

    Parameters
    ----------
    fn
        callable function to test.
    args
        arguments to the function.
    kwargs
        keyword-arguments to the function.
    """
    try:
        fn(*args, **kwargs)
        assert False
    except:  # noqa
        return


def test_method(
    *,
    input_dtypes_init: Union[ivy.Dtype, List[ivy.Dtype]] = None,
    as_variable_flags_init: Union[bool, List[bool]] = None,
    num_positional_args_init: int = 0,
    native_array_flags_init: Union[bool, List[bool]] = None,
    all_as_kwargs_np_init: dict = None,
    input_dtypes_method: Union[ivy.Dtype, List[ivy.Dtype]],
    as_variable_flags_method: Union[bool, List[bool]],
    num_positional_args_method: int,
    native_array_flags_method: Union[bool, List[bool]],
    container_flags_method: Union[bool, List[bool]],
    all_as_kwargs_np_method: dict,
    fw: str,
    class_name: str,
    method_name: str = "__call__",
    init_with_v: bool = False,
    method_with_v: bool = False,
    rtol_: float = None,
    atol_: float = 1e-06,
    test_values: Union[bool, str] = True,
    test_gradients: bool = False,
    ground_truth_backend: str = "tensorflow",
    device_: str = "cpu",
):
    """Tests a class-method that consumes (or returns) arrays for the current backend
    by comparing the result with numpy.

    Parameters
    ----------
    input_dtypes_init
        data types of the input arguments to the constructor in order.
    as_variable_flags_init
        dictates whether the corresponding input argument passed to the constructor
        should be treated as an ivy.Variable.
    num_positional_args_init
        number of input arguments that must be passed as positional arguments to the
        constructor.
    native_array_flags_init
        dictates whether the corresponding input argument passed to the constructor
        should be treated as a native array.
    all_as_kwargs_np_init:
        input arguments to the constructor as keyword arguments.
    input_dtypes_method
        data types of the input arguments to the method in order.
    as_variable_flags_method
        dictates whether the corresponding input argument passed to the method should
        be treated as an ivy.Variable.
    num_positional_args_method
        number of input arguments that must be passed as positional arguments to the
        method.
    native_array_flags_method
        dictates whether the corresponding input argument passed to the method should
        be treated as a native array.
    container_flags_method
        dictates whether the corresponding input argument passed to the method should
        be treated as an ivy Container.
    all_as_kwargs_np_method:
        input arguments to the method as keyword arguments.
    fw
        current backend (framework).
    class_name
        name of the class to test.
    method_name
        name of tthe method to test.
    init_with_v
        if the class being tested is an ivy.Module, then setting this flag as True will
        call the constructor with the variables v passed explicitly.
    method_with_v
        if the class being tested is an ivy.Module, then setting this flag as True will
        call the method with the variables v passed explicitly.
    rtol_
        relative tolerance value.
    atol_
        absolute tolerance value.
    test_values
        can be a bool or a string to indicate whether correctness of values should be
        tested. If the value is `with_v`, shapes are tested but not values.
    ground_truth_backend
        Ground Truth Backend to compare the result-values.
    device_
        The device on which to create arrays.

    Returns
    -------
    ret
        optional, return value from the function
    ret_gt
        optional, return value from the Ground Truth function
    """
    # convert single values to length 1 lists
    (input_dtypes_init, as_variable_flags_init, native_array_flags_init,) = as_lists(
        ivy.default(input_dtypes_init, []),
        ivy.default(as_variable_flags_init, []),
        ivy.default(native_array_flags_init, []),
    )
    all_as_kwargs_np_init = ivy.default(all_as_kwargs_np_init, dict())
    (
        input_dtypes_method,
        as_variable_flags_method,
        native_array_flags_method,
        container_flags_method,
    ) = as_lists(
        input_dtypes_method,
        as_variable_flags_method,
        native_array_flags_method,
        container_flags_method,
    )

    # make all lists equal in length
    num_arrays_constructor = max(
        len(input_dtypes_init),
        len(as_variable_flags_init),
        len(native_array_flags_init),
    )
    if len(input_dtypes_init) < num_arrays_constructor:
        input_dtypes_init = [
            input_dtypes_init[0] for _ in range(num_arrays_constructor)
        ]
    if len(as_variable_flags_init) < num_arrays_constructor:
        as_variable_flags_init = [
            as_variable_flags_init[0] for _ in range(num_arrays_constructor)
        ]
    if len(native_array_flags_init) < num_arrays_constructor:
        native_array_flags_init = [
            native_array_flags_init[0] for _ in range(num_arrays_constructor)
        ]

    num_arrays_method = max(
        len(input_dtypes_method),
        len(as_variable_flags_method),
        len(native_array_flags_method),
        len(container_flags_method),
    )
    if len(input_dtypes_method) < num_arrays_method:
        input_dtypes_method = [input_dtypes_method[0] for _ in range(num_arrays_method)]
    if len(as_variable_flags_method) < num_arrays_method:
        as_variable_flags_method = [
            as_variable_flags_method[0] for _ in range(num_arrays_method)
        ]
    if len(native_array_flags_method) < num_arrays_method:
        native_array_flags_method = [
            native_array_flags_method[0] for _ in range(num_arrays_method)
        ]
    if len(container_flags_method) < num_arrays_method:
        container_flags_method = [
            container_flags_method[0] for _ in range(num_arrays_method)
        ]

    # update variable flags to be compatible with float dtype
    as_variable_flags_init = [
        v if ivy.is_float_dtype(d) else False
        for v, d in zip(as_variable_flags_init, input_dtypes_init)
    ]
    as_variable_flags_method = [
        v if ivy.is_float_dtype(d) else False
        for v, d in zip(as_variable_flags_method, input_dtypes_method)
    ]

    # change all data types so that they are supported by this framework
    input_dtypes_init = [
        "float32" if d in ivy.invalid_dtypes else d for d in input_dtypes_init
    ]
    input_dtypes_method = [
        "float32" if d in ivy.invalid_dtypes else d for d in input_dtypes_method
    ]

    # create args
    args_np_constructor, kwargs_np_constructor = kwargs_to_args_n_kwargs(
        num_positional_args=num_positional_args_init,
        kwargs=all_as_kwargs_np_init,
    )
    args_constructor, kwargs_constructor, _, _, _ = create_args_kwargs(
        args_np=args_np_constructor,
        kwargs_np=kwargs_np_constructor,
        input_dtypes=input_dtypes_init,
        as_variable_flags=as_variable_flags_init,
        native_array_flags=native_array_flags_init,
    )
    args_np_method, kwargs_np_method = kwargs_to_args_n_kwargs(
        num_positional_args=num_positional_args_method, kwargs=all_as_kwargs_np_method
    )
    args_method, kwargs_method, _, _, _ = create_args_kwargs(
        args_np=args_np_method,
        kwargs_np=kwargs_np_method,
        input_dtypes=input_dtypes_method,
        as_variable_flags=as_variable_flags_method,
        native_array_flags=native_array_flags_method,
        container_flags=container_flags_method,
    )
    # run
    ins = ivy.__dict__[class_name](*args_constructor, **kwargs_constructor)
    v_np = None
    if isinstance(ins, ivy.Module):
        v = ivy.Container(
            ins._create_variables(device=device_, dtype=input_dtypes_method[0])
        )
        v_np = v.map(lambda x, kc: ivy.to_numpy(x) if ivy.is_array(x) else x)
        if init_with_v:
            ins = ivy.__dict__[class_name](*args_constructor, **kwargs_constructor, v=v)
        if method_with_v:
            kwargs_method = dict(**kwargs_method, v=v)
    ret, ret_np_flat = get_ret_and_flattened_np_array(
        ins.__getattribute__(method_name), *args_method, **kwargs_method
    )
    # compute the return with a Ground Truth backend
    ivy.set_backend(ground_truth_backend)
    args_gt_constructor, kwargs_gt_constructor, _, _, _ = create_args_kwargs(
        args_np=args_np_constructor,
        kwargs_np=kwargs_np_constructor,
        input_dtypes=input_dtypes_init,
        as_variable_flags=as_variable_flags_init,
    )
    args_gt_method, kwargs_gt_method, _, _, _ = create_args_kwargs(
        args_np=args_np_method,
        kwargs_np=kwargs_np_method,
        input_dtypes=input_dtypes_method,
        as_variable_flags=as_variable_flags_method,
    )
    ins_gt = ivy.__dict__[class_name](*args_gt_constructor, **kwargs_gt_constructor)
    if isinstance(ins_gt, ivy.Module):
        v_gt = v_np.map(
            lambda x, kc: ivy.asarray(x) if isinstance(x, np.ndarray) else x
        )
        kwargs_gt_method = dict(**kwargs_gt_method, v=v_gt)
    ret_from_gt, ret_np_from_gt_flat = get_ret_and_flattened_np_array(
        ins_gt.__getattribute__(method_name), *args_gt_method, **kwargs_gt_method
    )
    ivy.unset_backend()
    # assuming value test will be handled manually in the test function
    if not test_values:
        return ret, ret_from_gt
    # value test
    value_test(
        ret_np_flat=ret_np_flat,
        ret_np_from_gt_flat=ret_np_from_gt_flat,
        rtol=rtol_,
        atol=atol_,
    )


def test_function(
    *,
    input_dtypes: Union[ivy.Dtype, List[ivy.Dtype]],
    as_variable_flags: Union[bool, List[bool]],
    with_out: bool,
    num_positional_args: int,
    native_array_flags: Union[bool, List[bool]],
    container_flags: Union[bool, List[bool]],
    instance_method: bool,
    fw: str,
    fn_name: str,
    rtol_: float = None,
    atol_: float = 1e-06,
    test_values: bool = True,
    test_gradients: bool = False,
    ground_truth_backend: str = "tensorflow",
    device_: str = "cpu",
    return_flat_np_arrays: bool = False,
    **all_as_kwargs_np,
):
    """Tests a function that consumes (or returns) arrays for the current backend
    by comparing the result with numpy.

    Parameters
    ----------
    input_dtypes
        data types of the input arguments in order.
    as_variable_flags
        dictates whether the corresponding input argument should be treated
        as an ivy Variable.
    with_out
        if True, the function is also tested with the optional out argument.
    num_positional_args
        number of input arguments that must be passed as positional
        arguments.
    native_array_flags
        dictates whether the corresponding input argument should be treated
        as a native array.
    container_flags
        dictates whether the corresponding input argument should be treated
         as an ivy Container.
    instance_method
        if True, the function is run as an instance method of the first
         argument (should be an ivy Array or Container).
    fw
        current backend (framework).
    fn_name
        name of the function to test.
    rtol_
        relative tolerance value.
    atol_
        absolute tolerance value.
    test_values
        if True, test for the correctness of the resulting values.
    test_gradients
        if True, test for the correctness of gradients.
    ground_truth_backend
        Ground Truth Backend to compare the result-values.
    device_
        The device on which to create arrays
    return_flat_np_arrays
        If test_values is False, this flag dictates whether the original returns are
        returned, or whether the flattened numpy arrays are returned.
    all_as_kwargs_np
        input arguments to the function as keyword arguments.

    Returns
    -------
    ret
        optional, return value from the function
    ret_gt
        optional, return value from the Ground Truth function

    Examples
    --------
    >>> input_dtypes = 'float64'
    >>> as_variable_flags = False
    >>> with_out = False
    >>> num_positional_args = 0
    >>> native_array_flags = False
    >>> container_flags = False
    >>> instance_method = False
    >>> fw = "torch"
    >>> fn_name = "abs"
    >>> x = np.array([-1])
    >>> test_function(input_dtypes, as_variable_flags, with_out,\
                            num_positional_args, native_array_flags,\
                            container_flags, instance_method, fw, fn_name, x=x)

    >>> input_dtypes = ['float64', 'float32']
    >>> as_variable_flags = [False, True]
    >>> with_out = False
    >>> num_positional_args = 1
    >>> native_array_flags = [True, False]
    >>> container_flags = [False, False]
    >>> instance_method = False
    >>> fw = "numpy"
    >>> fn_name = "add"
    >>> x1 = np.array([1, 3, 4])
    >>> x2 = np.array([-3, 15, 24])
    >>> test_function(input_dtypes, as_variable_flags, with_out,\
                            num_positional_args, native_array_flags,\
                             container_flags, instance_method,\
                              fw, fn_name, x1=x1, x2=x2)
    """
    # convert single values to length 1 lists
    input_dtypes, as_variable_flags, native_array_flags, container_flags = as_lists(
        input_dtypes, as_variable_flags, native_array_flags, container_flags
    )

    # make all lists equal in length
    num_arrays = max(
        len(input_dtypes),
        len(as_variable_flags),
        len(native_array_flags),
        len(container_flags),
    )
    if len(input_dtypes) < num_arrays:
        input_dtypes = [input_dtypes[0] for _ in range(num_arrays)]
    if len(as_variable_flags) < num_arrays:
        as_variable_flags = [as_variable_flags[0] for _ in range(num_arrays)]
    if len(native_array_flags) < num_arrays:
        native_array_flags = [native_array_flags[0] for _ in range(num_arrays)]
    if len(container_flags) < num_arrays:
        container_flags = [container_flags[0] for _ in range(num_arrays)]

    # update variable flags to be compatible with float dtype and with_out args
    as_variable_flags = [
        v if ivy.is_float_dtype(d) and not with_out else False
        for v, d in zip(as_variable_flags, input_dtypes)
    ]

    # update instance_method flag to only be considered if the
    # first term is either an ivy.Array or ivy.Container
    instance_method = instance_method and (
        not native_array_flags[0] or container_flags[0]
    )

    # split the arguments into their positional and keyword components
    args_np, kwargs_np = kwargs_to_args_n_kwargs(
        num_positional_args=num_positional_args, kwargs=all_as_kwargs_np
    )

    fn = getattr(ivy, fn_name)
    if gradient_incompatible_function(fn=fn):
        return
    test_unsupported = check_unsupported_dtype(
        fn=fn, input_dtypes=input_dtypes, all_as_kwargs_np=all_as_kwargs_np
    )
    if not test_unsupported:
        test_unsupported = check_unsupported_device(
            fn=fn, input_device=device_, all_as_kwargs_np=all_as_kwargs_np
        )
    if not test_unsupported:
        test_unsupported = check_unsupported_device_and_dtype(
            fn=fn,
            device=device_,
            input_dtypes=input_dtypes,
            all_as_kwargs_np=all_as_kwargs_np,
        )
    if test_unsupported:
        try:
            args, kwargs, num_arg_vals, args_idxs, kwargs_idxs = create_args_kwargs(
                args_np=args_np,
                kwargs_np=kwargs_np,
                input_dtypes=input_dtypes,
                as_variable_flags=as_variable_flags,
                native_array_flags=native_array_flags,
                container_flags=container_flags,
            )
        except Exception:
            return
    else:
        args, kwargs, num_arg_vals, args_idxs, kwargs_idxs = create_args_kwargs(
            args_np=args_np,
            kwargs_np=kwargs_np,
            input_dtypes=input_dtypes,
            as_variable_flags=as_variable_flags,
            native_array_flags=native_array_flags,
            container_flags=container_flags,
        )

    # run either as an instance method or from the API directly
    instance = None
    if instance_method:
        is_instance = [
            (not n) or c for n, c in zip(native_array_flags, container_flags)
        ]
        arg_is_instance = is_instance[:num_arg_vals]
        kwarg_is_instance = is_instance[num_arg_vals:]
        if arg_is_instance and max(arg_is_instance):
            i = 0
            for i, a in enumerate(arg_is_instance):
                if a:
                    break
            instance_idx = args_idxs[i]
            instance = ivy.index_nest(args, instance_idx)
            args = ivy.copy_nest(args, to_mutable=True)
            ivy.prune_nest_at_index(args, instance_idx)
        else:
            i = 0
            for i, a in enumerate(kwarg_is_instance):
                if a:
                    break
            instance_idx = kwargs_idxs[i]
            instance = ivy.index_nest(kwargs, instance_idx)
            kwargs = ivy.copy_nest(kwargs, to_mutable=True)
            ivy.prune_nest_at_index(kwargs, instance_idx)
        if test_unsupported:
            test_unsupported_function(
                fn=instance.__getattribute__(fn_name), args=args, kwargs=kwargs
            )
            return

        ret, ret_np_flat = get_ret_and_flattened_np_array(
            instance.__getattribute__(fn_name), *args, **kwargs
        )
    else:
        if test_unsupported:
            test_unsupported_function(
                fn=ivy.__dict__[fn_name], args=args, kwargs=kwargs
            )
            return
        ret, ret_np_flat = get_ret_and_flattened_np_array(
            ivy.__dict__[fn_name], *args, **kwargs
        )
    # assert idx of return if the idx of the out array provided
    if with_out:
        test_ret = ret
        if isinstance(ret, tuple):
            assert hasattr(ivy.__dict__[fn_name], "out_index")
            test_ret = ret[getattr(ivy.__dict__[fn_name], "out_index")]
        out = ivy.zeros_like(test_ret)
        if max(container_flags):
            assert ivy.is_ivy_container(test_ret)
        else:
            assert ivy.is_array(test_ret)
        if instance_method:
            ret, ret_np_flat = get_ret_and_flattened_np_array(
                instance.__getattribute__(fn_name), *args, **kwargs, out=out
            )
        else:
            ret, ret_np_flat = get_ret_and_flattened_np_array(
                ivy.__dict__[fn_name], *args, **kwargs, out=out
            )
        test_ret = ret
        if isinstance(ret, tuple):
            test_ret = ret[getattr(ivy.__dict__[fn_name], "out_index")]
        assert test_ret is out
        if not max(container_flags) and ivy.native_inplace_support:
            # these backends do not always support native inplace updates
            assert test_ret.data is out.data
    # compute the return with a Ground Truth backend
    ivy.set_backend(ground_truth_backend)
    try:
        fn = getattr(ivy, fn_name)
        test_unsupported = check_unsupported_dtype(
            fn=fn, input_dtypes=input_dtypes, all_as_kwargs_np=all_as_kwargs_np
        )
        # create args
        if test_unsupported:
            try:
                args, kwargs, _, _, _ = create_args_kwargs(
                    args_np=args_np,
                    kwargs_np=kwargs_np,
                    input_dtypes=input_dtypes,
                    as_variable_flags=as_variable_flags,
                    native_array_flags=native_array_flags,
                    container_flags=container_flags,
                )
            except Exception:
                ivy.unset_backend()
                return
        else:
            args, kwargs, _, _, _ = create_args_kwargs(
                args_np=args_np,
                kwargs_np=kwargs_np,
                input_dtypes=input_dtypes,
                as_variable_flags=as_variable_flags,
                native_array_flags=native_array_flags,
                container_flags=container_flags,
            )
        if test_unsupported:
            test_unsupported_function(
                fn=ivy.__dict__[fn_name], args=args, kwargs=kwargs
            )
            ivy.unset_backend()
            return
        ret_from_gt, ret_np_from_gt_flat = get_ret_and_flattened_np_array(
            ivy.__dict__[fn_name], *args, **kwargs
        )
    except Exception as e:
        ivy.unset_backend()
        raise e
    ivy.unset_backend()
    # gradient test
    if (
        test_gradients
        and not fw == "numpy"
        and all(as_variable_flags)
        and not any(container_flags)
        and not instance_method
    ):
        gradient_test(
            fn_name=fn_name,
            all_as_kwargs_np=all_as_kwargs_np,
            args_np=args_np,
            kwargs_np=kwargs_np,
            input_dtypes=input_dtypes,
            as_variable_flags=as_variable_flags,
            native_array_flags=native_array_flags,
            container_flags=container_flags,
            rtol_=rtol_,
            atol_=atol_,
        )

    # assuming value test will be handled manually in the test function
    if not test_values:
        if return_flat_np_arrays:
            return ret_np_flat, ret_np_from_gt_flat
        return ret, ret_from_gt
    # value test
    value_test(
        ret_np_flat=ret_np_flat,
        ret_np_from_gt_flat=ret_np_from_gt_flat,
        rtol=rtol_,
        atol=atol_,
        ground_truth_backend=ground_truth_backend,
    )


def test_frontend_function(
    *,
    input_dtypes: Union[ivy.Dtype, List[ivy.Dtype]],
    as_variable_flags: Union[bool, List[bool]],
    with_out: bool,
    num_positional_args: int,
    native_array_flags: Union[bool, List[bool]],
    fw: str,
    frontend: str,
    fn_tree: str,
    rtol: float = None,
    atol: float = 1e-06,
    test_values: bool = True,
    **all_as_kwargs_np,
):
    """Tests a frontend function for the current backend by comparing the result with
    the function in the associated framework.

    Parameters
    ----------
    input_dtypes
        data types of the input arguments in order.
    as_variable_flags
        dictates whether the corresponding input argument should be treated
        as an ivy Variable.
    with_out
        if True, the function is also tested with the optional out argument.
    num_positional_args
        number of input arguments that must be passed as positional
        arguments.
    native_array_flags
        dictates whether the corresponding input argument should be treated
        as a native array.
    fw
        current backend (framework).
    frontend
        current frontend (framework).
    fn_tree
        Path to function in frontend framework namespace.
    rtol
        relative tolerance value.
    atol
        absolute tolerance value.
    test_values
        if True, test for the correctness of the resulting values.
    all_as_kwargs_np
        input arguments to the function as keyword arguments.

    Returns
    -------
    ret
        optional, return value from the function
    ret_np
        optional, return value from the Numpy function
    """
    # convert single values to length 1 lists
    input_dtypes, as_variable_flags, native_array_flags = as_lists(
        input_dtypes, as_variable_flags, native_array_flags
    )
    # make all lists equal in length
    num_arrays = max(
        len(input_dtypes),
        len(as_variable_flags),
        len(native_array_flags),
    )
    if len(input_dtypes) < num_arrays:
        input_dtypes = [input_dtypes[0] for _ in range(num_arrays)]
    if len(as_variable_flags) < num_arrays:
        as_variable_flags = [as_variable_flags[0] for _ in range(num_arrays)]
    if len(native_array_flags) < num_arrays:
        native_array_flags = [native_array_flags[0] for _ in range(num_arrays)]

    # update variable flags to be compatible with float dtype and with_out args
    as_variable_flags = [
        v if ivy.is_float_dtype(d) and not with_out else False
        for v, d in zip(as_variable_flags, input_dtypes)
    ]

    # parse function name and frontend submodules (i.e. jax.lax, jax.numpy etc.)
    *frontend_submods, fn_tree = fn_tree.split(".")

    # check for unsupported dtypes in backend framework
    function = getattr(ivy.functional.frontends.__dict__[frontend], fn_tree)
    test_unsupported = check_unsupported_dtype(
        fn=function, input_dtypes=input_dtypes, all_as_kwargs_np=all_as_kwargs_np
    )

    # split the arguments into their positional and keyword components
    args_np, kwargs_np = kwargs_to_args_n_kwargs(
        num_positional_args=num_positional_args, kwargs=all_as_kwargs_np
    )

    # change all data types so that they are supported by this framework
    input_dtypes = ["float32" if d in ivy.invalid_dtypes else d for d in input_dtypes]

    # create args
    if test_unsupported:
        try:
            args, kwargs, num_arg_vals, args_idxs, kwargs_idxs = create_args_kwargs(
                args_np=args_np,
                kwargs_np=kwargs_np,
                input_dtypes=input_dtypes,
                as_variable_flags=as_variable_flags,
                native_array_flags=native_array_flags,
            )
            args_ivy, kwargs_ivy = ivy.args_to_ivy(*args, **kwargs)
        except Exception:
            return
    else:
        args, kwargs, num_arg_vals, args_idxs, kwargs_idxs = create_args_kwargs(
            args_np=args_np,
            kwargs_np=kwargs_np,
            input_dtypes=input_dtypes,
            as_variable_flags=as_variable_flags,
            native_array_flags=native_array_flags,
        )
        args_ivy, kwargs_ivy = ivy.args_to_ivy(*args, **kwargs)

    # frontend function
    frontend_fn = ivy.functional.frontends.__dict__[frontend].__dict__[fn_tree]

    # run from the Ivy API directly
    if test_unsupported:
        test_unsupported_function(fn=frontend_fn, args=args, kwargs=kwargs)
        return

    ret = frontend_fn(*args, **kwargs)
    ret = ivy.array(ret) if with_out and not ivy.is_array(ret) else ret
    # assert idx of return if the idx of the out array provided
    out = ret
    if with_out:
        assert not isinstance(ret, tuple)
        assert ivy.is_array(ret)
        if "out" in kwargs:
            kwargs["out"] = out
            kwargs_ivy["out"] = out
        else:
            args[ivy.arg_info(frontend_fn, name="out")["idx"]] = out
            args_ivy = list(args_ivy)
            args_ivy[ivy.arg_info(frontend_fn, name="out")["idx"]] = out
            args_ivy = tuple(args_ivy)
        ret = frontend_fn(*args, **kwargs)

        if ivy.native_inplace_support:
            # these backends do not always support native inplace updates
            assert ret.data is out.data

    # bfloat16 is not supported by numpy
    assume(not ("bfloat16" in input_dtypes))

    # create NumPy args
    args_np = ivy.nested_map(
        args_ivy,
        lambda x: ivy.to_numpy(x._data) if isinstance(x, ivy.Array) else x,
    )
    kwargs_np = ivy.nested_map(
        kwargs_ivy,
        lambda x: ivy.to_numpy(x._data) if isinstance(x, ivy.Array) else x,
    )

    # temporarily set frontend framework as backend
    ivy.set_backend(frontend)
    try:
        # check for unsupported dtypes in frontend framework
        function = getattr(ivy.functional.frontends.__dict__[frontend], fn_tree)
        test_unsupported = check_unsupported_dtype(
            fn=function, input_dtypes=input_dtypes, all_as_kwargs_np=all_as_kwargs_np
        )

        # create frontend framework args
        args_frontend = ivy.nested_map(
            args_np,
            lambda x: ivy.native_array(x) if isinstance(x, np.ndarray) else x,
        )
        kwargs_frontend = ivy.nested_map(
            kwargs_np,
            lambda x: ivy.native_array(x) if isinstance(x, np.ndarray) else x,
        )

        # change ivy dtypes to native dtypes
        if "dtype" in kwargs_frontend:
            kwargs_frontend["dtype"] = ivy.as_native_dtype(kwargs_frontend["dtype"])

        # change ivy device to native devices
        if "device" in kwargs_frontend:
            kwargs_frontend["device"] = ivy.as_native_dev(kwargs_frontend["device"])

        # compute the return via the frontend framework
        frontend_fw = importlib.import_module(".".join([frontend] + frontend_submods))
        if test_unsupported:
            test_unsupported_function(
                fn=frontend_fw.__dict__[fn_tree],
                args=args_frontend,
                kwargs=kwargs_frontend,
            )
            return
        frontend_ret = frontend_fw.__dict__[fn_tree](*args_frontend, **kwargs_frontend)

        # tuplify the frontend return
        if not isinstance(frontend_ret, tuple):
            frontend_ret = (frontend_ret,)

        # flatten the frontend return and convert to NumPy arrays
        frontend_ret_idxs = ivy.nested_indices_where(frontend_ret, ivy.is_native_array)
        frontend_ret_flat = ivy.multi_index_nest(frontend_ret, frontend_ret_idxs)
        frontend_ret_np_flat = [ivy.to_numpy(x) for x in frontend_ret_flat]
    except Exception as e:
        ivy.unset_backend()
        raise e
    # unset frontend framework from backend
    ivy.unset_backend()

    # assuming value test will be handled manually in the test function
    if not test_values:
        return ret, frontend_ret

    # flatten the return
    ret_np_flat = flatten_and_to_np(ret=ret)

    # value tests, iterating through each array in the flattened returns
    value_test(
        ret_np_flat=ret_np_flat,
        ret_np_from_gt_flat=frontend_ret_np_flat,
        rtol=rtol,
        atol=atol,
    )


# Hypothesis #
# -----------#


@st.composite
def array_dtypes(
    draw,
    *,
    num_arrays=st.shared(ints(min_value=1, max_value=4), key="num_arrays"),
    available_dtypes=ivy_np.valid_float_dtypes,
    shared_dtype=False,
):
    """Draws a list of data types.

    Parameters
    ----------
    draw
        special function that draws data randomly (but is reproducible) from a given
        data-set (ex. list).
    num_arrays
        number of data types to be drawn.
    available_dtypes
        universe of available data types.
    shared_dtype
        if True, all data types in the list are same.

    Returns
    -------
    A strategy that draws a list.
    """
    if not isinstance(num_arrays, int):
        num_arrays = draw(num_arrays)
    if num_arrays == 1:
        dtypes = draw(list_of_length(x=st.sampled_from(available_dtypes), length=1))
    elif shared_dtype:
        dtypes = draw(list_of_length(x=st.sampled_from(available_dtypes), length=1))
        dtypes = [dtypes[0] for _ in range(num_arrays)]
    else:
        unwanted_types = set(ivy.all_dtypes).difference(set(available_dtypes))
        pairs = ivy.promotion_table.keys()
        available_dtypes = [
            pair for pair in pairs if not any([d in pair for d in unwanted_types])
        ]
        dtypes = list(draw(st.sampled_from(available_dtypes)))
        if num_arrays > 2:
            dtypes += [dtypes[i % 2] for i in range(num_arrays - 2)]
    return dtypes


@st.composite
def array_bools(
    draw,
    *,
    num_arrays=st.shared(ints(min_value=1, max_value=4), key="num_arrays"),
):
    """Draws a boolean list of a given size.

    Parameters
    ----------
    draw
        special function that draws data randomly (but is reproducible) from a given
        data-set (ex. list).
    num_arrays
        size of the list.

    Returns
    -------
    A strategy that draws a list.
    """
    size = num_arrays if isinstance(num_arrays, int) else draw(num_arrays)
    return draw(st.lists(st.booleans(), min_size=size, max_size=size))


@st.composite
def lists(draw, *, arg, min_size=None, max_size=None, size_bounds=None):
    """Draws a list from the dataset arg.

    Parameters
    ----------
    draw
        special function that draws data randomly (but is reproducible) from a given
        data-set (ex. list).
    arg
        dataset of elements.
    min_size
        least size of the list.
    max_size
        max size of the list.
    size_bounds
        if min_size or max_size is None, draw them randomly from the range
        [size_bounds[0], size_bounds[1]].

    Returns
    -------
    A strategy that draws a list.
    """
    integers = (
        ints(min_value=size_bounds[0], max_value=size_bounds[1])
        if size_bounds
        else ints()
    )
    if isinstance(min_size, str):
        min_size = draw(st.shared(integers, key=min_size))
    if isinstance(max_size, str):
        max_size = draw(st.shared(integers, key=max_size))
    return draw(st.lists(arg, min_size=min_size, max_size=max_size))


@st.composite
def dtype_and_values(
    draw,
    *,
    available_dtypes=ivy_np.valid_dtypes,
    num_arrays=1,
    min_value=None,
    max_value=None,
    large_value_safety_factor=1.1,
    small_value_safety_factor=1.1,
    allow_inf=False,
    exclude_min=False,
    exclude_max=False,
    min_num_dims=0,
    max_num_dims=5,
    min_dim_size=1,
    max_dim_size=10,
    shape=None,
    shared_dtype=False,
    ret_shape=False,
    dtype=None,
):
    """Draws a list of arrays with elements from the given corresponding data types.

    Parameters
    ----------
    draw
        special function that draws data randomly (but is reproducible) from a given
        data-set (ex. list).
    available_dtypes
        if dtype is None, data types are drawn from this list randomly.
    num_arrays
        Number of arrays to be drawn.
    min_value
        minimum value of elements in each array.
    max_value
        maximum value of elements in each array.
    safety_factor
        Ratio of max_value to maximum allowed number in the data type.
    allow_inf
        if True, allow inf in the arrays.
    exclude_min
        if True, exclude the minimum limit.
    exclude_max
        if True, exclude the maximum limit.
    min_num_dims
        minimum size of the shape tuple.
    max_num_dims
        maximum size of the shape tuple.
    min_dim_size
        minimum value of each integer in the shape tuple.
    max_dim_size
        maximum value of each integer in the shape tuple.
    shape
        shape of the arrays in the list.
    shared_dtype
        if True, if dtype is None, a single shared dtype is drawn for all arrays.
    ret_shape
        if True, the shape of the arrays is also returned.
    dtype
        A list of data types for the given arrays.

    Returns
    -------
    A strategy that draws a list of dtype and arrays (as lists).
    """
    if isinstance(min_dim_size, st._internal.SearchStrategy):
        min_dim_size = draw(min_dim_size)
    if isinstance(max_dim_size, st._internal.SearchStrategy):
        max_dim_size = draw(max_dim_size)
    if not isinstance(num_arrays, int):
        num_arrays = draw(num_arrays)
    if dtype is None:
        dtype = draw(
            array_dtypes(
                num_arrays=num_arrays,
                available_dtypes=available_dtypes,
                shared_dtype=shared_dtype,
            )
        )
    if shape is not None:
        if not isinstance(shape, (tuple, list)):
            shape = draw(shape)
    else:
        shape = draw(
            st.shared(
                get_shape(
                    min_num_dims=min_num_dims,
                    max_num_dims=max_num_dims,
                    min_dim_size=min_dim_size,
                    max_dim_size=max_dim_size,
                ),
                key="shape",
            )
        )
    values = []
    for i in range(num_arrays):
        values.append(
            draw(
                array_values(
                    dtype=dtype[i],
                    shape=shape,
                    min_value=min_value,
                    max_value=max_value,
                    allow_inf=allow_inf,
                    exclude_min=exclude_min,
                    exclude_max=exclude_max,
                    large_value_safety_factor=large_value_safety_factor,
                    small_value_safety_factor=small_value_safety_factor,
                )
            )
        )
    if num_arrays == 1:
        dtype = dtype[0]
        values = values[0]
    if ret_shape:
        return dtype, values, shape
    return dtype, values


@st.composite
def dtype_values_axis(
    draw,
    *,
    available_dtypes,
    min_value=None,
    max_value=None,
    allow_inf=True,
    exclude_min=False,
    exclude_max=False,
    min_num_dims=0,
    max_num_dims=5,
    min_dim_size=1,
    max_dim_size=10,
    shape=None,
    shared_dtype=False,
    min_axis=None,
    max_axis=None,
    ret_shape=False,
):
    """Draws an array with elements from the given data type, and a random axis of
    the array.

    Parameters
    ----------
    draw
        special function that draws data randomly (but is reproducible) from a given
        data-set (ex. list).
    available_dtypes
        if dtype is None, data type is drawn from this list randomly.
    min_value
        minimum value of elements in the array.
    max_value
        maximum value of elements in the array.
    allow_inf
        if True, allow inf in the array.
    exclude_min
        if True, exclude the minimum limit.
    exclude_max
        if True, exclude the maximum limit.
    min_num_dims
        minimum size of the shape tuple.
    max_num_dims
        maximum size of the shape tuple.
    min_dim_size
        minimum value of each integer in the shape tuple.
    max_dim_size
        maximum value of each integer in the shape tuple.
    shape
        shape of the array. if None, a random shape is drawn.
    shared_dtype
        if True, if dtype is None, a single shared dtype is drawn for all arrays.
    min_axis
        if shape is None, axis is drawn from the range [min_axis, max_axis].
    max_axis
        if shape is None, axis is drawn from the range [min_axis, max_axis].
    ret_shape
        if True, the shape of the arrays is also returned.

    Returns
    -------
    A strategy that draws a dtype, an array (as list), and an axis.
    """
    results = draw(
        dtype_and_values(
            available_dtypes=available_dtypes,
            min_value=min_value,
            max_value=max_value,
            allow_inf=allow_inf,
            exclude_min=exclude_min,
            exclude_max=exclude_max,
            min_num_dims=min_num_dims,
            max_num_dims=max_num_dims,
            min_dim_size=min_dim_size,
            max_dim_size=max_dim_size,
            shape=shape,
            shared_dtype=shared_dtype,
            ret_shape=ret_shape,
        )
    )
    if ret_shape:
        dtype, values, shape = results
    else:
        dtype, values = results
    if not isinstance(values, list):
        return dtype, values, None
    if shape is not None:
        return dtype, values, draw(get_axis(shape=shape))
    axis = draw(ints(min_value=min_axis, max_value=max_axis))
    return dtype, values, axis


# taken from
# https://github.com/data-apis/array-api-tests/array_api_tests/test_manipulation_functions.py
@st.composite
def reshape_shapes(draw, *, shape):
    """Draws a random shape with the same number of elements as the given shape.

    Parameters
    ----------
    draw
        special function that draws data randomly (but is reproducible) from a given
        data-set (ex. list).
    shape
        list/strategy/tuple of integers representing an array shape.

    Returns
    -------
    A strategy that draws a tuple.
    """
    if isinstance(shape, st._internal.SearchStrategy):
        shape = draw(shape)
    size = 1 if len(shape) == 0 else math.prod(shape)
    rshape = draw(st.lists(ints(min_value=0)).filter(lambda s: math.prod(s) == size))
    # assume(all(side <= MAX_SIDE for side in rshape))
    if len(rshape) != 0 and size > 0 and draw(st.booleans()):
        index = draw(ints(min_value=0, max_value=len(rshape) - 1))
        rshape[index] = -1
    return tuple(rshape)


# taken from https://github.com/HypothesisWorks/hypothesis/issues/1115
@st.composite
def subsets(draw, *, elements):
    """Draws a subset of elements from the given elements.

    Parameters
    ----------
    draw
        special function that draws data randomly (but is reproducible) from a given
        data-set (ex. list).
    elements
        set of elements to be drawn from.

    Returns
    -------
    A strategy that draws a subset of elements.
    """
    return tuple(e for e in elements if draw(st.booleans()))


@st.composite
def array_and_indices(
    draw,
    last_dim_same_size=True,
    allow_inf=False,
    min_num_dims=1,
    max_num_dims=5,
    min_dim_size=1,
    max_dim_size=10,
):
    """Generates two arrays x & indices, the values in the indices array are indices
    of the array x. Draws an integers randomly from the minimum and maximum number of
    positional arguments a given function can take.

    Parameters
    ----------
    last_dim_same_size
        True:
            The shape of the indices array is the exact same as the shape of the values
            array.
        False:
            The last dimension of the second array is generated from a range of
            (0 -> dimension size of first array). This results in output shapes such as
            x = (5,5,5,5,5) & indices = (5,5,5,5,3) or x = (7,7) & indices = (7,2)
    allow_inf
        True: inf values are allowed to be generated in the values array
    min_num_dims
        The minimum number of dimensions the arrays can have.
    max_num_dims
        The maximum number of dimensions the arrays can have.
    min_dim_size
        The minimum size of the dimensions of the arrays.
    max_dim_size
        The maximum size of the dimensions of the arrays.

    Returns
    -------
    A strategy that can be used in the @given hypothesis decorator
    which generates arrays of values and indices.

    Examples
    --------
    @given(
        array_and_indices=array_and_indices(
            last_dim_same_size= False
            min_num_dims=1,
            max_num_dims=5,
            min_dim_size=1,
            max_dim_size=10
            )
    )
    @given(
        array_and_indices=array_and_indices( last_dim_same_size= True)
    )
    """
    x_num_dims = draw(ints(min_value=min_num_dims, max_value=max_num_dims))
    x_dim_size = draw(ints(min_value=min_dim_size, max_value=max_dim_size))
    x = draw(
        dtype_and_values(
            available_dtypes=ivy_np.valid_numeric_dtypes,
            allow_inf=allow_inf,
            ret_shape=True,
            min_num_dims=x_num_dims,
            max_num_dims=x_num_dims,
            min_dim_size=x_dim_size,
            max_dim_size=x_dim_size,
        )
    )
    indices_shape = list(x[2])
<<<<<<< HEAD
    if not (last_dim_same_size):
        indices_dim_size = draw(st.integers(min_value=1, max_value=x[2][-1]))
=======
    if not last_dim_same_size:
        indices_dim_size = draw(ints(min_value=1, max_value=x_dim_size))
>>>>>>> 6c72ef5e
        indices_shape[-1] = indices_dim_size
    indices = draw(
        dtype_and_values(
            available_dtypes=["int32", "int64"],
            allow_inf=False,
            min_value=0,
            max_value=max(x[2][-1] - 1, 0),
            shape=indices_shape,
        )
    )
    x = x[0:2]
    return (x, indices)


def _zeroing(x):
    # covnert -0.0 to 0.0
    if x == 0.0:
        return 0.0


@st.composite
def array_values(
    draw,
    *,
    dtype,
    shape,
    min_value=None,
    max_value=None,
    allow_nan=False,
    allow_subnormal=False,
    allow_inf=False,
    exclude_min=True,
    exclude_max=True,
    allow_negative=True,
    large_value_safety_factor=1.1,
    small_value_safety_factor=1.1,
):
    """Draws a list (of lists) of a given shape containing values of a given data type.

    Parameters
    ----------
    draw
        special function that draws data randomly (but is reproducible) from a given
        data-set (ex. list).
    dtype
        data type of the elements of the list.
    shape
        shape of the required list.
    min_value
        minimum value of elements in the list.
    max_value
        maximum value of elements in the list.
    allow_nan
        if True, allow Nans in the list.
    allow_subnormal
        if True, allow subnormals in the list.
    allow_inf
        if True, allow inf in the list.
    exclude_min
        if True, exclude the minimum limit.
    exclude_max
        if True, exclude the maximum limit.
    allow_negative
        if True, allow negative numbers.
    safety_factor
        Ratio of max_value to maximum allowed number in the data type
    Returns
    -------
    A strategy that draws a list.
    """
    assert large_value_safety_factor >= 1, "large_value_safety_factor must be >= 1"
    exclude_min = exclude_min if ivy.exists(min_value) else False
    exclude_max = exclude_max if ivy.exists(max_value) else False
    size = 1
    if isinstance(shape, int):
        size = shape
    else:
        for dim in shape:
            size *= dim
    values = None
    if "uint" in dtype:
        if dtype == "uint8":
            min_value = ivy.default(
                min_value, 1 if small_value_safety_factor < 1 else 0
            )
            max_value = ivy.default(
                max_value, min(255, round(255 / large_value_safety_factor))
            )
        elif dtype == "uint16":
            min_value = ivy.default(
                min_value, 1 if small_value_safety_factor < 1 else 0
            )
            max_value = ivy.default(
                max_value, min(65535, round(65535 / large_value_safety_factor))
            )
        elif dtype == "uint32":
            min_value = ivy.default(
                min_value, 1 if small_value_safety_factor < 1 else 0
            )
            max_value = ivy.default(
                max_value,
                min(4294967295, round(4294967295 / large_value_safety_factor)),
            )
        elif dtype == "uint64":
            min_value = ivy.default(
                min_value, 1 if small_value_safety_factor < 1 else 0
            )
            max_value = ivy.default(
                max_value,
                min(
                    18446744073709551615,
                    round(18446744073709551615 / large_value_safety_factor),
                ),
            )
        values = draw(list_of_length(x=st.integers(min_value, max_value), length=size))
    elif "int" in dtype:

        if min_value is not None and max_value is not None:
            values = draw(
                list_of_length(
                    x=st.integers(min_value, max_value),
                    length=size,
                )
            )
        else:
            if dtype == "int8":
                min_value = ivy.default(
                    min_value, max(-128, round(-128 / large_value_safety_factor))
                )
                max_value = ivy.default(
                    max_value, min(127, round(127 / large_value_safety_factor))
                )

            elif dtype == "int16":
                min_value = ivy.default(
                    min_value, max(-32768, round(-32768 / large_value_safety_factor))
                )
                max_value = ivy.default(
                    max_value, min(32767, round(32767 / large_value_safety_factor))
                )

            elif dtype == "int32":
                min_value = ivy.default(
                    min_value,
                    max(-2147483648, round(-2147483648 / large_value_safety_factor)),
                )
                max_value = ivy.default(
                    max_value,
                    min(2147483647, round(2147483647 / large_value_safety_factor)),
                )

            elif dtype == "int64":
                min_value = ivy.default(
                    min_value,
                    max(
                        -9223372036854775808,
                        round(-9223372036854775808 / large_value_safety_factor),
                    ),
                )
                max_value = ivy.default(
                    max_value,
                    min(
                        9223372036854775807,
                        round(9223372036854775807 / large_value_safety_factor),
                    ),
                )
            max_neg_value = -1 if small_value_safety_factor > 1 else 0
            min_pos_value = 1 if small_value_safety_factor > 1 else 0

            if min_value >= max_neg_value:
                min_value = min_pos_value
                max_neg_value = max_value
            elif max_value <= min_pos_value:
                min_pos_value = min_value
                max_value = max_neg_value

            values = draw(
                list_of_length(
                    x=st.integers(min_value, max_neg_value)
                    | st.integers(min_pos_value, max_value),
                    length=size,
                )
            )
    elif dtype == "float16":
        if min_value is not None and max_value is not None:
            values = draw(
                list_of_length(
                    x=st.floats(
                        min_value=np.array(min_value, dtype=dtype).tolist(),
                        max_value=np.array(max_value, dtype=dtype).tolist(),
                        allow_nan=allow_nan,
                        allow_subnormal=allow_subnormal,
                        allow_infinity=allow_inf,
                        width=16,
                        exclude_min=exclude_min,
                        exclude_max=exclude_max,
                    ),
                    length=size,
                )
            )

        else:
            limit = math.log(small_value_safety_factor)
            min_value_neg = min_value
            max_value_neg = round(-1 * limit, 3)
            min_value_pos = round(limit, 3)
            max_value_pos = max_value
            max_value_neg, min_value_pos = (
                np.array([max_value_neg, min_value_pos]).astype(dtype).tolist()
            )
            if min_value_neg is not None and min_value_neg >= max_value_neg:
                min_value_neg = min_value_pos
                max_value_neg = max_value_pos
            elif max_value_pos is not None and max_value_pos <= min_value_pos:
                min_value_pos = min_value_neg
                max_value_pos = max_value_neg
            values = draw(
                list_of_length(
                    x=st.floats(
                        min_value=min_value_neg,
                        max_value=max_value_neg,
                        allow_nan=allow_nan,
                        allow_subnormal=allow_subnormal,
                        allow_infinity=allow_inf,
                        width=16,
                        exclude_min=exclude_min,
                        exclude_max=exclude_max,
                    )
                    | st.floats(
                        min_value=min_value_pos,
                        max_value=max_value_pos,
                        allow_nan=allow_nan,
                        allow_subnormal=allow_subnormal,
                        allow_infinity=allow_inf,
                        width=16,
                        exclude_min=exclude_min,
                        exclude_max=exclude_max,
                    ),
                    length=size,
                )
            )
        values = [v / large_value_safety_factor for v in values]
    elif dtype == "float32":
        if min_value is not None and max_value is not None:
            values = draw(
                list_of_length(
                    x=st.floats(
                        min_value=np.array(min_value, dtype=dtype).tolist(),
                        max_value=np.array(max_value, dtype=dtype).tolist(),
                        allow_nan=allow_nan,
                        allow_subnormal=allow_subnormal,
                        allow_infinity=allow_inf,
                        width=32,
                        exclude_min=exclude_min,
                        exclude_max=exclude_max,
                    ),
                    length=size,
                )
            )
        else:
            limit = math.log(small_value_safety_factor)
            min_value_neg = min_value
            max_value_neg = round(-1 * limit, 6)
            min_value_pos = round(limit, 6)
            max_value_neg, min_value_pos = (
                np.array([max_value_neg, min_value_pos]).astype(dtype).tolist()
            )
            max_value_pos = max_value
            if min_value_neg is not None and min_value_neg >= max_value_neg:
                min_value_neg = min_value_pos
                max_value_neg = max_value_pos
            elif max_value_pos is not None and max_value_pos <= min_value_pos:
                min_value_pos = min_value_neg
                max_value_pos = max_value_neg

            min_value_pos = _zeroing(min_value_pos)
            max_value_pos = _zeroing(max_value_pos)
            min_value_neg = _zeroing(min_value_neg)
            max_value_neg = _zeroing(max_value_neg)

            values = draw(
                list_of_length(
                    x=st.floats(
                        min_value=min_value_neg,
                        max_value=max_value_neg,
                        allow_nan=allow_nan,
                        allow_subnormal=allow_subnormal,
                        allow_infinity=allow_inf,
                        width=32,
                        exclude_min=exclude_min,
                        exclude_max=exclude_max,
                    )
                    | st.floats(
                        min_value=min_value_pos,
                        max_value=max_value_pos,
                        allow_nan=allow_nan,
                        allow_subnormal=allow_subnormal,
                        allow_infinity=allow_inf,
                        width=32,
                        exclude_min=exclude_min,
                        exclude_max=exclude_max,
                    ),
                    length=size,
                )
            )
        values = [v / large_value_safety_factor for v in values]
    elif dtype in ["float64", "bfloat16"]:
        if min_value is not None and max_value is not None:
            values = draw(
                list_of_length(
                    x=st.floats(
                        min_value=np.array(min_value).astype("float64").tolist(),
                        max_value=np.array(max_value).astype("float64").tolist(),
                        allow_nan=allow_nan,
                        allow_subnormal=allow_subnormal,
                        allow_infinity=allow_inf,
                        width=64,
                        exclude_min=exclude_min,
                        exclude_max=exclude_max,
                    ),
                    length=size,
                )
            )
        else:
            limit = math.log(small_value_safety_factor)
            min_value_neg = min_value
            max_value_neg = round(-1 * limit, 15)
            min_value_pos = round(limit, 15)
            max_value_pos = max_value
            max_value_neg, min_value_pos = (
                np.array([max_value_neg, min_value_pos]).astype("float64").tolist()
            )
            if min_value_neg is not None and min_value_neg >= max_value_neg:
                min_value_neg = min_value_pos
                max_value_neg = max_value_pos
            elif max_value_pos is not None and max_value_pos <= min_value_pos:
                min_value_pos = min_value_neg
                max_value_pos = max_value_neg
            values = draw(
                list_of_length(
                    x=st.floats(
                        min_value=min_value_neg,
                        max_value=max_value_neg,
                        allow_nan=allow_nan,
                        allow_subnormal=allow_subnormal,
                        allow_infinity=allow_inf,
                        width=64,
                        exclude_min=exclude_min,
                        exclude_max=exclude_max,
                    )
                    | st.floats(
                        min_value=min_value_pos,
                        max_value=max_value_pos,
                        allow_nan=allow_nan,
                        allow_subnormal=allow_subnormal,
                        allow_infinity=allow_inf,
                        width=64,
                        exclude_min=exclude_min,
                        exclude_max=exclude_max,
                    ),
                    length=size,
                )
            )
        values = [v / large_value_safety_factor for v in values]
    elif dtype == "bool":
        values = draw(list_of_length(x=st.booleans(), length=size))
    array = np.array(values)
    if dtype != "bool" and not allow_negative:
        array = np.abs(array)
    if isinstance(shape, (tuple, list)):
        array = array.reshape(shape)
    return array.tolist()


@st.composite
def get_shape(
    draw,
    *,
    allow_none=False,
    min_num_dims=0,
    max_num_dims=5,
    min_dim_size=1,
    max_dim_size=10,
):
    """Draws a tuple of integers drawn randomly from [min_dim_size, max_dim_size]
     of size drawn from min_num_dims to max_num_dims. Useful for randomly
     drawing the shape of an array.

    Parameters
    ----------
    draw
        special function that draws data randomly (but is reproducible) from a given
        data-set (ex. list).
    allow_none
        if True, allow for the result to be None.
    min_num_dims
        minimum size of the tuple.
    max_num_dims
        maximum size of the tuple.
    min_dim_size
        minimum value of each integer in the tuple.
    max_dim_size
        maximum value of each integer in the tuple.

    Returns
    -------
    A strategy that draws a tuple.
    """
    if allow_none:
        shape = draw(
            st.none()
            | st.lists(
                ints(min_value=min_dim_size, max_value=max_dim_size),
                min_size=min_num_dims,
                max_size=max_num_dims,
            )
        )
    else:
        shape = draw(
            st.lists(
                ints(min_value=min_dim_size, max_value=max_dim_size),
                min_size=min_num_dims,
                max_size=max_num_dims,
            )
        )
    if shape is None:
        return shape
    return tuple(shape)


def none_or_list_of_floats(
    *,
    dtype,
    size,
    min_value=None,
    max_value=None,
    exclude_min=False,
    exclude_max=False,
    no_none=False,
):
    """Draws a List containing Nones or Floats.

    Parameters
    ----------
    dtype
        float data type ('float16', 'float32', or 'float64').
    size
        size of the list required.
    min_value
        lower bound for values in the list
    max_value
        upper bound for values in the list
    exclude_min
        if True, exclude the min_value
    exclude_max
        if True, exclude the max_value
    no_none
        if True, List does not contains None

    Returns
    -------
    A strategy that draws a List containing Nones or Floats.
    """
    if no_none:
        if dtype == "float16":
            values = list_of_length(
                x=floats(
                    min_value=min_value,
                    max_value=max_value,
                    width=16,
                    allow_subnormal=False,
                    allow_infinity=False,
                    allow_nan=False,
                    exclude_min=exclude_min,
                    exclude_max=exclude_max,
                ),
                length=size,
            )
        elif dtype == "float32":
            values = list_of_length(
                x=st.floats(
                    min_value=min_value,
                    max_value=max_value,
                    width=32,
                    allow_subnormal=False,
                    allow_infinity=False,
                    allow_nan=False,
                    exclude_min=exclude_min,
                    exclude_max=exclude_max,
                ),
                length=size,
            )
        elif dtype == "float64":
            values = list_of_length(
                x=st.floats(
                    min_value=min_value,
                    max_value=max_value,
                    width=64,
                    allow_subnormal=False,
                    allow_infinity=False,
                    allow_nan=False,
                    exclude_min=exclude_min,
                    exclude_max=exclude_max,
                ),
                length=size,
            )
    else:
        if dtype == "float16":
            values = list_of_length(
                x=st.none()
                | st.floats(
                    min_value=min_value,
                    max_value=max_value,
                    width=16,
                    allow_subnormal=False,
                    allow_infinity=False,
                    allow_nan=False,
                    exclude_min=exclude_min,
                    exclude_max=exclude_max,
                ),
                length=size,
            )
        elif dtype == "float32":
            values = list_of_length(
                x=st.none()
                | st.floats(
                    min_value=min_value,
                    max_value=max_value,
                    width=32,
                    allow_subnormal=False,
                    allow_infinity=False,
                    allow_nan=False,
                    exclude_min=exclude_min,
                    exclude_max=exclude_max,
                ),
                length=size,
            )
        elif dtype == "float64":
            values = list_of_length(
                x=st.none()
                | st.floats(
                    min_value=min_value,
                    max_value=max_value,
                    width=64,
                    allow_subnormal=False,
                    allow_infinity=False,
                    allow_nan=False,
                    exclude_min=exclude_min,
                    exclude_max=exclude_max,
                ),
                length=size,
            )
    return values


@st.composite
def get_mean_std(draw, *, dtype):
    """Draws two integers representing the mean and standard deviation for a given data
    type.

    Parameters
    ----------
    draw
        special function that draws data randomly (but is reproducible) from a given
        data-set (ex. list).
    dtype
        data type.

    Returns
    -------
    A strategy that can be used in the @given hypothesis decorator.
    """
    values = draw(none_or_list_of_floats(dtype=dtype, size=2))
    values[1] = abs(values[1]) if values[1] else None
    return values[0], values[1]


@st.composite
def get_bounds(draw, *, dtype):
    """Draws two integers low, high for a given data type such that low < high.

    Parameters
    ----------
    draw
        special function that draws data randomly (but is reproducible) from a given
        data-set (ex. list).
    dtype
        data type.

    Returns
    -------
    A strategy that can be used in the @given hypothesis decorator.
    """
    if "int" in dtype:
        values = draw(array_values(dtype=dtype, shape=2))
        values[0], values[1] = abs(values[0]), abs(values[1])
        low, high = min(values), max(values)
        if low == high:
            return draw(get_bounds(dtype=dtype))
    else:
        values = draw(none_or_list_of_floats(dtype=dtype, size=2))
        if values[0] is not None and values[1] is not None:
            low, high = min(values), max(values)
        else:
            low, high = values[0], values[1]
        if ivy.default(low, 0.0) >= ivy.default(high, 1.0):
            return draw(get_bounds(dtype=dtype))
    return low, high


@st.composite
def get_axis(
    draw,
    *,
    shape,
    allow_none=False,
    sorted=True,
    unique=True,
    min_size=1,
    max_size=None,
    force_tuple=False,
    force_int=False,
):
    """Draws one or more axis for the given shape.

    Parameters
    ----------
    draw
        special function that draws data randomly (but is reproducible) from a given
        data-set (ex. list).
    shape
        shape of the array as a tuple, or a hypothesis strategy from which the shape
        will be drawn
    allow_none
        boolean; if True, allow None to be drawn
    sorted
        boolean; if True, and a tuple of axes is drawn, tuple is sorted in increasing
        fashion
    unique
        boolean; if True, and a tuple of axes is drawn, all axes drawn will be unique
    min_size
        int or hypothesis strategy; if a tuple of axes is drawn, the minimum number of
        axes drawn
    max_size
        int or hypothesis strategy; if a tuple of axes is drawn, the maximum number of
        axes drawn.
        If None and unique is True, then it is set to the number of axes in the shape
    force_tuple
        boolean, if true, all axis will be returned as a tuple. If force_tuple and
        force_int are true, then an AssertionError is raised
    force_int
        boolean, if true, all axis will be returned as an int. If force_tuple and
        force_int are true, then an AssertionError is raised

    Returns
    -------
    A strategy that can be used in the @given hypothesis decorator.
    """
    assert not (force_int and force_tuple), (
        "Cannot return an int and a tuple. If "
        "both are valid then set 'force_int' "
        "and 'force_tuple' to False."
    )

    # Draw values from any strategies given
    if isinstance(shape, st._internal.SearchStrategy):
        shape = draw(shape)
    if isinstance(min_size, st._internal.SearchStrategy):
        min_size = draw(min_size)
    if isinstance(max_size, st._internal.SearchStrategy):
        max_size = draw(max_size)

    axes = len(shape)
    unique_by = (lambda x: shape[x]) if unique else None

    if max_size is None and unique:
        max_size = max(axes, min_size)

    valid_strategies = []

    if allow_none:
        valid_strategies.append(st.none())

    if not force_tuple:
        if axes == 0:
            valid_strategies.append(st.just(0))
        else:
            valid_strategies.append(st.integers(-axes, axes - 1))
    if not force_int:
        if axes == 0:
            valid_strategies.append(
                st.lists(st.just(0), min_size=min_size, max_size=max_size)
            )
        else:
            valid_strategies.append(
                st.lists(
                    st.integers(-axes, axes - 1),
                    min_size=min_size,
                    max_size=max_size,
                    unique_by=unique_by,
                )
            )

    axis = draw(st.one_of(*valid_strategies))

    if type(axis) == list:
        if sorted:

            def sort_key(ele, max_len):
                if ele < 0:
                    return ele + max_len - 1
                return ele

            axis.sort(key=(lambda ele: sort_key(ele, axes)))
        axis = tuple(axis)
    return axis


@st.composite
def num_positional_args(draw, *, fn_name: str = None):
    """Draws an integers randomly from the minimum and maximum number of positional
    arguments a given function can take.

    Parameters
    ----------
    draw
        special function that draws data randomly (but is reproducible) from a given
        data-set (ex. list).
    fn_name
        name of the function.

    Returns
    -------
    A strategy that can be used in the @given hypothesis decorator.

    Examples
    --------
    @given(
        num_positional_args=num_positional_args(fn_name="floor_divide")
    )
    @given(
        num_positional_args=num_positional_args(fn_name="add")
    )
    """
    num_positional_only = 0
    num_keyword_only = 0
    total = 0
    fn = None
    for i, fn_name_key in enumerate(fn_name.split(".")):
        if i == 0:
            fn = ivy.__dict__[fn_name_key]
        else:
            fn = fn.__dict__[fn_name_key]
    for param in inspect.signature(fn).parameters.values():
        if param.name == "self":
            continue
        total += 1
        if param.kind == param.POSITIONAL_ONLY:
            num_positional_only += 1
        elif param.kind == param.KEYWORD_ONLY:
            num_keyword_only += 1
        elif param.kind == param.VAR_KEYWORD:
            num_keyword_only += 1
    return draw(
        ints(min_value=num_positional_only, max_value=(total - num_keyword_only))
    )


@st.composite
def bool_val_flags(draw, cl_arg: Union[bool, None]):
    if cl_arg is not None:
        return draw(st.booleans().filter(lambda x: x == cl_arg))
    return draw(st.booleans())


def handle_cmd_line_args(test_fn):
    from ivy_tests.test_ivy.conftest import (
        FW_STRS,
        TEST_BACKENDS,
    )

    # first[1:-2] 5 arguments are all fixtures
    @given(data=st.data())
    @settings(max_examples=1)
    def new_fn(data, get_command_line_flags, device, f, fw, *args, **kwargs):
        flag, fw_string = (False, "")
        # skip test if device is gpu and backend is numpy
        if "gpu" in device and ivy.current_backend_str() == "numpy":
            # Numpy does not support GPU
            pytest.skip()
        if not f:
            # randomly draw a backend if not set
            fw_string = data.draw(st.sampled_from(FW_STRS))
            f = TEST_BACKENDS[fw_string]()
        else:
            # use the one which is parametrized
            flag = True

        # set backend using the context manager
        with f.use:
            # inspecting for keyword arguments in test function
            for param in inspect.signature(test_fn).parameters.values():
                if param.name in cmd_line_args:
                    kwargs[param.name] = data.draw(
                        bool_val_flags(get_command_line_flags[param.name])
                    )
                elif param.name == "fw":
                    kwargs["fw"] = fw if flag else fw_string
                elif param.name == "device":
                    kwargs["device"] = device
            return test_fn(*args, **kwargs)

    return new_fn


def gradient_incompatible_function(*, fn):
    return (
        not ivy.supports_gradients
        and hasattr(fn, "computes_gradients")
        and fn.computes_gradients
    )


@st.composite
def statistical_dtype_values(draw, *, function):
    dtype = draw(st.sampled_from(ivy_np.valid_float_dtypes))

    size = draw(st.integers(1, 10))

    if dtype == "float16":
        max_value = 2048
    elif dtype == "float32":
        max_value = 16777216
    elif dtype == "float64":
        max_value = 9.0071993e15
    elif dtype == "bfloat16":
        max_value = 9.0071993e15

    if function == "prod":
        abs_value_limit = 0.99 * max_value ** (1 / size)
    elif function in ["var", "std"]:
        abs_value_limit = 0.99 * (max_value / size) ** 0.5
    else:
        abs_value_limit = 0.99 * max_value / size

    values = draw(
        list_of_length(
            x=st.floats(
                -abs_value_limit,
                abs_value_limit,
                allow_subnormal=False,
                allow_infinity=False,
            ),
            length=size,
        )
    )

    shape = np.asarray(values, dtype=dtype).shape
    size = np.asarray(values, dtype=dtype).size
    axis = draw(get_axis(shape=shape, allow_none=True))
    if function == "var" or function == "std":
        if isinstance(axis, int):
            correction = draw(
                st.integers(-shape[axis], shape[axis] - 1)
                | st.floats(-shape[axis], shape[axis] - 1)
            )
            return dtype, values, axis, correction

        correction = draw(st.integers(-size, size - 1) | st.floats(-size, size - 1))
        return dtype, values, axis, correction

    return dtype, values, axis


@st.composite
def seed(draw):
    return draw(st.integers(min_value=0, max_value=2**8 - 1))<|MERGE_RESOLUTION|>--- conflicted
+++ resolved
@@ -2303,13 +2303,8 @@
         )
     )
     indices_shape = list(x[2])
-<<<<<<< HEAD
-    if not (last_dim_same_size):
-        indices_dim_size = draw(st.integers(min_value=1, max_value=x[2][-1]))
-=======
     if not last_dim_same_size:
         indices_dim_size = draw(ints(min_value=1, max_value=x_dim_size))
->>>>>>> 6c72ef5e
         indices_shape[-1] = indices_dim_size
     indices = draw(
         dtype_and_values(
