--- conflicted
+++ resolved
@@ -981,17 +981,11 @@
     if with_out:
         assert not isinstance(ret, tuple)
         assert ivy.is_array(ret)
-<<<<<<< HEAD
-        ret = ivy.functional.frontends.__dict__[frontend].__dict__[fn_name](
-            *args, **kwargs, out=out
-        )
-=======
         if "out" in kwargs:
             kwargs["out"] = out
         else:
             args[ivy.arg_info(frontend_fn, name="out")["idx"]] = out
         ret = frontend_fn(*args, **kwargs)
->>>>>>> 7b741439
 
         if fw not in ["tensorflow", "jax", "numpy"]:
             # these backends do not always support native inplace updates
@@ -1026,18 +1020,6 @@
 
     # create frontend framework args
     args_frontend = ivy.nested_map(
-<<<<<<< HEAD
-        args_ivy,
-        lambda x: ivy.native_array(ivy.to_numpy(x._data))
-        if isinstance(x, ivy.Array)
-        else x,
-    )
-    kwargs_frontend = ivy.nested_map(
-        kwargs_ivy,
-        lambda x: ivy.native_array(ivy.to_numpy(x._data))
-        if isinstance(x, ivy.Array)
-        else x,
-=======
         args_np,
         lambda x: ivy.native_array(x)
         if isinstance(x, np.ndarray) else x,
@@ -1046,7 +1028,6 @@
         kwargs_np,
         lambda x: ivy.native_array(x)
         if isinstance(x, np.ndarray) else x,
->>>>>>> 7b741439
     )
 
     # compute the return via the frontend framework
