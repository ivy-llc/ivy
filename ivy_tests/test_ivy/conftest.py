--- conflicted
+++ resolved
@@ -362,12 +362,8 @@
     parser.addoption("--with-nestable-testing", action="store_true")
     parser.addoption("--with-instance-method-testing", action="store_true")
     parser.addoption("--with-gradient-testing", action="store_true")
-<<<<<<< HEAD
     parser.addoption("--with-trace-testing", action="store_true")
-=======
-    parser.addoption("--with-compile-testing", action="store_true")
     parser.addoption("--with-transpile-frontend", action="store_true")
->>>>>>> 7758110b
     parser.addoption("--no-extra-testing", action="store_true")
     parser.addoption(
         "--my_test_dump",
