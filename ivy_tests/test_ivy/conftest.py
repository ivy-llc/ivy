--- conflicted
+++ resolved
@@ -47,11 +47,7 @@
 
 def pytest_report_header(config):
     return [
-<<<<<<< HEAD
-        f"backends to test: {test_globals.get_backends_to_test()}",
-=======
         f"backend(s): {config.getoption('backend')}",
->>>>>>> 004d6ec6
         f"device: {config.getoption('device')}",
         f"number of Hypothesis examples: {config.getoption('num_examples')}",
     ]
