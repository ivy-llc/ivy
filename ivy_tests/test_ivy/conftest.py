--- conflicted
+++ resolved
@@ -151,7 +151,7 @@
     ivy_test = hasattr(request.function, "_ivy_test")
     if ivy_test:
         try:
-<<<<<<< HEAD
+
             if ground_backend:
                 test_globals.setup_api_test(
                     request.function.test_data,
@@ -161,14 +161,7 @@
                 )
             else:
 
-                test_globals.setup_api_test(
-                    request.function.test_data,
-                    backend_fw.backend,
-                    request.function.ground_truth_backend,
-                    on_device,
-                )
-=======
-            test_globals.setup_api_test(
+                 test_globals.setup_api_test(
                 backend_fw.backend,
                 request.function.ground_truth_backend,
                 on_device,
@@ -176,7 +169,7 @@
                 if hasattr(request.function, "test_data")
                 else None,
             )
->>>>>>> 5b844981
+
         except Exception as e:
             test_globals.teardown_api_test()
             raise RuntimeError(f"Setting up test for {request.function} failed.") from e
