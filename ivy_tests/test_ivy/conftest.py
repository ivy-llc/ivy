--- conflicted
+++ resolved
@@ -95,17 +95,12 @@
     if hasattr(request.function, "_ivy_test"):
         try:
             test_globals.setup_api_test(
-<<<<<<< HEAD
-                backend_fw,
-                request.function.ground_truth_backend,
-=======
                 backend_fw.backend,
                 (
                     request.function.ground_truth_backend
                     if hasattr(request.function, "ground_truth_backend")
                     else None
                 ),
->>>>>>> a6a6c708
                 on_device,
                 (
                     request.function.test_data
