<<<<<<< HEAD
<html><head><meta http-equiv="refresh" content="0; url=https://lets-unify.ai/ivy/"></head></html>
=======
<!--
  AUTO-GENERATED from webpack.config.js, do **NOT** edit by hand.
  These are re-used in layout.html
-->
{# Load FontAwesome icons #}
{% macro head_pre_icons() %}
  <link href="{{ pathto('_static/vendor/fontawesome/6.1.2/css/all.min.css', 1) }}?digest=12da95d707ffb74b382d" rel="stylesheet" />
  <link rel="preload" as="font" type="font/woff2" crossorigin href="{{ pathto('_static/vendor/fontawesome/6.1.2/webfonts/fa-solid-900.woff2', 1) }}" />
<link rel="preload" as="font" type="font/woff2" crossorigin href="{{ pathto('_static/vendor/fontawesome/6.1.2/webfonts/fa-brands-400.woff2', 1) }}" />
<link rel="preload" as="font" type="font/woff2" crossorigin href="{{ pathto('_static/vendor/fontawesome/6.1.2/webfonts/fa-regular-400.woff2', 1) }}" />
{% endmacro %}

{% macro head_pre_assets() %}
  <!-- Loaded before other Sphinx assets -->
  <link href="{{ pathto('_static/styles/theme.css', 1) }}?digest=12da95d707ffb74b382d" rel="stylesheet" />
<link href="{{ pathto('_static/styles/bootstrap.css', 1) }}?digest=12da95d707ffb74b382d" rel="stylesheet" />
<link href="{{ pathto('_static/styles/pydata-sphinx-theme.css', 1) }}?digest=12da95d707ffb74b382d" rel="stylesheet" />
{% endmacro %}

{% macro head_js_preload() %}
  <!-- Pre-loaded scripts that we'll load fully later -->
  <link rel="preload" as="script" href="{{ pathto('_static/scripts/bootstrap.js', 1) }}?digest=12da95d707ffb74b382d" />
<link rel="preload" as="script" href="{{ pathto('_static/scripts/pydata-sphinx-theme.js', 1) }}?digest=12da95d707ffb74b382d" />
{% endmacro %}

{% macro body_post() %}
  <!-- Scripts loaded after <body> so the DOM is not blocked -->
  <script src="{{ pathto('_static/scripts/bootstrap.js', 1) }}?digest=12da95d707ffb74b382d"></script>
<script src="{{ pathto('_static/scripts/pydata-sphinx-theme.js', 1) }}?digest=12da95d707ffb74b382d"></script>
{% endmacro %}
>>>>>>> 370cac84
<|MERGE_RESOLUTION|>--- conflicted
+++ resolved
@@ -1,6 +1,3 @@
-<<<<<<< HEAD
-<html><head><meta http-equiv="refresh" content="0; url=https://lets-unify.ai/ivy/"></head></html>
-=======
 <!--
   AUTO-GENERATED from webpack.config.js, do **NOT** edit by hand.
   These are re-used in layout.html
@@ -30,5 +27,4 @@
   <!-- Scripts loaded after <body> so the DOM is not blocked -->
   <script src="{{ pathto('_static/scripts/bootstrap.js', 1) }}?digest=12da95d707ffb74b382d"></script>
 <script src="{{ pathto('_static/scripts/pydata-sphinx-theme.js', 1) }}?digest=12da95d707ffb74b382d"></script>
-{% endmacro %}
->>>>>>> 370cac84
+{% endmacro %}