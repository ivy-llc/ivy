--- conflicted
+++ resolved
@@ -1,12 +1,3 @@
-<<<<<<< HEAD
-.. image:: https://github.com/unifyai/unifyai.github.io/blob/master/img/externally_linked/logo.png?raw=true#gh-light-mode-only
-   :width: 100%
-   :class: only-light
-
-.. image:: https://github.com/unifyai/unifyai.github.io/blob/master/img/externally_linked/logo_dark.png?raw=true#gh-dark-mode-only
-   :width: 100%
-   :class: only-dark
-=======
 
 .. _`Backend Handler`: https://lets-unify.ai/ivy/overview/design/building_blocks.html#backend-handler
 .. _`Backend Functional APIs`: https://lets-unify.ai/ivy/overview/design/building_blocks.html#backend-functional-apis
@@ -37,37 +28,12 @@
 ..
 
    ⚠️ **Warning**: The compiler and the transpiler are not publicly available yet, so certain parts of this README won't work as expected as of now!
->>>>>>> e6b2cc26
 
 .. raw:: html
 
     <br/>
     <div align="center">
     <a href="https://github.com/unifyai/ivy/issues">
-<<<<<<< HEAD
-        <img class="dark-light" style="float: left; padding-right: 4px; padding-bottom: 4px;" src="https://img.shields.io/github/issues/unifyai/ivy">
-    </a>
-    <a href="https://github.com/unifyai/ivy/network/members">
-        <img class="dark-light" style="float: left; padding-right: 4px; padding-bottom: 4px;" src="https://img.shields.io/github/forks/unifyai/ivy">
-    </a>
-    <a href="https://github.com/unifyai/ivy/stargazers">
-        <img class="dark-light" style="float: left; padding-right: 4px; padding-bottom: 4px;" src="https://img.shields.io/github/stars/unifyai/ivy">
-    </a>
-    <a href="https://github.com/unifyai/ivy/pulls">
-        <img class="dark-light" style="float: left; padding-right: 4px; padding-bottom: 4px;" src="https://img.shields.io/badge/PRs-welcome-brightgreen.svg">
-    </a>
-    <a href="https://pypi.org/project/ivy-core">
-        <img class="dark-light" style="float: left; padding-right: 4px; padding-bottom: 4px;" src="https://badge.fury.io/py/ivy-core.svg">
-    </a>
-    <a href="https://github.com/unifyai/ivy/actions?query=workflow%3Adocs">
-        <img class="dark-light" style="float: left; padding-right: 4px; padding-bottom: 4px;" src="https://github.com/unifyai/ivy/actions/workflows/docs.yml/badge.svg">
-    </a>
-    <a href="https://github.com/unifyai/ivy/actions?query=workflow%3Atest-ivy">
-        <img class="dark-light" style="float: left; padding-right: 4px; padding-bottom: 4px;" src="https://github.com/unifyai/ivy/actions/workflows/test-ivy.yml/badge.svg">
-    </a>
-    <a href="https://discord.gg/sXyFF8tDtm">
-        <img class="dark-light" style="float: left; padding-right: 4px; padding-bottom: 4px;" src="https://img.shields.io/discord/799879767196958751?color=blue&label=%20&logo=discord&logoColor=white">
-=======
         <img style="padding-right: 4px; padding-bottom: 4px;" src="https://img.shields.io/github/issues/unifyai/ivy">
     </a>
     <a href="https://github.com/unifyai/ivy/network/members">
@@ -90,35 +56,10 @@
     </a>
     <a href="https://discord.gg/sXyFF8tDtm">
         <img style="padding-right: 4px; padding-bottom: 4px;" src="https://img.shields.io/discord/799879767196958751?color=blue&label=%20&logo=discord&logoColor=white">
->>>>>>> e6b2cc26
     </a>
     </div>
     <br clear="all" />
 
-<<<<<<< HEAD
-**We’re on a mission to unify all ML frameworks 💥 + automate code conversions 🔄. pip install ivy-core 🚀, join our growing community 😊, and lets-unify.ai! 🦾**
-
-.. raw:: html
-
-    <div style="display: block;" align="center">
-        <img class="dark-light" width="6%" style="float: left;" src="https://raw.githubusercontent.com/unifyai/unifyai.github.io/master/img/externally_linked/logos/supported/empty.png">
-        <a href="https://jax.readthedocs.io">
-            <img class="dark-light" width="13%" style="float: left;" src="https://raw.githubusercontent.com/unifyai/unifyai.github.io/master/img/externally_linked/logos/supported/jax_logo.png">
-        </a>
-        <img class="dark-light" width="12%" style="float: left;" src="https://raw.githubusercontent.com/unifyai/unifyai.github.io/master/img/externally_linked/logos/supported/empty.png">
-        <a href="https://www.tensorflow.org">
-            <img class="dark-light" width="13%" style="float: left;" src="https://raw.githubusercontent.com/unifyai/unifyai.github.io/master/img/externally_linked/logos/supported/tensorflow_logo.png">
-        </a>
-        <img class="dark-light" width="12%" style="float: left;" src="https://raw.githubusercontent.com/unifyai/unifyai.github.io/master/img/externally_linked/logos/supported/empty.png">
-        <a href="https://pytorch.org">
-            <img class="dark-light" width="13%" style="float: left;" src="https://raw.githubusercontent.com/unifyai/unifyai.github.io/master/img/externally_linked/logos/supported/pytorch_logo.png">
-        </a>
-        <img class="dark-light" width="12%" style="float: left;" src="https://raw.githubusercontent.com/unifyai/unifyai.github.io/master/img/externally_linked/logos/supported/empty.png">
-        <a href="https://numpy.org">
-            <img class="dark-light" width="13%" style="float: left;" src="https://raw.githubusercontent.com/unifyai/unifyai.github.io/master/img/externally_linked/logos/supported/numpy_logo.png">
-        </a>
-        <img class="dark-light" width="6%" style="float: left;" src="https://raw.githubusercontent.com/unifyai/unifyai.github.io/master/img/externally_linked/logos/supported/empty.png">
-=======
 .. raw:: html
 
     <div style="display: block;" align="center">
@@ -148,7 +89,6 @@
             <img width="10%" src="https://raw.githubusercontent.com/unifyai/unifyai.github.io/master/img/externally_linked/logos/supported/numpy_logo.png">
         </a>
         </div>
->>>>>>> e6b2cc26
     </div>
     
     <br clear="all" />
@@ -169,23 +109,9 @@
 `lets-unify.ai <https://lets-unify.ai>`_ **together 🦾**
 
 
-
-.. _docs: https://lets-unify.ai/ivy
-.. _Colabs: https://drive.google.com/drive/folders/16Oeu25GrQsEJh8w2B0kSrD93w4cWjJAM?usp=sharing
-.. _`contributor guide`: https://lets-unify.ai/ivy/contributing.html
-.. _`open tasks`: https://lets-unify.ai/ivy/contributing/open_tasks.html
-
 Contents
 --------
 
-<<<<<<< HEAD
-* `Overview`_
-* `Quick Start`_
-* `Background`_
-* `Design`_
-* `Extensions`_
-* `Contributing`_
-=======
 * `Ivy as a transpiler`_
 * `Ivy as a framework`_
 * `Setting up Ivy`_
@@ -194,42 +120,10 @@
 * `Contributing`_
 * `Community`_
 * `Citation`_
->>>>>>> e6b2cc26
 
 Ivy as a transpiler
 -------------------
 
-<<<<<<< HEAD
-Ivy is an ML framework that currently supports JAX, TensorFlow, PyTorch, and Numpy.
-We’re very excited for you to try it out!
-
-Next on our roadmap is to support automatic code conversions between all frameworks 🔄,
-and add instant multi-framework support for all open-source libraries with only a few lines of code changed!
-Read on to learn more 😊
-
-The docs are split into a number of sub-pages explaining different aspects of why we created Ivy,
-how to use it, what we’ve got planned on our roadmap, and how to contribute!
-Click on the sub-headings below to check out these pages!
-
-We use 🚧 to indicate that the feature being discussed is in development.
-We use ✅ to indicate that it is already implemented!
-
-Check out the docs_ for more info,
-and check out our Google Colabs_ for some interactive demos!
-
-🚨 Ivy is still at a relatively early stage of development.
-Expect breaking changes and sharp edges until we release version 1.2.0 in the next few weeks!
-
-If you would like to contribute,
-please check out our `contributor guide`_,
-and take a look at the `open tasks`_ if you'd like to dive straight in! 🧑‍💻
-
-Quick Start
------------
-
-Ivy can be installed like so: ``pip install ivy-core``
-You can immediately use Ivy to train a neural network, using your favorite framework in the background, like so:
-=======
 Ivy's transpiler allows you to use code from any other framework (or from any other version of the same framework!) in your own code, by just adding one line of code. Under the hood, Ivy traces a computational graph and leverages the frontends and backends to link one framework to another. 
 
 This way, Ivy makes all ML-related projects available for you, independently of the framework you want to use to research, develop, or deploy systems. Feel free to head over to the docs for the full API reference, but the functions you'd most likely wanto to use are:
@@ -330,7 +224,6 @@
 
 If we put it all toghether, we'll have something like this. This example uses PyTorch as the backend,
 but this can easily be changed to your favorite framework, such as TensorFlow, or JAX.
->>>>>>> e6b2cc26
 
 .. code-block:: python
 
@@ -363,11 +256,6 @@
 
     print('Finished training!')
 
-<<<<<<< HEAD
-This example uses PyTorch as a backend framework,
-but the backend can easily be changed to your favorite frameworks, such as TensorFlow, or JAX.
-=======
->>>>>>> e6b2cc26
 
 Last but not least, we are also working on specific extension totally written in Ivy and therefore usable within any framework, 
 covering topics like `Mechanics`_, `Computer Vision`_, `Robotics`_, a `Reinforcement Learning Gym`_, `Memory`_ and implementation of various `Models`_ or `Builder tools`_ with trainers, data loaders and more!
@@ -544,9 +432,6 @@
     import ivy
     import torch
     import tensorflow as tf
-<<<<<<< HEAD
-    import numpy as np
-=======
 
     # Get a pretrained keras model
     eff_encoder = tf.keras.applications.efficientnet_v2.EfficientNetV2B0(
@@ -582,7 +467,6 @@
 
     import ivy
     import jax
->>>>>>> e6b2cc26
     import torch
 
     # Get a pretrained haiku model
@@ -634,116 +518,13 @@
     os.environ["SM_FRAMEWORK"] = "tf.keras"
     import segmentation_models as sm
 
-<<<<<<< HEAD
-    jax_concatted   = ivy.concat((jnp.ones((1,)), jnp.ones((1,))), -1)
-    tf_concatted    = ivy.concat((tf.ones((1,)), tf.ones((1,))), -1)
-    np_concatted    = ivy.concat((np.ones((1,)), np.ones((1,))), -1)
-    torch_concatted = ivy.concat((torch.ones((1,)), torch.ones((1,))), -1)
-=======
     # transpile sm from tensorflow to torch
     torch_sm = ivy.transpile(sm, source="tensorflow", to="torch")
->>>>>>> e6b2cc26
 
     # get some image-like arrays
     output = torch.rand((1, 3, 512, 512))
     target = torch.rand((1, 3, 512, 512))
 
-<<<<<<< HEAD
-::
-
-   ivy.Container(                         ivy.general                               ivy.reduce_min(
-   ivy.abs(                               ivy.get_device(                           ivy.reduce_prod(
-   ivy.acos(                              ivy.get_num_dims(                         ivy.reduce_sum(
-   ivy.acosh(                             ivy.gradient_descent_update(              ivy.reductions
-   ivy.activations                        ivy.gradient_image(                       ivy.relu(
-   ivy.arange(                            ivy.gradients                             ivy.reshape(
-   ivy.argmax(                            ivy.identity(                             ivy.round(
-   ivy.argmin(                            ivy.image                                 ivy.scatter_nd(
-   ivy.array(                             ivy.indices_where(                        ivy.seed(
-   ivy.asin(                              ivy.inv(                                  ivy.shape(
-   ivy.asinh(                             ivy.layers                                ivy.shuffle(
-   ivy.atan(                              ivy.leaky_relu(                           ivy.sigmoid(
-   ivy.atan2(                             ivy.linalg                                ivy.sin(
-   ivy.atanh(                             ivy.linear(                               ivy.sinh(
-   ivy.bilinear_resample(                 ivy.linspace(                             ivy.softmax(
-   ivy.cast(                              ivy.log(                                  ivy.softplus(
-   ivy.ceil(                              ivy.logic                                 ivy.split(
-   ivy.clip(                              ivy.logical_and(                          ivy.squeeze(
-   ivy.concatenate(                       ivy.logical_not(                          ivy.stack(            
-   ivy.container                          ivy.logical_or(                           ivy.stack_images(
-   ivy.conv2d(                            ivy.math                                  ivy.stop_gradient(
-   ivy.core                               ivy.matmul(                               ivy.svd(
-   ivy.cos(                               ivy.maximum(                              ivy.tan(
-   ivy.cosh(                              ivy.minimum(                              ivy.tanh(
-   ivy.cross(                             ivy.neural_net                            ivy.tile(
-   ivy.cumsum(                            ivy.nn                                    ivy.to_list(
-   ivy.depthwise_conv2d(                  ivy.norm(                                 ivy.to_numpy(
-   ivy.dtype(                             ivy.one_hot(                              ivy.transpose(
-   ivy.execute_with_gradients(            ivy.ones(                                 ivy.unstack(
-   ivy.exp(                               ivy.ones_like(                            ivy.vector_norm(
-   ivy.expand_dims(                       ivy.pinv(                                 ivy.vector_to_skew_symmetric_matrix(
-   ivy.flip(                              ivy.randint(                              ivy.verbosity
-   ivy.floor(                             ivy.random                                ivy.where(
-   ivy.floormod(                          ivy.random_uniform(                       ivy.zero_pad(
-   ivy.backend_handler                    ivy.reduce_max(                           ivy.zeros(
-   ivy.gather_nd(                         ivy.reduce_mean(                          ivy.zeros_like(
-
-Background
-----------
-
-| (a) `ML Explosion <https://lets-unify.ai/ivy/background/ml_explosion.html>`_
-| A huge number of ML tools have exploded onto the scene!
-|
-| (b) `Why Unify? <https://lets-unify.ai/ivy/background/why_unify.html>`_
-| Why should we try to unify them?
-|
-| (c) `Standardization <https://lets-unify.ai/ivy/background/standardization.html>`_
-| We’re collaborating with The `Consortium for Python Data API Standards <https://data-apis.org>`_
-
-Design
-------
-
-| Ivy can fulfill two distinct purposes:
-|
-| 1. Serve as a transpiler between frameworks 🚧
-| 2. Serve as a new ML framework with multi-framework support ✅
-|
-| The Ivy codebase can then be split into three categories, and can be further split into 8 distinct submodules, each of which falls into one of these three categories as follows:
-
-.. image:: https://github.com/unifyai/unifyai.github.io/blob/master/img/externally_linked/design/submodule_dependency_graph.png?raw=true
-   :align: center
-   :width: 100%
-
-| (a) `Building Blocks <https://lets-unify.ai/ivy/design/building_blocks.html>`_
-| Backend functional APIs ✅
-| Ivy functional API ✅
-| Backend Handler ✅
-| Ivy Compiler 🚧
-|
-| (b) `Ivy as a Transpiler <https://lets-unify.ai/ivy/design/ivy_as_a_transpiler.html>`_
-| Front-end functional APIs 🚧
-|
-| (c) `Ivy as a Framework <https://lets-unify.ai/ivy/design/ivy_as_a_framework.html>`_
-| Ivy stateful API ✅
-| Ivy Container ✅
-| Ivy Array 🚧
-
-Extensions
-----------
-
-| (a) `Applied Libraries <https://lets-unify.ai/ivy/extensions/applied_libraries.html>`_ ✅
-| Ivy libraries in mechanics, vision, robotics, memory, and other areas
-|
-| (b) **Builder [page coming soon!]** ✅
-| :code:`ivy.Trainer`, :code:`ivy.Dataset`, :code:`ivy.Dataloader` and other helpful classes and functions for creating training workflows in only a few lines of code
-
-Contributing
-------------
-
-Join our community as a code contributor, and help accelerate our journey to unify all ML frameworks!
-Check out all of our open tasks, and find out more info in our
-`Contributing <https://lets-unify.ai/ivy/contributing.html>`_ guide!
-=======
     # and use the transpiled version of any function from the library!
     out = torch_sm.metrics.iou_score(output, target)
 
@@ -829,7 +610,6 @@
 .. code-block:: python
 
     import ivy
->>>>>>> e6b2cc26
 
     # ToDo: Write numpy to torch function
 
