--- conflicted
+++ resolved
@@ -11,11 +11,7 @@
 	},
 
 	"postCreateCommand": "bash .devcontainer/post_create_commands.sh",
-<<<<<<< HEAD
-	"postStartCommand": "git config --global --add safe.directory ${containerWorkspaceFolder}"
-=======
 	"initializeCommand": "docker pull unifyai/ivy:latest"
->>>>>>> 868253f3
 
 	// Use 'forwardPorts' to make a list of ports inside the container available locally.
 	// "forwardPorts": [],
