--- conflicted
+++ resolved
@@ -16,15 +16,10 @@
 		}
 	},
 
-<<<<<<< HEAD
-	"postCreateCommand": "bash .devcontainer/post_create_commands.sh",
-	"postStartCommand": "git config --global --add safe.directory ${containerWorkspaceFolder}"
-=======
 	"postCreateCommand": {
         "post_create": "bash .devcontainer/post_create_commands.sh", 
         "bashrc": "echo \"alias python=python3\" >> ~/.bashrc"
     },
->>>>>>> 0d739c6e
 
 	// Use 'forwardPorts' to make a list of ports inside the container available locally.
 	// "forwardPorts": [],
