--- conflicted
+++ resolved
@@ -23,12 +23,7 @@
 	},
 
 	"postCreateCommand": {
-<<<<<<< HEAD
-        "post_create": "bash .devcontainer/post_create_commands.sh", 
-		"postStartCommand": "git config --global --add safe.directory ${containerWorkspaceFolder}",
-=======
         "post_create": "bash .devcontainer/post_create_commands.sh",
->>>>>>> 139d9b55
         "bashrc": "echo \"alias python=python3\" >> ~/.bashrc"
     },
 
